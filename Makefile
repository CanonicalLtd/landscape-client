--- conflicted
+++ resolved
@@ -32,22 +32,10 @@
 	./display_py2_testresults
 
 check3: build3
-	if [ -z "$$DISPLAY" ]; then \
-		xvfb-run $(TEST_COMMAND_PY3); \
-	else \
-	    $(TEST_COMMAND_PY3); \
-	fi
+	LC_ALL=C $(TEST_COMMAND_PY3)
 
 check: build
-<<<<<<< HEAD
-	if [ -z "$$DISPLAY" ]; then \
-		xvfb-run $(TEST_COMMAND_PY2); \
-	else \
-	    $(TEST_COMMAND_PY2); \
-	fi
-=======
-	LC_ALL=C $(TEST_COMMAND)
->>>>>>> bfd880a6
+	LC_ALL=C $(TEST_COMMAND_PY2)
 
 lint:
 	bzr ls-lint
