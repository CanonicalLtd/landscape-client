"""Communication between components in different services via twisted AMP.

The Landscape client is composed by several processes that need to talk to
each other. For example the monitor and manager processes need to talk to
the broker in order to ask it to add new messages to the outgoing queue, and
the broker needs to talk to them in order to dispatch them incoming messages
from the server.

This module implements a few conveniences built around L{landscape.lib.amp} to
let the various services connect to each other in an easy and idiomatic way,
and have them respond to standard requests like "ping" or "exit".
"""
import os
import logging

from landscape.lib.amp import (
    MethodCallClientFactory, MethodCallServerFactory, RemoteObject)


class ComponentPublisher(object):
    """Publish a Landscape client component using a UNIX socket.

    Other Landscape client processes can then connect to the socket and invoke
    methods on the component remotely, using L{MethodCall} commands.

    @param component: The component to publish. It can be any Python object
        implementing the methods listed in the C{methods} class variable.
    @param reactor: The L{TwistedReactor} used to listen to the socket.
    @param config: The L{Configuration} object used to build the socket path.
    """

    methods = ("ping", "exit")
    factory = MethodCallServerFactory

    def __init__(self, component, reactor, config):
        self._reactor = reactor
        self._config = config
        self._component = component
        self._port = None

    def start(self):
        """Start accepting connections."""
        factory = MethodCallServerFactory(self._component, self.methods)
        socket_path = _get_socket_path(self._component, self._config)
        self._port = self._reactor.listen_unix(socket_path, factory)

    def stop(self):
        """Stop accepting connections."""
        return self._port.stopListening()


class ComponentConnector(object):
    """Utility superclass for creating connections with a Landscape component.

    @cvar component: The class of the component to connect to, it is expected
        to define a C{name} class attribute, which will be used to find out
        the socket to use. It must be defined by sub-classes.
    @cvar factory: The factory class to use for building protocols.
    @cvar remote: The L{RemoteObject} class or sub-class used for building
        remote objects.

    @param reactor: A L{TwistedReactor} object.
    @param config: A L{LandscapeConfiguration}.
    @param retry_on_reconnect: If C{True} the remote object built by this
        connector will retry L{MethodCall}s that failed due to lost
        connections.

    @see: L{MethodCallClientFactory}.
    """
<<<<<<< HEAD

    factory = MethodCallClientFactory
=======
    component = None  # Must be defined by sub-classes
    factory = ComponentProtocolClientFactory
>>>>>>> 33ebd31a
    remote = RemoteObject

    def __init__(self, reactor, config, retry_on_reconnect=False):
        self._reactor = reactor
        self._config = config
        self._retry_on_reconnect = retry_on_reconnect
        self._connector = None

    def connect(self, max_retries=None, factor=None, quiet=False):
        """Connect to the remote Landscape component.

        If the connection is lost after having been established, and then
        it is established again by the reconnect mechanism, an event will
        be fired.

        @param max_retries: If given, the connector will keep trying to connect
            up to that number of times, if the first connection attempt fails.
        @param factor: Optionally a float indicating by which factor the
            delay between subsequent retries should increase. Smaller values
            result in a faster reconnection attempts pace.
        @param quiet: A boolean indicating whether to log errors.
        """
        factory = self.factory(self._reactor._reactor)
        factory.initialDelay = factory.delay = 0.05
        factory.retryOnReconnect = self._retry_on_reconnect
        factory.remote = self.remote

        def fire_reconnect(ignored):
            self._reactor.fire("%s-reconnect" % self.component.name)

        def connected(remote):
            factory.notifyOnConnect(fire_reconnect)
            return remote

        def log_error(failure):
            logging.error("Error while connecting to %s", self.component.name)
            return failure

        factory.maxRetries = max_retries
        if factor:
            factory.factor = factor
        socket_path = _get_socket_path(self.component, self._config)
        deferred = factory.getRemoteObject()
        self._connector = self._reactor.connect_unix(socket_path, factory)

        if not quiet:
            deferred.addErrback(log_error)

        return deferred.addCallback(connected)

    def disconnect(self):
        """Disconnect the L{RemoteObject} that we have created."""
        if self._connector is not None:
            factory = self._connector.factory
            factory.stopTrying()
            # XXX we should be using self._connector.disconnect() here
            remote = factory._remote
            if remote:
                if remote._sender.protocol.transport:
                    remote._sender.protocol.transport.loseConnection()


class RemoteComponentsRegistry(object):
    """
    A global registry for looking up Landscape component connectors by name.
    """

    _by_name = {}

    @classmethod
    def get(cls, name):
        """Get the connector class for the given Landscape component.

        @param name: Name of the Landscape component we want to connect to, for
           instance C{monitor} or C{manager}.
        """
        return cls._by_name[name]

    @classmethod
    def register(cls, connector_class):
        """Register a connector for a Landscape component.

        @param connector_class: A sub-class of L{ComponentConnector}
            that can be used to connect to a certain component.
        """
        cls._by_name[connector_class.component.name] = connector_class


def _get_socket_path(component, config):
    return os.path.join(config.sockets_path, component.name + ".sock")<|MERGE_RESOLUTION|>--- conflicted
+++ resolved
@@ -67,13 +67,8 @@
 
     @see: L{MethodCallClientFactory}.
     """
-<<<<<<< HEAD
-
     factory = MethodCallClientFactory
-=======
     component = None  # Must be defined by sub-classes
-    factory = ComponentProtocolClientFactory
->>>>>>> 33ebd31a
     remote = RemoteObject
 
     def __init__(self, reactor, config, retry_on_reconnect=False):
