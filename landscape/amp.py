"""Communication between components in different services via twisted AMP.

The Landscape client is composed by several processes that need to talk to
each other. For example the monitor and manager processes need to talk to
the broker in order to ask it to add new messages to the outgoing queue, and
the broker needs to talk to them in order to dispatch them incoming messages
from the server.

This module implements a few conveniences built around L{landscape.lib.amp} to
let the various services connect to each other in an easy and idiomatic way,
and have them respond to standard requests like "ping" or "exit".
"""
import os
import logging

from landscape.lib.amp import (
    MethodCallProtocol, MethodCallFactory, MethodCallServerFactory,
    RemoteObject)


class ComponentProtocol(MethodCallProtocol):
    """Communication protocol between the various Landscape components.

    It can be used both as server-side protocol for exposing the methods of a
    certain Landscape component, or as client-side protocol for connecting to
    another Landscape component we want to call the methods of.
    """
    methods = ["ping", "exit"]
    timeout = 60


class ComponentProtocolFactory(MethodCallFactory):

    protocol = ComponentProtocol
    initialDelay = 0.05


class ComponentPublisher(object):
<<<<<<< HEAD
=======
    """Publish a Landscape client component using a UNIX socket.

    Other Landscape client processes can then connect to the socket and invoke
    methods on the component remotely, using L{MethodCall} commands.

    @param component: The component to publish. It can be any Python object
        implementing the methods listed in the C{methods} class variable.
    @param reactor: The L{TwistedReactor} used to listen to the socket.
    @param config: The L{Configuration} object used to build the socket path.
    """
>>>>>>> f97b042a

    methods = ("ping", "exit")

    def __init__(self, component, reactor, config):
        self._reactor = reactor
        self._config = config
        self._component = component
        self._port = None

    def start(self):
<<<<<<< HEAD
=======
        """Start accepting connections."""
>>>>>>> f97b042a
        factory = MethodCallServerFactory(self._component, self.methods)
        socket_path = _get_socket_path(self._component, self._config)
        self._port = self._reactor.listen_unix(socket_path, factory)

    def stop(self):
<<<<<<< HEAD
=======
        """Stop accepting connections."""
>>>>>>> f97b042a
        return self._port.stopListening()


class RemoteComponentConnector(object):
    """Utility superclass for creating connections with a Landscape component.

    @cvar component: The class of the component to connect to, it is expected
        to define a C{name} class attribute, which will be used to find out
        the socket to use. It must be defined by sub-classes.
    @cvar factory: The factory class to use for building protocols.
    @cvar remote: The L{RemoteObject} class or sub-class used for building
        remote objects.

    @param reactor: A L{TwistedReactor} object.
    @param config: A L{LandscapeConfiguration}.
    @param retry_on_reconnect: If C{True} the remote object built by this
        connector will retry L{MethodCall}s that failed due to lost
        connections.

    @see: L{MethodCallClientFactory}.
    """
    component = None  # Must be defined by sub-classes
    factory = ComponentProtocolFactory
    remote = RemoteObject

    def __init__(self, reactor, config, retry_on_reconnect=False):
        self._reactor = reactor
        self._config = config
        self._retry_on_reconnect = retry_on_reconnect
        self._connector = None

    def connect(self, max_retries=None, factor=None, quiet=False):
        """Connect to the remote Landscape component.

        If the connection is lost after having been established, and then
        it is established again by the reconnect mechanism, an event will
        be fired.

        @param max_retries: If given, the connector will keep trying to connect
            up to that number of times, if the first connection attempt fails.
        @param factor: Optionally a float indicating by which factor the
            delay between subsequent retries should increase. Smaller values
            result in a faster reconnection attempts pace.
        @param quiet: A boolean indicating whether to log errors.
        """
        reactor = self._reactor._reactor
        factory = self.factory(reactor)
        factory.retryOnReconnect = self._retry_on_reconnect
        factory.remote = self.remote

        def fire_reconnect(ignored):
            self._reactor.fire("%s-reconnect" % self.component.name)

        def connected(remote):
            factory.notifyOnConnect(fire_reconnect)
            return remote

        def log_error(failure):
            logging.error("Error while connecting to %s", self.component.name)
            return failure

        factory.maxRetries = max_retries
        if factor:
            factory.factor = factor
        socket_path = _get_socket_path(self.component, self._config)
        self._connector = reactor.connectUNIX(socket_path, factory)
        deferred = factory.getRemoteObject()

        if not quiet:
            deferred.addErrback(log_error)

        return deferred.addCallback(connected)

    def disconnect(self):
        """Disconnect the L{RemoteObject} that we have created."""
        if self._connector is not None:
            factory = self._connector.factory
            factory.stopTrying()
            # XXX we should be using self._connector.disconnect() here
            remote = factory._remote
            if remote:
                if remote._sender.protocol.transport:
                    remote._sender.protocol.transport.loseConnection()


class RemoteComponentsRegistry(object):
    """
    A global registry for looking up Landscape component connectors by name.
    """

    _by_name = {}

    @classmethod
    def get(cls, name):
        """Get the connector class for the given Landscape component.

        @param name: Name of the Landscape component we want to connect to, for
           instance C{monitor} or C{manager}.
        """
        return cls._by_name[name]

    @classmethod
    def register(cls, connector_class):
        """Register a connector for a Landscape component.

        @param connector_class: A sub-class of L{RemoteComponentConnector}
            that can be used to connect to a certain component.
        """
        cls._by_name[connector_class.component.name] = connector_class


def _get_socket_path(component, config):
    return os.path.join(config.sockets_path, component.name + ".sock")<|MERGE_RESOLUTION|>--- conflicted
+++ resolved
@@ -36,8 +36,6 @@
 
 
 class ComponentPublisher(object):
-<<<<<<< HEAD
-=======
     """Publish a Landscape client component using a UNIX socket.
 
     Other Landscape client processes can then connect to the socket and invoke
@@ -48,7 +46,6 @@
     @param reactor: The L{TwistedReactor} used to listen to the socket.
     @param config: The L{Configuration} object used to build the socket path.
     """
->>>>>>> f97b042a
 
     methods = ("ping", "exit")
 
@@ -59,19 +56,13 @@
         self._port = None
 
     def start(self):
-<<<<<<< HEAD
-=======
         """Start accepting connections."""
->>>>>>> f97b042a
         factory = MethodCallServerFactory(self._component, self.methods)
         socket_path = _get_socket_path(self._component, self._config)
         self._port = self._reactor.listen_unix(socket_path, factory)
 
     def stop(self):
-<<<<<<< HEAD
-=======
         """Stop accepting connections."""
->>>>>>> f97b042a
         return self._port.stopListening()
 
 
