--- conflicted
+++ resolved
@@ -1,8 +1,9 @@
 from landscape.lib.amp import RemoteObject
 from landscape.amp import (
     LandscapeComponentProtocol, LandscapeComponentFactory,
-    RemoteLandscapeComponentCreator)
+    RemoteLandscapeComponentCreator, RemoteLandscapeComponentsRegistry)
 from landscape.broker.server import BrokerServer
+from landscape.broker.client import BrokerClient
 
 
 class BrokerServerProtocol(LandscapeComponentProtocol):
@@ -42,18 +43,17 @@
 class BrokerClientProtocol(LandscapeComponentProtocol):
     """Communication protocol between a client and the broker."""
 
-<<<<<<< HEAD
     methods = (LandscapeComponentProtocol.methods +
-               [Method("message"),
-                Method("fire_event")])
+               ["fire_event", "message"])
 
-    remote_factory = RemoteBroker
-=======
 
 class BrokerClientFactory(LandscapeComponentFactory):
 
     protocol = BrokerClientProtocol
->>>>>>> f22c7dbf
+
+
+class RemoteClient(RemoteObject):
+    """A remote L{BrokerClient} connected to a L{BrokerServer}."""
 
 
 class RemoteBrokerCreator(RemoteLandscapeComponentCreator):
@@ -64,13 +64,12 @@
     component = BrokerServer
 
 
-class RemoteClient(object):
-    """A connected client utilizing features provided by a L{BrokerServer}."""
+class RemoteClientCreator(RemoteLandscapeComponentCreator):
+    """Helper to create connections with the L{BrokerServer}."""
 
-    def __init__(self, name):
-        """
-        @param name: Name of the broker client.
-        @param protocol: A L{BrokerServerProtocol} connection with the broker
-            server.
-        """
-        self.name = name+    factory = BrokerServerFactory
+    remote = RemoteClient
+    component = BrokerClient
+
+
+RemoteLandscapeComponentsRegistry.register(RemoteClientCreator)