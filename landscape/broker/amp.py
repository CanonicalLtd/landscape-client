--- conflicted
+++ resolved
@@ -48,13 +48,8 @@
     remote_factory = RemoteBroker
 
 
-<<<<<<< HEAD
-class RemoteBrokerCreator(RemoteLandscapeComponentCreatorBase):
-    """Helper for creating connections with the L{BrokerServer}."""
-=======
 class RemoteBrokerCreator(RemoteLandscapeComponentCreator):
     """Helper to create connections with the L{BrokerServer}."""
->>>>>>> 49d35b96
 
     protocol = BrokerClientProtocol
     socket = "broker.sock"