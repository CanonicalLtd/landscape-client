<<<<<<< HEAD
from twisted.internet.defer import maybeDeferred, execute, succeed

from landscape.lib.amp import Method, RemoteObject
=======
from landscape.lib.amp import RemoteObject
>>>>>>> 943096ae
from landscape.amp import (
    ComponentProtocol, ComponentProtocolFactory, RemoteComponentConnector,
    RemoteComponentsRegistry)
from landscape.broker.server import BrokerServer
from landscape.broker.client import BrokerClient


class BrokerServerProtocol(ComponentProtocol):
    """
    Communication protocol between the broker server and its clients.
    """
    methods = (ComponentProtocol.methods +
               ["get_accepted_message_types",
                "get_server_uuid",
                "is_message_pending",
                "register",
                "register_client",
                "register_client_accepted_message_type",
                "reload_configuration",
                "send_message",
                "stop_clients"])


class BrokerServerProtocolFactory(ComponentProtocolFactory):

    protocol = BrokerServerProtocol


class RemoteBroker(RemoteObject):

    def call_if_accepted(self, type, callable, *args):
        """Call C{callable} if C{type} is an accepted message type."""
        deferred_types = self.get_accepted_message_types()

        def got_accepted_types(result):
            if type in result:
                return callable(*args)
        deferred_types.addCallback(got_accepted_types)
        return deferred_types


<<<<<<< HEAD
class FakeRemoteBroker(object):
    """Looks like L{RemoteBroker}, but actually talks to local objects."""

    def __init__(self, exchanger, message_store):
        self.exchanger = exchanger
        self.message_store = message_store
        self.protocol = BrokerServerProtocol(None)

    def call_if_accepted(self, type, callable, *args):
        if type in self.message_store.get_accepted_types():
            return maybeDeferred(callable, *args)
        return succeed(None)

    def send_message(self, message, urgent=False):
        """Send to the previously given L{MessageExchange} object."""

        # Check that the message to be sent is serializable over AMP
        from landscape.lib.amp import MethodCallArgument
        assert(MethodCallArgument.check(message))

        return execute(self.exchanger.send, message, urgent=urgent)

    def register_client_accepted_message_type(self, type):
        return execute(self.exchanger.register_client_accepted_message_type,
                       type)


class BrokerClientProtocol(LandscapeComponentProtocol):
=======
class BrokerClientProtocol(ComponentProtocol):
>>>>>>> 943096ae
    """Communication protocol between a client and the broker."""

    methods = (ComponentProtocol.methods + ["fire_event", "message"])


class BrokerClientProtocolFactory(ComponentProtocolFactory):

<<<<<<< HEAD
class RemoteBrokerCreator(RemoteLandscapeComponentCreator):
    """Helper for creating connections with the L{BrokerServer}."""
=======
    protocol = BrokerClientProtocol


class RemoteClient(RemoteObject):
    """A remote L{BrokerClient} connected to a L{BrokerServer}."""


class RemoteBrokerConnector(RemoteComponentConnector):
    """Helper to create connections with the L{BrokerServer}."""
>>>>>>> 943096ae

    factory = BrokerClientProtocolFactory
    remote = RemoteBroker
    component = BrokerServer


class RemoteClientConnector(RemoteComponentConnector):
    """Helper to create connections with the L{BrokerServer}."""

    factory = BrokerServerProtocolFactory
    remote = RemoteClient
    component = BrokerClient


RemoteComponentsRegistry.register(RemoteBrokerConnector)
RemoteComponentsRegistry.register(RemoteClientConnector)<|MERGE_RESOLUTION|>--- conflicted
+++ resolved
@@ -1,15 +1,12 @@
-<<<<<<< HEAD
 from twisted.internet.defer import maybeDeferred, execute, succeed
 
-from landscape.lib.amp import Method, RemoteObject
-=======
 from landscape.lib.amp import RemoteObject
->>>>>>> 943096ae
 from landscape.amp import (
     ComponentProtocol, ComponentProtocolFactory, RemoteComponentConnector,
     RemoteComponentsRegistry)
 from landscape.broker.server import BrokerServer
 from landscape.broker.client import BrokerClient
+from landscape.monitor.monitor import Monitor
 
 
 class BrokerServerProtocol(ComponentProtocol):
@@ -46,14 +43,13 @@
         return deferred_types
 
 
-<<<<<<< HEAD
 class FakeRemoteBroker(object):
     """Looks like L{RemoteBroker}, but actually talks to local objects."""
 
     def __init__(self, exchanger, message_store):
         self.exchanger = exchanger
         self.message_store = message_store
-        self.protocol = BrokerServerProtocol(None)
+        self.protocol = BrokerServerProtocol()
 
     def call_if_accepted(self, type, callable, *args):
         if type in self.message_store.get_accepted_types():
@@ -74,10 +70,7 @@
                        type)
 
 
-class BrokerClientProtocol(LandscapeComponentProtocol):
-=======
 class BrokerClientProtocol(ComponentProtocol):
->>>>>>> 943096ae
     """Communication protocol between a client and the broker."""
 
     methods = (ComponentProtocol.methods + ["fire_event", "message"])
@@ -85,10 +78,6 @@
 
 class BrokerClientProtocolFactory(ComponentProtocolFactory):
 
-<<<<<<< HEAD
-class RemoteBrokerCreator(RemoteLandscapeComponentCreator):
-    """Helper for creating connections with the L{BrokerServer}."""
-=======
     protocol = BrokerClientProtocol
 
 
@@ -98,7 +87,6 @@
 
 class RemoteBrokerConnector(RemoteComponentConnector):
     """Helper to create connections with the L{BrokerServer}."""
->>>>>>> 943096ae
 
     factory = BrokerClientProtocolFactory
     remote = RemoteBroker
@@ -113,5 +101,12 @@
     component = BrokerClient
 
 
+class RemoteMonitorConnector(RemoteClientConnector):
+    """Helper to create connections with the L{Monitor}."""
+
+    component = Monitor
+
+
 RemoteComponentsRegistry.register(RemoteBrokerConnector)
-RemoteComponentsRegistry.register(RemoteClientConnector)+RemoteComponentsRegistry.register(RemoteClientConnector)
+RemoteComponentsRegistry.register(RemoteMonitorConnector)