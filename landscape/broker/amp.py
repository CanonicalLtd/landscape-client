from twisted.internet.defer import maybeDeferred, execute, succeed

from landscape.lib.amp import RemoteObject, MethodCallArgument
from landscape.amp import (
    ComponentConnector, ComponentsRegistry, ComponentPublisher)
from landscape.broker.server import BrokerServer
from landscape.broker.client import BrokerClient
from landscape.monitor.monitor import Monitor
from landscape.manager.manager import Manager


class BrokerServerPublisher(ComponentPublisher):
    """
    Communication protocol between the broker server and its clients.
    """
<<<<<<< HEAD
    methods = (ComponentProtocol.methods +
               ["fire_event",
                "get_accepted_message_types",
                "get_server_uuid",
                "get_session_id",
                "is_message_pending",
                "register",
                "register_client",
                "register_client_accepted_message_type",
                "reload_configuration",
                "send_message",
                "stop_clients",
                "listen_events",
                "stop_exchanger",
                ])
=======
>>>>>>> aeab0c42

    methods = ComponentPublisher.methods + (
        "fire_event",
        "get_accepted_message_types",
        "get_server_uuid",
        "is_message_pending",
        "register",
        "register_client",
        "register_client_accepted_message_type",
        "reload_configuration",
        "send_message",
        "stop_clients",
        "listen_events",
        "stop_exchanger")


class RemoteBroker(RemoteObject):

    def call_if_accepted(self, type, callable, *args):
        """Call C{callable} if C{type} is an accepted message type."""
        deferred_types = self.get_accepted_message_types()

        def got_accepted_types(result):
            if type in result:
                return callable(*args)
        deferred_types.addCallback(got_accepted_types)
        return deferred_types

    def call_on_event(self, handlers):
        """Call a given handler as soon as a certain event occurs.

        @param handlers: A dictionary mapping event types to callables, where
            an event type is string (the name of the event). When the first of
            the given event types occurs in the broker reactor, the associated
            callable will be fired.
        """
        result = self.listen_events(handlers.keys())
        return result.addCallback(lambda event_type: handlers[event_type]())


class FakeRemoteBroker(object):
    """Looks like L{RemoteBroker}, but actually talks to local objects."""

    def __init__(self, exchanger, message_store, broker_server):
        self.exchanger = exchanger
        self.message_store = message_store
        self.broker_server = broker_server

    def __getattr__(self, name):
        """
        Pass attributes through to the real L{BrokerServer}, after checking
        that they're encodable with AMP.
        """
        original = getattr(self.broker_server, name, None)
        if (name in BrokerServerPublisher.methods
            and original is not None
            and callable(original)):
            def method(*args, **kwargs):
                for arg in args:
                    assert MethodCallArgument.check(arg)
                for k, v in kwargs.iteritems():
                    assert MethodCallArgument.check(arg)
                return execute(original, *args, **kwargs)
            return method
        else:
            raise AttributeError(name)

    def call_if_accepted(self, type, callable, *args):
        if type in self.message_store.get_accepted_types():
            return maybeDeferred(callable, *args)
        return succeed(None)


<<<<<<< HEAD
class BrokerClientProtocol(ComponentProtocol):
    """Communication protocol between a client and the broker."""

    methods = (ComponentProtocol.methods + ["fire_event", "message", "get_session_id"])


class BrokerClientProtocolFactory(ComponentProtocolFactory):

    protocol = BrokerClientProtocol


class RemoteClient(RemoteObject):
    """A remote L{BrokerClient} connected to a L{BrokerServer}."""
=======
class BrokerClientPublisher(ComponentPublisher):
    """
    Communication protocol between the broker server and its clients.
    """
    methods = ComponentPublisher.methods + (
        "fire_event",
        "message")
>>>>>>> aeab0c42


class RemoteBrokerConnector(ComponentConnector):
    """Helper to create connections with the L{BrokerServer}."""

    remote = RemoteBroker
    component = BrokerServer


class RemoteClientConnector(ComponentConnector):
    """Helper to create connections with the L{BrokerServer}."""

    component = BrokerClient


class RemoteMonitorConnector(RemoteClientConnector):
    """Helper to create connections with the L{Monitor}."""

    component = Monitor


class RemoteManagerConnector(RemoteClientConnector):
    """Helper for creating connections with the L{Monitor}."""

    component = Manager

ComponentsRegistry.register(RemoteBrokerConnector)
ComponentsRegistry.register(RemoteClientConnector)
ComponentsRegistry.register(RemoteMonitorConnector)
ComponentsRegistry.register(RemoteManagerConnector)<|MERGE_RESOLUTION|>--- conflicted
+++ resolved
@@ -13,29 +13,12 @@
     """
     Communication protocol between the broker server and its clients.
     """
-<<<<<<< HEAD
-    methods = (ComponentProtocol.methods +
-               ["fire_event",
-                "get_accepted_message_types",
-                "get_server_uuid",
-                "get_session_id",
-                "is_message_pending",
-                "register",
-                "register_client",
-                "register_client_accepted_message_type",
-                "reload_configuration",
-                "send_message",
-                "stop_clients",
-                "listen_events",
-                "stop_exchanger",
-                ])
-=======
->>>>>>> aeab0c42
 
     methods = ComponentPublisher.methods + (
         "fire_event",
         "get_accepted_message_types",
         "get_server_uuid",
+        "get_session_id",
         "is_message_pending",
         "register",
         "register_client",
@@ -104,29 +87,14 @@
         return succeed(None)
 
 
-<<<<<<< HEAD
-class BrokerClientProtocol(ComponentProtocol):
-    """Communication protocol between a client and the broker."""
-
-    methods = (ComponentProtocol.methods + ["fire_event", "message", "get_session_id"])
-
-
-class BrokerClientProtocolFactory(ComponentProtocolFactory):
-
-    protocol = BrokerClientProtocol
-
-
-class RemoteClient(RemoteObject):
-    """A remote L{BrokerClient} connected to a L{BrokerServer}."""
-=======
 class BrokerClientPublisher(ComponentPublisher):
     """
     Communication protocol between the broker server and its clients.
     """
     methods = ComponentPublisher.methods + (
         "fire_event",
-        "message")
->>>>>>> aeab0c42
+        "message",
+        "get_session_id")
 
 
 class RemoteBrokerConnector(ComponentConnector):
