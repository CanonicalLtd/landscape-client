--- conflicted
+++ resolved
@@ -1,4 +1,3 @@
-<<<<<<< HEAD
 from landscape.lib.amp import Method, RemoteObject
 from landscape.amp import (
     LandscapeComponentProtocol, LandscapeComponentProtocolFactory,
@@ -50,7 +49,8 @@
 
     protocol = BrokerClientProtocol
     socket = "broker.sock"
-=======
+
+
 class RemoteClient(object):
     """A connected client utilizing features provided by a L{BrokerServer}."""
 
@@ -60,5 +60,4 @@
         @param protocol: A L{BrokerServerProtocol} connection with the broker
             server.
         """
-        self.name = name
->>>>>>> 48c3bed6
+        self.name = name