from logging import info, exception

from twisted.internet.defer import maybeDeferred

from landscape.log import format_object
from landscape.lib.twisted_util import gather_results


class HandlerNotFoundError(Exception):
    """A handler for the given message type was not found."""


class BrokerClientPlugin(object):
    """A convenience for writing L{BrokerClient} plugins.

    This provides a register method which will set up a bunch of
    reactor handlers in the idiomatic way.

    If C{run} is defined on subclasses, it will be called every C{run_interval}
    seconds after being registered.

    @cvar run_interval: The interval, in seconds, to execute the C{run} method.
        If set to C{None}, then C{run} will not be scheduled.
    """

    run_interval = 5

    def register(self, client):
        self.client = client
        if hasattr(self, "run") and self.run_interval is not None:
            self.client.reactor.call_every(self.run_interval, self.run)


class BrokerClient(object):
    """Basic plugin registry for clients that have to deal with the broker.

    This knows about the needs of a client when dealing with the Landscape
    broker, including interest in messages of a particular type delivered
    by the broker to the client.

    @cvar name: The name used when registering to the broker, it must be
        defined by sub-classes.
    @ivar broker: A reference to a connected L{RemoteBroker}, it must be set
        by the connecting machinery at service startup.
    """
    name = "client"

    def __init__(self, reactor):
        """
        @param reactor: A L{TwistedReactor}.
        """
        super(BrokerClient, self).__init__()
        self.reactor = reactor
        self.broker = None
        self._registered_messages = {}
        self._plugins = []
        self._plugin_names = {}

        # Register event handlers
        self.reactor.call_on("impending-exchange", self.notify_exchange)
        self.reactor.call_on("broker-reconnect", self.handle_reconnect)

    def ping(self):
        """Return C{True}"""
        return True

    def add(self, plugin):
        """Add a plugin.

        The plugin's C{register} method will be called with this broker client
        as its argument.

        If the plugin has a C{plugin_name} attribute, it will be possible to
        look up the plugin later with L{get_plugin}.
        """
        info("Registering plugin %s.", format_object(plugin))
        self._plugins.append(plugin)
        if hasattr(plugin, 'plugin_name'):
            self._plugin_names[plugin.plugin_name] = plugin
        plugin.register(self)

    def get_plugins(self):
        """Get the list of plugins."""
        return self._plugins[:]

    def get_plugin(self, name):
        """Get a particular plugin by name."""
        return self._plugin_names[name]

    def register_message(self, type, handler):
        """
        Register interest in a particular type of Landscape server->client
        message.

        @param type: The type of message to register C{handler} for.
        @param handler: A callable taking a message as a parameter, called
            when messages of C{type} are received.
        @return: A C{Deferred} that will fire when registration completes.
        """
        self._registered_messages[type] = handler
        return self.broker.register_client_accepted_message_type(type)

    def dispatch_message(self, message):
        """Run the handler registered for the type of the given message.

        @return: The return value of the handler, if found.
        @raises: HandlerNotFoundError if the handler was not found
        """
        type = message["type"]
        handler = self._registered_messages.get(type)
        if handler is None:
            raise HandlerNotFoundError(type)
        try:
            return handler(message)
        except:
            exception("Error running message handler for type %r: %r"
                      % (type, handler))

    def message(self, message):
        """Call C{dispatch_message} for the given C{message}.

        @return: A boolean indicating if a handler for the message was found.
        """
        try:
            self.dispatch_message(message)
            return True
        except HandlerNotFoundError:
            return False

    def exchange(self):
        """Call C{exchange} on all plugins."""
        for plugin in self.get_plugins():
            if hasattr(plugin, "exchange"):
                try:
                    plugin.exchange()
                except:
                    exception("Error during plugin exchange")

    def notify_exchange(self):
        """Notify all plugins about an impending exchange."""
        info("Got notification of impending exchange. Notifying all plugins.")
        self.exchange()

    def fire_event(self, event_type, *args, **kwargs):
        """Fire an event of a given type.
<<<<<<< HEAD

        @return: A L{Deferred} resulting in a list of returns values of
            the fired event handlers, in the order they were fired.
        """
        if event_type == "message-type-acceptance-changed":
            message_type = args[0]
            acceptance = args[1]
            results = self.reactor.fire((event_type, message_type), acceptance)
        else:
            results = self.reactor.fire(event_type, *args, **kwargs)
        return gather_results([
            maybeDeferred(lambda x: x, result) for result in results])
=======
>>>>>>> 39b08622

        @return: A L{Deferred} resulting in a list of return values of
            the fired event handlers, in the order they were fired.
        """
        if event_type == "message-type-acceptance-changed":
            message_type = args[0]
            acceptance = args[1]
            results = self.reactor.fire((event_type, message_type), acceptance)
        else:
            results = self.reactor.fire(event_type, *args, **kwargs)
        return gather_results([
            maybeDeferred(lambda x: x, result) for result in results])

    def handle_reconnect(self):
        """Called when the connection with the broker is established again.

        Re-register any previously registered message types when the broker
        restarts.
        """
        for type in self._registered_messages:
            self.broker.register_client_accepted_message_type(type)

    def exit(self):
        """Stop the reactor and exit the process."""
        self.reactor.stop()<|MERGE_RESOLUTION|>--- conflicted
+++ resolved
@@ -143,21 +143,6 @@
 
     def fire_event(self, event_type, *args, **kwargs):
         """Fire an event of a given type.
-<<<<<<< HEAD
-
-        @return: A L{Deferred} resulting in a list of returns values of
-            the fired event handlers, in the order they were fired.
-        """
-        if event_type == "message-type-acceptance-changed":
-            message_type = args[0]
-            acceptance = args[1]
-            results = self.reactor.fire((event_type, message_type), acceptance)
-        else:
-            results = self.reactor.fire(event_type, *args, **kwargs)
-        return gather_results([
-            maybeDeferred(lambda x: x, result) for result in results])
-=======
->>>>>>> 39b08622
 
         @return: A L{Deferred} resulting in a list of return values of
             the fired event handlers, in the order they were fired.
