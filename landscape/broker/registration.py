
import time
import logging
import socket

from twisted.internet.defer import Deferred

from landscape.lib.twisted_util import gather_results
from landscape.lib.bpickle import loads
from landscape.lib.log import log_failure
from landscape.lib.fetch import fetch, FetchError
from landscape.lib.tag import is_valid_tag_list


EC2_HOST = "169.254.169.254"
EC2_API = "http://%s/latest" % (EC2_HOST,)


class InvalidCredentialsError(Exception):
    """
    Raised when an invalid account title and/or registration password
    is used with L{RegistrationManager.register}.
    """


def persist_property(name):
    def get(self):
        return self._persist.get(name)
    def set(self, value):
        self._persist.set(name, value)
    return property(get, set)


def config_property(name):
    def get(self):
        return getattr(self._config, name)
    return property(get)


class Identity(object):
    """Maintains details about the identity of this Landscape client.

    @ivar secure_id: A server-provided ID for secure message exchange.
    @ivar insecure_id: Non-secure server-provided ID, mainly used with
        the ping server.
    @ivar computer_title: See L{BrokerConfiguration}.
    @ivar account_name: See L{BrokerConfiguration}.
    @ivar registration_password: See L{BrokerConfiguration}.
    @ivar tags: See L{BrokerConfiguration}
    """

    secure_id = persist_property("secure-id")
    insecure_id = persist_property("insecure-id")
    computer_title = config_property("computer_title")
    account_name = config_property("account_name")
    registration_password = config_property("registration_password")
    tags = config_property("tags")

    def __init__(self, config, persist):
        """
        @param config: A L{BrokerConfiguration} object, used to set the
            C{computer_title}, C{account_name} and C{registration_password}
            instance variables.
        """
        self._config = config
        self._persist = persist.root_at("registration")


class RegistrationHandler(object):
    """
    An object from which registration can be requested of the server,
    and which will handle forced ID changes from the server.

    L{register} should be used to perform initial registration.
    """

    def __init__(self, config, identity, reactor, exchange, pinger,
                 message_store, fetch_async=None):
        self._config = config
        self._identity = identity
        self._reactor = reactor
        self._exchange = exchange
        self._pinger = pinger
        self._message_store = message_store
        self._reactor.call_on("run", self._fetch_ec2_data)
        self._reactor.call_on("pre-exchange", self._handle_pre_exchange)
        self._reactor.call_on("exchange-done", self._handle_exchange_done)
        self._exchange.register_message("set-id", self._handle_set_id)
        self._exchange.register_message("unknown-id", self._handle_unknown_id)
        self._exchange.register_message("registration",
                                        self._handle_registration)
        self._should_register = None
<<<<<<< HEAD
        self._cloud = config.cloud
=======
>>>>>>> afa169a4
        self._fetch_async = fetch_async
        self._otp = None
        self._ec2_data = None

    def should_register(self):
        id = self._identity
        # boolean logic is hard, I'm gonna use an if
        if self._config.cloud:
            return bool(not id.secure_id
                        and self._message_store.accepts("register-cloud-vm"))
        return bool(not id.secure_id and id.computer_title and id.account_name
                    and self._message_store.accepts("register"))

    def register(self):
        """
        Attempt to register with the Landscape server.

        @return: A L{Deferred} which will either be fired with None if
            registration was successful or will fail with an
            L{InvalidCredentialsError} if not.
        """
        self._identity.secure_id = None
        self._identity.insecure_id = None
        result = RegistrationResponse(self._reactor).deferred
        self._exchange.exchange()
        return result

    def _fetch_ec2_data(self):
        id = self._identity
        if self._config.cloud and not id.secure_id:
            # Fetch data from the EC2 API, to be used later in the registration
            # process
            registration_data = gather_results([
                # We ignore errors from user-data because it's common for the
                # URL to return a 404 when the data is unavailable.
                self._fetch_async(EC2_API + "/user-data")
                    .addErrback(log_failure),
                # The rest of the fetches don't get protected because we just
                # fall back to regular registration if any of them don't work.
                self._fetch_async(EC2_API + "/meta-data/instance-id"),
                self._fetch_async(EC2_API + "/meta-data/reservation-id"),
                self._fetch_async(EC2_API + "/meta-data/local-hostname"),
                self._fetch_async(EC2_API + "/meta-data/public-hostname"),
                self._fetch_async(EC2_API + "/meta-data/ami-launch-index"),
                self._fetch_async(EC2_API + "/meta-data/kernel-id"),
                self._fetch_async(EC2_API + "/meta-data/ramdisk-id"),
                self._fetch_async(EC2_API + "/meta-data/ami-id"),
                ],
                consume_errors=True)

            def record_data(ec2_data):
                """Record the instance data returned by the EC2 API."""
                (raw_user_data, instance_key, reservation_key,
                 local_hostname, public_hostname, launch_index,
                 kernel_key, ramdisk_key, ami_key) = ec2_data
                self._ec2_data = {
                    "instance_key": instance_key,
                    "reservation_key": reservation_key,
                    "local_hostname": local_hostname,
                    "public_hostname": public_hostname,
                    "launch_index": launch_index,
                    "kernel_key": kernel_key,
                    "ramdisk_key": ramdisk_key,
                    "image_key": ami_key}
                for k, v in self._ec2_data.items():
                    self._ec2_data[k] = v.decode("utf-8")
                self._ec2_data["launch_index"] = int(
                    self._ec2_data["launch_index"])

                instance_data = _extract_ec2_instance_data(
                    raw_user_data, int(launch_index))
                if instance_data is not None:
                    self._otp = instance_data["otp"]
                    exchange_url = instance_data["exchange-url"]
                    ping_url = instance_data["ping-url"]
                    self._exchange._transport.set_url(exchange_url)
                    self._pinger.set_url(ping_url)
                    self._config.url = exchange_url
                    self._config.ping_url = ping_url
                    self._config.write()

            def log_error(error):
                log_failure(error, msg="Got error while fetching meta-data: %r"
                            % (error.value,))

            # It sucks that this deferred is never returned
            registration_data.addCallback(record_data)
            registration_data.addErrback(log_error)

    def _handle_exchange_done(self):
        """Registered handler for the C{"exchange-done"} event.

        If we are not registered yet, schedule another message exchange.

        The first exchange made us accept the message type "register", so
        the next "pre-exchange" event will make L{_handle_pre_exchange}
        queue a registration message for delivery.
        """
        if self.should_register() and not self._should_register:
            self._exchange.exchange()

    def _handle_pre_exchange(self):
        """
        An exchange is about to happen.  If we don't have a secure id already
        set, and we have the needed information available, queue a registration
        message with the server.
        """
        # The point of storing this flag is that if we should *not* register
        # now, and then after the exchange we *should*, we schedule an urgent
        # exchange again.  Without this flag we would just spin trying to
        # connect to the server when something is clearly preventing the
        # registration.
        self._should_register = self.should_register()

        if self._should_register:
            id = self._identity
            self._message_store.delete_all_messages()
            tags = id.tags
            if not is_valid_tag_list(tags):
                tags = None
                logging.error("Invalid tags provided for cloud "
                              "registration.")
            if self._config.cloud and self._ec2_data is not None:
                if self._otp:
                    logging.info("Queueing message to register with OTP")
                    message = {"type": "register-cloud-vm",
                               "otp": self._otp,
                               "hostname": socket.getfqdn(),
                               "account_name": None,
                               "registration_password": None,
                               "tags": tags}
                    message.update(self._ec2_data)
                    self._exchange.send(message)
                elif id.account_name:
                    with_tags = ["", u"and tags %s " % tags][bool(tags)]
                    logging.info(u"Queueing message to register with account %r %s"
                                 "as an EC2 instance." % (
                                 id.account_name, with_tags,))
                    message = {"type": "register-cloud-vm",
                               "otp": None,
                               "hostname": socket.getfqdn(),
                               "account_name": id.account_name,
                               "registration_password": \
                                   id.registration_password,
                               "tags": tags}
                    message.update(self._ec2_data)
                    self._exchange.send(message)
                else:
                    self._reactor.fire("registration-failed")
            elif id.account_name:
                with_word = ["without", "with"][bool(id.registration_password)]
                with_tags = ["", u"and tags %s " % tags][bool(tags)]
                logging.info(u"Queueing message to register with account %r %s"
                              "%s a password." % (id.account_name, with_tags,
                              with_word))
                message = {"type": "register",
                           "computer_title": id.computer_title,
                           "account_name": id.account_name,
                           "registration_password": id.registration_password,
                           "hostname": socket.getfqdn(),
                           "tags": tags}
                self._exchange.send(message)
            else:
                self._reactor.fire("registration-failed")

    def _handle_set_id(self, message):
        """Registered handler for the C{"set-id"} event.

        Record and start using the secure and insecure IDs from the given
        message.

        Fire C{"registration-done"} and C{"resynchronize-clients"}.
        """
        id = self._identity
        id.secure_id = message.get("id")
        id.insecure_id = message.get("insecure-id")
        logging.info("Using new secure-id ending with %s for account %s.",
                     id.secure_id[-10:], id.account_name)
        logging.debug("Using new secure-id: %s", id.secure_id)
        self._reactor.fire("registration-done")
        self._reactor.fire("resynchronize-clients")

    def _handle_registration(self, message):
        if message["info"] == "unknown-account":
            self._reactor.fire("registration-failed")

    def _handle_unknown_id(self, message):
        id = self._identity
        logging.info("Client has unknown secure-id for account %s."
                     % id.account_name)
        id.secure_id = None
        id.insecure_id = None


class RegistrationResponse(object):
    """A helper for dealing with the response of a single registration request.

    @ivar deferred: The L{Deferred} that will be fired as per
        L{RegistrationHandler.register}.
    """

    def __init__(self, reactor):
        self._reactor = reactor
        self._done_id = reactor.call_on("registration-done", self._done)
        self._failed_id = reactor.call_on("registration-failed", self._failed)
        self.deferred = Deferred()

    def _cancel_calls(self):
        self._reactor.cancel_call(self._done_id)
        self._reactor.cancel_call(self._failed_id)

    def _done(self):
        self.deferred.callback(None)
        self._cancel_calls()

    def _failed(self):
        self.deferred.errback(InvalidCredentialsError())
        self._cancel_calls()


def _extract_ec2_instance_data(raw_user_data, launch_index):
    """
    Given the raw string of EC2 User Data, parse it and return the dict of
    instance data for this particular instance.

    If the data can't be parsed, a debug message will be logged and None
    will be returned.
    """
    try:
        user_data = loads(raw_user_data)
    except ValueError:
        logging.debug("Got invalid user-data %r" % (raw_user_data,))
        return

    if not isinstance(user_data, dict):
        logging.debug("user-data %r is not a dict" % (user_data,))
        return
    for key in "otps", "exchange-url", "ping-url":
        if key not in user_data:
            logging.debug("user-data %r doesn't have key %r."
                          % (user_data, key))
            return
    if len(user_data["otps"]) <= launch_index:
        logging.debug("user-data %r doesn't have OTP for launch index %d"
                      % (user_data, launch_index))
        return
    return {"otp": user_data["otps"][launch_index],
            "exchange-url": user_data["exchange-url"],
            "ping-url": user_data["ping-url"]}


def _wait_for_network():
    """
    Keep trying to connect to the EC2 metadata server until it becomes
    accessible or until five minutes pass.

    This is necessary because the networking init script on Ubuntu is
    asynchronous; the network may not actually be up by the time the
    landscape-client init script is invoked.
    """
    timeout = 5*60
    port = 80

    start = time.time()
    while True:
        s = socket.socket()
        try:
            s.connect((EC2_HOST, port))
            s.close()
            return
        except socket.error, e:
            time.sleep(1)
            if time.time() - start > timeout:
                break
                

def is_cloud_managed(fetch=fetch):
    """
    Return C{True} if the machine has been started by Landscape, i.e. if we can
    find the expected data inside the EC2 user-data field.
    """
    _wait_for_network()
    try:
        raw_user_data = fetch(EC2_API + "/user-data",
                              connect_timeout=5)
        launch_index = fetch(EC2_API + "/meta-data/ami-launch-index",
                             connect_timeout=5)
    except FetchError:
        return False
    instance_data = _extract_ec2_instance_data(raw_user_data, int(launch_index))
    return instance_data is not None<|MERGE_RESOLUTION|>--- conflicted
+++ resolved
@@ -90,10 +90,6 @@
         self._exchange.register_message("registration",
                                         self._handle_registration)
         self._should_register = None
-<<<<<<< HEAD
-        self._cloud = config.cloud
-=======
->>>>>>> afa169a4
         self._fetch_async = fetch_async
         self._otp = None
         self._ec2_data = None
