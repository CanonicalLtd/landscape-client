--- conflicted
+++ resolved
@@ -143,18 +143,7 @@
         def fire_post_exit(ignored):
             self._reactor.fire("post-exit")
 
-<<<<<<< HEAD
         return clients_stopped.addBoth(fire_post_exit)
-
-    def start(self):
-        """Start listening for incoming AMP connections."""
-        socket = self._config.broker_socket_filename
-        factory = BrokerServerFactory(self._reactor._reactor, self)
-        self._port = self._reactor._reactor.listenUNIX(socket, factory)
-
-    def stop(self):
-        """Stop listening."""
-        self._port.stopListening()
 
     @event
     def resynchronize(self):
@@ -186,7 +175,4 @@
 
     @event
     def message_type_acceptance_changed(self, type, accepted):
-        pass
-=======
-        return clients_stopped.addBoth(fire_post_exit)
->>>>>>> 2abce00c
+        pass