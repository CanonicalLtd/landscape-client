--- conflicted
+++ resolved
@@ -64,16 +64,14 @@
         """Return C{True}."""
         return True
 
-<<<<<<< HEAD
+    @remote
     def get_session_id(self):
         """
         Get a unique session ID from the L{MessageStore}.
         """
         return self._message_store.get_session_id()
 
-=======
-    @remote
->>>>>>> a8f602e8
+    @remote
     def register_client(self, name):
         """Register a broker client called C{name}.
 
@@ -117,17 +115,14 @@
         """Return the connector for the given C{name} or C{None}."""
         return self._connectors.get(self.get_client(name))
 
-<<<<<<< HEAD
+    @remote
     def send_message(self, message, session_id, urgent=False):
-=======
-    @remote
-    def send_message(self, message, urgent=False):
->>>>>>> a8f602e8
         """Queue C{message} for delivery to the server at the next exchange.
 
         @param message: The message C{dict} to send to the server.  It must
             have a C{type} key and be compatible with C{landscape.lib.bpickle}.
-        @param session_id: 
+        @param session_id: the current session ID.  You should acquire this
+            with C{get_session_id} before attempting to send a message.
         @param urgent: If C{True}, exchange urgently, otherwise exchange
             during the next regularly scheduled exchange.
         @return: The message identifier created when queuing C{message}.
