from twisted.internet import reactor
from twisted.internet.protocol import ClientCreator

from landscape.lib.fetch import fetch_async
from landscape.lib.persist import Persist
from landscape.watchdog import bootstrap_list
from landscape.reactor import FakeReactor
from landscape.broker.transport import FakeTransport
from landscape.broker.exchange import MessageExchange
from landscape.broker.store import get_default_message_store
from landscape.broker.registration import Identity, RegistrationHandler
from landscape.broker.ping import Pinger
from landscape.broker.deployment import BrokerConfiguration
from landscape.broker.server import BrokerServer
from landscape.broker.amp import (
    BrokerServerProtocolFactory, RemoteBroker, BrokerClientProtocol)
from landscape.broker.client import BrokerClient


class BrokerConfigurationHelper(object):
    """
    The following attributes will be set on your test case:
      - config: A sample L{BrokerConfiguration}.
      - config_filename: The name of the configuration file that was used to
        generate the above C{config}.
    """

    def set_up(self, test_case):
        data_path = test_case.makeDir()
        log_dir = test_case.makeDir()
        test_case.config_filename = test_case.makeFile(
            "[client]\n"
            "url = http://localhost:91919\n"
            "computer_title = Some Computer\n"
            "account_name = some_account\n"
            "ping_url = http://localhost:91910\n"
            "data_path = %s\n"
            "log_dir = %s\n" % (data_path, log_dir))

        bootstrap_list.bootstrap(data_path=data_path, log_dir=log_dir)

        test_case.config = BrokerConfiguration()
        test_case.config.load(["-c", test_case.config_filename])

    def tear_down(self, test_case):
        pass


class ExchangeHelper(BrokerConfigurationHelper):
    """
    This helper uses the sample broker configuration provided by the
    L{BrokerConfigurationHelper} to create all the components needed by
    a L{MessageExchange}.  The following attributes will be set on your
    test case:
      - exchanger: A L{MessageExchange} using a L{FakeReactor} and a
        L{FakeTransport}.
      - reactor: The L{FakeReactor} used by the C{exchager}.
      - transport: The L{FakeTransport} used by the C{exchanger}.
      - identity: The L{Identity} used by the C{exchanger} and based
        on the sample configuration.
      - mstore: The L{MessageStore} used by the C{exchanger} and based
        on the sample configuration.
      - persist: The L{Persist} object used by C{mstore} and C{identity}.
      - persit_filename: Path to the file holding the C{persist} data.
    """

    def set_up(self, test_case):
        super(ExchangeHelper, self).set_up(test_case)
        test_case.persist_filename = test_case.makePersistFile()
        test_case.persist = Persist(filename=test_case.persist_filename)
        test_case.mstore = get_default_message_store(
            test_case.persist, test_case.config.message_store_path)
        test_case.identity = Identity(test_case.config, test_case.persist)
        test_case.transport = FakeTransport(test_case.config.url,
                                            test_case.config.ssl_public_key)
        test_case.reactor = FakeReactor()
        test_case.exchanger = MessageExchange(
            test_case.reactor, test_case.mstore, test_case.transport,
            test_case.identity, test_case.config.exchange_interval,
            test_case.config.urgent_exchange_interval)


class RegistrationHelper(ExchangeHelper):
    """
    This helper adds a registration handler to the L{ExchangeHelper}.  If the
    test case has C{cloud} class attribute, the C{handler} will be configured
    for a cloud registration.  The following attributes will be set in your
    test case:
      - handler: A L{RegistrationHandler}
      - fetch_func: The C{fetch_async} function used by the C{handler}, it
        can be customised by test cases.
    """

    def set_up(self, test_case):
        super(RegistrationHelper, self).set_up(test_case)
        test_case.pinger = Pinger(test_case.reactor, test_case.config.ping_url,
                                  test_case.identity, test_case.exchanger)

        def fetch_func(*args, **kwargs):
            return test_case.fetch_func(*args, **kwargs)

        test_case.fetch_func = fetch_async
        test_case.config.cloud = getattr(test_case, "cloud", False)
        test_case.handler = RegistrationHandler(
            test_case.config, test_case.identity, test_case.reactor,
            test_case.exchanger, test_case.pinger, test_case.mstore,
            fetch_async=fetch_func)


class BrokerServerHelper(RegistrationHelper):
    """
    This helper adds a broker server to the L{RegistrationHelper}.  The
    following attributes will be set in your test case:
      - server: A L{BrokerServer}.
    """

    def set_up(self, test_case):
        super(BrokerServerHelper, self).set_up(test_case)
        test_case.broker = BrokerServer(test_case.config, test_case.reactor,
                                        test_case.exchanger, test_case.handler,
                                        test_case.mstore)
<<<<<<< HEAD


class BrokerProtocolHelper(BrokerServerHelper):
    """
    This helper adds a connected broker protocol to the L{BrokerServerHelper}.
    The following attributes will be set in your test case:
      - port: The C{Port} object connected to the Unix socket the server
          is listening to.
      - protocol: An L{AMP} protocol instance connected to the server's port.
    """

    def set_up(self, test_case):
        super(BrokerProtocolHelper, self).set_up(test_case)
        socket = test_case.makeFile()
        factory = BrokerServerProtocolFactory(test_case.broker)
        test_case.port = reactor.listenUNIX(socket, factory)

        def set_protocol(protocol):
            test_case.protocol = protocol

        connector = ClientCreator(reactor, BrokerClientProtocol)
        connected = connector.connectUNIX(socket)
        return connected.addCallback(set_protocol)
=======
        test_case.broker.listen()
>>>>>>> 6d55018c

    def tear_down(self, test_case):
        test_case.broker.stop_listening()
        super(BrokerServerHelper, self).tear_down(test_case)


class RemoteBrokerHelper(BrokerServerHelper):
    """
    This helper adds a connected L{RemoteBroker} to a L{BrokerServerHelper}.
    The following attributes will be set in your test case:
      - remote: A C{RemoteBroker} object connected to the broker server.
    """

    def set_up(self, test_case):
        super(RemoteBrokerHelper, self).set_up(test_case)
        test_case.remote = RemoteBroker(test_case.config, test_case.reactor)
        return test_case.remote.connect()

    def tear_down(self, test_case):
        test_case.remote.disconnect()
        super(RemoteBrokerHelper, self).tear_down(test_case)


class BrokerClientHelper(RemoteBrokerHelper):
    """
    This helper adds a L{BrokerClient} to a L{RemoteBrokerHelper}.
    The following attributes will be set in your test case:
      - client: A C{BrokerClient} object connected to a remote broker.
    """

    def set_up(self, test_case):

        def set_broker_client(ignored):
            test_case.client = BrokerClient(test_case.remote,
                                            test_case.reactor)

        connected = super(BrokerClientHelper, self).set_up(test_case)
        return connected.addCallback(set_broker_client)<|MERGE_RESOLUTION|>--- conflicted
+++ resolved
@@ -1,6 +1,3 @@
-from twisted.internet import reactor
-from twisted.internet.protocol import ClientCreator
-
 from landscape.lib.fetch import fetch_async
 from landscape.lib.persist import Persist
 from landscape.watchdog import bootstrap_list
@@ -12,8 +9,7 @@
 from landscape.broker.ping import Pinger
 from landscape.broker.deployment import BrokerConfiguration
 from landscape.broker.server import BrokerServer
-from landscape.broker.amp import (
-    BrokerServerProtocolFactory, RemoteBroker, BrokerClientProtocol)
+from landscape.broker.amp import RemoteBroker
 from landscape.broker.client import BrokerClient
 
 
@@ -119,33 +115,7 @@
         test_case.broker = BrokerServer(test_case.config, test_case.reactor,
                                         test_case.exchanger, test_case.handler,
                                         test_case.mstore)
-<<<<<<< HEAD
-
-
-class BrokerProtocolHelper(BrokerServerHelper):
-    """
-    This helper adds a connected broker protocol to the L{BrokerServerHelper}.
-    The following attributes will be set in your test case:
-      - port: The C{Port} object connected to the Unix socket the server
-          is listening to.
-      - protocol: An L{AMP} protocol instance connected to the server's port.
-    """
-
-    def set_up(self, test_case):
-        super(BrokerProtocolHelper, self).set_up(test_case)
-        socket = test_case.makeFile()
-        factory = BrokerServerProtocolFactory(test_case.broker)
-        test_case.port = reactor.listenUNIX(socket, factory)
-
-        def set_protocol(protocol):
-            test_case.protocol = protocol
-
-        connector = ClientCreator(reactor, BrokerClientProtocol)
-        connected = connector.connectUNIX(socket)
-        return connected.addCallback(set_protocol)
-=======
         test_case.broker.listen()
->>>>>>> 6d55018c
 
     def tear_down(self, test_case):
         test_case.broker.stop_listening()
