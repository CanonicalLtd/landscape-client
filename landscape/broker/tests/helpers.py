from twisted.internet import reactor
from twisted.internet.protocol import ClientCreator
from twisted.protocols.amp import AMP

from landscape.lib.fetch import fetch_async
from landscape.lib.persist import Persist
from landscape.watchdog import bootstrap_list
from landscape.reactor import FakeReactor
from landscape.broker.transport import FakeTransport
from landscape.broker.exchange import MessageExchange
from landscape.broker.store import get_default_message_store
from landscape.broker.registration import Identity, RegistrationHandler
from landscape.broker.ping import Pinger
from landscape.broker.deployment import BrokerConfiguration
from landscape.broker.server import BrokerServer
from landscape.broker.amp import BrokerServerProtocolFactory, RemoteBroker
from landscape.broker.client import BrokerClient


class BrokerConfigurationHelper(object):
    """
    The following attributes will be set on your test case:
      - config: A sample L{BrokerConfiguration}.
      - config_filename: The name of the configuration file that was used to
        generate the above C{config}.
    """

    def set_up(self, test_case):
        data_path = test_case.makeDir()
        log_dir = test_case.makeDir()
        test_case.config_filename = test_case.makeFile(
            "[client]\n"
            "url = http://localhost:91919\n"
            "computer_title = Some Computer\n"
            "account_name = some_account\n"
            "ping_url = http://localhost:91910\n"
            "data_path = %s\n"
            "log_dir = %s\n" % (data_path, log_dir))

        bootstrap_list.bootstrap(data_path=data_path, log_dir=log_dir)

        test_case.config = BrokerConfiguration()
        test_case.config.load(["-c", test_case.config_filename])

    def tear_down(self, test_case):
        pass


class ExchangeHelper(BrokerConfigurationHelper):
    """
    This helper uses the sample broker configuration provided by the
    L{BrokerConfigurationHelper} to create all the components needed by
    a L{MessageExchange}.  The following attributes will be set on your
    test case:
      - exchanger: A L{MessageExchange} using a L{FakeReactor} and a
        L{FakeTransport}.
      - reactor: The L{FakeReactor} used by the C{exchager}.
      - transport: The L{FakeTransport} used by the C{exchanger}.
      - identity: The L{Identity} used by the C{exchanger} and based
        on the sample configuration.
      - mstore: The L{MessageStore} used by the C{exchanger} and based
        on the sample configuration.
      - persist: The L{Persist} object used by C{mstore} and C{identity}.
      - persit_filename: Path to the file holding the C{persist} data.
    """

    def set_up(self, test_case):
        super(ExchangeHelper, self).set_up(test_case)
        test_case.persist_filename = test_case.makePersistFile()
        test_case.persist = Persist(filename=test_case.persist_filename)
        test_case.mstore = get_default_message_store(
            test_case.persist, test_case.config.message_store_path)
        test_case.identity = Identity(test_case.config, test_case.persist)
        test_case.transport = FakeTransport(test_case.config.url,
                                            test_case.config.ssl_public_key)
        test_case.reactor = FakeReactor()
        test_case.exchanger = MessageExchange(
            test_case.reactor, test_case.mstore, test_case.transport,
            test_case.identity, test_case.config.exchange_interval,
            test_case.config.urgent_exchange_interval)


class RegistrationHelper(ExchangeHelper):
    """
    This helper adds a registration handler to the L{ExchangeHelper}.  If the
    test case has C{cloud} class attribute, the C{handler} will be configured
    for a cloud registration.  The following attributes will be set in your
    test case:
      - handler: A L{RegistrationHandler}
      - fetch_func: The C{fetch_async} function used by the C{handler}, it
        can be customised by test cases.
    """

    def set_up(self, test_case):
        super(RegistrationHelper, self).set_up(test_case)
        test_case.pinger = Pinger(test_case.reactor, test_case.config.ping_url,
                                  test_case.identity, test_case.exchanger)

        def fetch_func(*args, **kwargs):
            return test_case.fetch_func(*args, **kwargs)

        test_case.fetch_func = fetch_async
        test_case.config.cloud = getattr(test_case, "cloud", False)
        test_case.handler = RegistrationHandler(
            test_case.config, test_case.identity, test_case.reactor,
            test_case.exchanger, test_case.pinger, test_case.mstore,
            fetch_async=fetch_func)


class BrokerServerHelper(RegistrationHelper):
    """
    This helper adds a broker server to the L{RegistrationHelper}.  The
    following attributes will be set in your test case:
      - server: A L{BrokerServer}.
    """

    def set_up(self, test_case):
        super(BrokerServerHelper, self).set_up(test_case)
        test_case.broker = BrokerServer(test_case.config, test_case.reactor,
                                        test_case.exchanger, test_case.handler,
                                        test_case.mstore)
        test_case.broker.listen()

    def tear_down(self, test_case):
        test_case.broker.stop_listening()
        super(BrokerServerHelper, self).tear_down(test_case)


class RemoteBrokerHelper(BrokerServerHelper):
    """
    This helper adds a connected L{RemoteBroker} to a L{BrokerServerHelper}.
    The following attributes will be set in your test case:
      - remote: A C{RemoteBroker} object connected to the broker server.
    """

    def set_up(self, test_case):
<<<<<<< HEAD
        connected = super(RemoteBrokerHelper, self).set_up(test_case)
        connected.addCallback(lambda x: setattr(
            test_case, "remote", RemoteBroker(test_case.protocol)))
        return connected


class BrokerClientHelper(RemoteBrokerHelper):
    """
    This helper adds a L{BrokerClient} to a L{RemoteBrokerHelper}.
    The following attributes will be set in your test case:
      - client: A C{BrokerClient} object connected to a remote broker.
    """

    def set_up(self, test_case):

        def set_broker_client(ignored):
            test_case.client = BrokerClient(test_case.remote,
                                            test_case.reactor)

        connected = super(BrokerClientHelper, self).set_up(test_case)
        return connected.addCallback(set_broker_client)
=======
        super(RemoteBrokerHelper, self).set_up(test_case)
        test_case.remote = RemoteBroker(test_case.config, test_case.reactor)
        return test_case.remote.connect()

    def tear_down(self, test_case):
        test_case.remote.disconnect()
        super(RemoteBrokerHelper, self).tear_down(test_case)
>>>>>>> d62a4a88
<|MERGE_RESOLUTION|>--- conflicted
+++ resolved
@@ -134,11 +134,13 @@
     """
 
     def set_up(self, test_case):
-<<<<<<< HEAD
-        connected = super(RemoteBrokerHelper, self).set_up(test_case)
-        connected.addCallback(lambda x: setattr(
-            test_case, "remote", RemoteBroker(test_case.protocol)))
-        return connected
+        super(RemoteBrokerHelper, self).set_up(test_case)
+        test_case.remote = RemoteBroker(test_case.config, test_case.reactor)
+        return test_case.remote.connect()
+
+    def tear_down(self, test_case):
+        test_case.remote.disconnect()
+        super(RemoteBrokerHelper, self).tear_down(test_case)
 
 
 class BrokerClientHelper(RemoteBrokerHelper):
@@ -155,13 +157,4 @@
                                             test_case.reactor)
 
         connected = super(BrokerClientHelper, self).set_up(test_case)
-        return connected.addCallback(set_broker_client)
-=======
-        super(RemoteBrokerHelper, self).set_up(test_case)
-        test_case.remote = RemoteBroker(test_case.config, test_case.reactor)
-        return test_case.remote.connect()
-
-    def tear_down(self, test_case):
-        test_case.remote.disconnect()
-        super(RemoteBrokerHelper, self).tear_down(test_case)
->>>>>>> d62a4a88
+        return connected.addCallback(set_broker_client)