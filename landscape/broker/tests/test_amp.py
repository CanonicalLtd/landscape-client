--- conflicted
+++ resolved
@@ -1,6 +1,6 @@
-import re
 import sys
 
+from twisted.trial.unittest import TestCase
 from twisted.internet.defer import DeferredList
 from twisted.internet import reactor
 from twisted.internet.protocol import ClientCreator
@@ -10,15 +10,9 @@
 from landscape.lib.amp import ProtocolAttribute, StringOrNone
 from landscape.broker.amp import (
     BrokerServerProtocol, BrokerServerProtocolFactory, Message, Types,
-<<<<<<< HEAD
-    RegisterClient, SendMessage, RegisterClientAcceptedMessageType,
-    IsMessagePending, StopClients, ReloadConfiguration, Register,
-    GetAcceptedMessageTypes, GetServerUuid,
-    Ping, Exit, BrokerClientProtocol)
-=======
     RegisterClient, BROKER_SERVER_METHOD_CALLS, SendMessage,
-    RegisterClientAcceptedMessageType, IsMessagePending)
->>>>>>> a75589ed
+    RegisterClientAcceptedMessageType, IsMessagePending, BrokerClientProtocol,
+    Ping, get_method_name, RemoteBroker)
 from landscape.tests.helpers import (
     LandscapeTest, BrokerServerHelper, DEFAULT_ACCEPTED_TYPES)
 
@@ -55,6 +49,16 @@
         self.assertEquals(factory.broker, stub_broker)
 
 
+class GetMethodNameTest(TestCase):
+
+    def test_get_method_name(self):
+        """
+        The L{get_method_name} function returns the target object method
+        name associated the given C{MethodCall}.
+        """
+        self.assertEquals(get_method_name(Ping), "ping")
+        self.assertEquals(get_method_name(RegisterClient), "register_client")
+
 class BrokerProtocolTestBase(LandscapeTest):
 
     helpers = [BrokerServerHelper]
@@ -95,16 +99,12 @@
 
         setattr(obj, method, method_wrapper)
 
-<<<<<<< HEAD
 
 class BrokerServerProtocolTest(BrokerProtocolTestBase):
 
     client_protocol = AMP
 
-    def assert_responder(self, command, model):
-=======
     def assert_responder(self, method_call, model):
->>>>>>> a75589ed
         """
         Assert that an C{AMP.callRemote} invocation against the given AMP
         c{method_call}, actually calls the appropriate target object method.
@@ -112,12 +112,11 @@
         kwargs = {}
 
         # Figure out the model method associated with the given method_call
-        words = re.findall("[A-Z][a-z]+", method_call.__name__)
-        method = "_".join(word.lower() for word in words)
+        method_name = get_method_name(method_call)
 
         # Wrap the model method with one that will keep track of its calls
         calls = []
-        self.create_method_wrapper(model, method, calls)
+        self.create_method_wrapper(model, method_name, calls)
 
         for name, kind in method_call.arguments:
             if kind.__class__ is ProtocolAttribute:
@@ -140,7 +139,7 @@
         performed = self.protocol.callRemote(method_call, **kwargs)
         return performed.addCallback(assert_response)
 
-    def test_commands(self):
+    def test_responders(self):
         """
         All accepted L{BrokerServerProtocol} commands issued by a connected
         client are correctly performed.  The appropriate L{BrokerServer}
@@ -266,12 +265,9 @@
         # We need this in order to make the message store happy
         self.mstore.set_accepted_types(["test"])
         sent = []
-        for method in ["ping", "register_client", "send_message",
-                       "is_message_pending", "stop_clients",
-                       "reload_configuration", "register",
-                       "get_accepted_message_types", "get_server_uuid",
-                       "register_client_accepted_message_type", "exit"]:
-            sent.append(self.assert_sender(method, self.broker))
+        for method_call in BROKER_SERVER_METHOD_CALLS:
+            method_name = get_method_name(method_call)
+            sent.append(self.assert_sender(method_name, self.broker))
         return DeferredList(sent, fireOnOneErrback=True)
 
     def test_register_client(self):
@@ -286,4 +282,39 @@
             self.assertEquals(client.name, "client")
 
         sent = self.protocol.register_client("client")
-        return sent.addCallback(assert_result)+        return sent.addCallback(assert_result)
+
+
+class RemoteBrokerTest(BrokerProtocolTestBase):
+
+    client_protocol = BrokerClientProtocol
+
+    def setUp(self):
+        setup = super(RemoteBrokerTest, self).setUp()
+        setup.addCallback(lambda x: setattr(self, "remote",
+                                            RemoteBroker(self.protocol)))
+        return setup
+                      
+
+    def test_methods(self):
+        """
+        The L{RemoteBroker} methods are simply the L{MethodCall} senders
+        of the the underlying L{BrokerClientProtocol}.
+        """
+        for method_call in BROKER_SERVER_METHOD_CALLS:
+            method_name = get_method_name(method_call)
+            self.assertEquals(getattr(self.remote, method_name),
+                              getattr(self.protocol, method_name))
+
+    def test_register_client(self):
+        """
+        A L{RemoteBroker} has a C{register_client} method forwards a
+        registration request to the connected remote broker.
+        """
+        def assert_result(result):
+            self.assertEquals(result, None)
+            [client] = self.broker.get_clients()
+            self.assertEquals(client.name, "client")
+
+        registered = self.remote.register_client("client")
+        return registered.addCallback(assert_result)