--- conflicted
+++ resolved
@@ -9,16 +9,10 @@
     BrokerServerProtocol, BrokerServerProtocolFactory, Message, Types,
     RegisterClient, BROKER_SERVER_METHOD_CALLS, SendMessage,
     RegisterClientAcceptedMessageType, IsMessagePending, BrokerClientProtocol,
-<<<<<<< HEAD
-    Ping, get_method_name, RemoteBroker)
+    RemoteBroker)
 from landscape.tests.helpers import LandscapeTest, DEFAULT_ACCEPTED_TYPES
 from landscape.broker.tests.helpers import (
     BrokerProtocolHelper, RemoteBrokerHelper)
-=======
-    RemoteBroker)
-from landscape.tests.helpers import (
-    LandscapeTest, BrokerServerHelper, DEFAULT_ACCEPTED_TYPES)
->>>>>>> 84b106ce
 
 
 ARGUMENT_SAMPLES = {String: "some_sring",
@@ -52,32 +46,6 @@
         factory = BrokerServerProtocolFactory(stub_broker)
         self.assertEquals(factory.broker, stub_broker)
 
-
-<<<<<<< HEAD
-class GetMethodNameTest(TestCase):
-
-    def test_get_method_name(self):
-        """
-        The L{get_method_name} function returns the target object method
-        name associated the given C{MethodCall}.
-        """
-        self.assertEquals(get_method_name(Ping), "ping")
-        self.assertEquals(get_method_name(RegisterClient), "register_client")
-
-=======
-class BrokerProtocolTestBase(LandscapeTest):
-
-    helpers = [BrokerServerHelper]
-
-    def setUp(self):
-        super(BrokerProtocolTestBase, self).setUp()
-        socket = self.makeFile()
-        factory = BrokerServerProtocolFactory(self.broker)
-        self.port = reactor.listenUNIX(socket, factory)
-
-        def set_protocol(protocol):
-            self.protocol = protocol
->>>>>>> 84b106ce
 
 class BrokerProtocolTestBase(LandscapeTest):
 
@@ -287,15 +255,7 @@
 
 class RemoteBrokerTest(LandscapeTest):
 
-<<<<<<< HEAD
     helpers = [RemoteBrokerHelper]
-=======
-    def setUp(self):
-        setup = super(RemoteBrokerTest, self).setUp()
-        setup.addCallback(lambda x: setattr(self, "remote",
-                                            RemoteBroker(self.protocol)))
-        return setup
->>>>>>> 84b106ce
 
     def test_methods(self):
         """
