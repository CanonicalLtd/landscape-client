<<<<<<< HEAD
from twisted.internet.defer import DeferredList, succeed

=======
>>>>>>> 105c2c6e
from landscape.lib.amp import MethodCall, MethodCallError
from landscape.broker.amp import (
    BrokerServerProtocol, BrokerServerProtocolFactory, RemoteClient)
from landscape.tests.helpers import LandscapeTest, DEFAULT_ACCEPTED_TYPES
from landscape.broker.tests.helpers import (
    BrokerProtocolHelper, RemoteBrokerHelper, BrokerClientHelper)


class BrokerServerProtocolFactoryTest(LandscapeTest):

    def test_provides_protocol_type(self):
        """
        The L{BrokerServerProtocolFactory} instantiates protocols objects of
        type L{BrokerServerProtocol}.
        """
        self.assertEquals(BrokerServerProtocolFactory.protocol,
                          BrokerServerProtocol)

    def test_provides_broker_object(self):
        """
        Instances of the L{BrokerServerProtocolFactory} class have a C{broker}
        attribute references the broker object they were instantiated with.
        """
        stub_broker = object()
        factory = BrokerServerProtocolFactory(stub_broker)
        self.assertEquals(factory.broker, stub_broker)


class BrokerServerProtocolTest(LandscapeTest):

    helpers = [BrokerProtocolHelper]

    def test_ping(self):
        """
        When sent a L{MethodCall} command with C{ping} as parameter, the
        L{BrokerServerProtocol} forwards the request to the L{BrokerServer}
        instance of its protocol factory.
        """
<<<<<<< HEAD
        # We need this in order to make the message store happy
        self.mstore.set_accepted_types(["test"])

        # Mock the remote client's exit methods
        remote_client_mock = self.mocker.patch(RemoteClient)
        remote_client_mock.exit()
        self.mocker.result(succeed(None))
        self.mocker.count(1, None)
        self.mocker.replay()

        calls = {"ping": {"result": True},
                 "register_client": {"args": ["client"],
                                     "kwargs": {"_protocol": ""}},
                 "send_message": {"args": [{"type": "test"}],
                                  "result": int},
                 "is_message_pending": {"args": [1234567],
                                        "result": False},
                 "stop_clients": {},
                 "reload_configuration": {},
                 "register": {},
                 "get_accepted_message_types": {"result": list},
                 "get_server_uuid": {"result": None},
                 "register_client_accepted_message_type": {"args": ["test"]},
                 "exit": {}}

        performed = []
        for name in calls:
            call = calls[name]
            performed.append(self.assert_responder(self.protocol,
                                                   name,
                                                   call.get("args", []),
                                                   call.get("kwargs", {}),
                                                   call.get("result", None),
                                                   self.broker))
        return DeferredList(performed, fireOnOneErrback=True)
=======
        result = self.protocol.callRemote(MethodCall,
                                          name="ping",
                                          args=[],
                                          kwargs={})
        return self.assertSuccess(result, {"result": True})
>>>>>>> 105c2c6e

    def test_register_client(self):
        """
        When sent a L{MethodCall} command with C{register_client} as parameter,
        the L{BrokerServerProtocol} forwards the registration request to the
        broker object of the protocol factory.
        """

        def assert_response(response):
            self.assertEquals(response, {"result": None})
            [client] = self.broker.get_clients()
            self.assertEquals(client.name, "client")
            self.assertTrue(isinstance(client._protocol, BrokerServerProtocol))

        result = self.protocol.callRemote(MethodCall,
                                          name="register_client",
                                          args=["client"],
                                          kwargs={"_protocol": ""})
        return result.addCallback(assert_response)

    def test_send_message(self):
        """
        When sent a L{MethodCall} command with C{send_message} as parameter,
        the L{BrokerServerProtocol} forwards the request to the L{BrokerServer}
        instance of its protocol factory.
        """
        message = {"type": "test"}
        self.mstore.set_accepted_types(["test"])

        def assert_response(response):
            self.assertTrue(self.mstore.is_pending(response["result"]))
            self.assertMessages(self.mstore.get_pending_messages(),
                                [message])

        result = self.protocol.callRemote(MethodCall,
                                          name="send_message",
                                          args=[message],
                                          kwargs={"urgent": True})
        return result.addCallback(assert_response)

    def test_is_pending_message(self):
        """
        When sent a L{MethodCall} command with C{is_pending_message} as
        parameter, the L{BrokerServerProtocol} forwards the request to
        the L{BrokerServer} instance of its protocol factory.
        """
        result = self.protocol.callRemote(MethodCall,
                                          name="is_message_pending",
                                          args=[3],
                                          kwargs={})
        return self.assertSuccess(result, {"result": False})

    def test_stop_clients(self):
        """
        When sent a L{MethodCall} command with C{stop_clients} as parameter,
        the L{BrokerServerProtocol} forwards the request to the L{BrokerServer}
        instance of its protocol factory.
        """
        result = self.protocol.callRemote(MethodCall,
                                          name="stop_clients",
                                          args=[],
                                          kwargs={})
        return self.assertSuccess(result, {"result": None})

    def test_reload_configuration(self):
        """
        When sent a L{MethodCall} command with C{reload_configuration} as
        parameter, the L{BrokerServerProtocol} forwards the request to
        the L{BrokerServer} instance of its protocol factory.
        """
        result = self.protocol.callRemote(MethodCall,
                                          name="reload_configuration",
                                          args=[],
                                          kwargs={})
        return self.assertSuccess(result, {"result": None})

    def test_register(self):
        """
        When sent a L{MethodCall} command with C{register} as parameter,
        the L{BrokerServerProtocol} forwards the request to the L{BrokerServer}
        instance of its protocol factory.
        """
        result = self.protocol.callRemote(MethodCall,
                                          name="register",
                                          args=[],
                                          kwargs={})
        return self.assertSuccess(result, {"result": None})

    def test_get_accepted_message_types(self):
        """
        When sent a L{MethodCall} command with C{get_accepted_message_types} as
        parameter, the L{BrokerServerProtocol} forwards the request to the
        L{BrokerServer} instance of its protocol factory.
        """
        result = self.protocol.callRemote(MethodCall,
                                          name="get_accepted_message_types",
                                          args=[],
                                          kwargs={})
        return self.assertSuccess(result, {"result":
                                           self.mstore.get_accepted_types()})

    def test_get_server_uuid(self):
        """
        When sent a L{MethodCall} command with C{get_server_uuid} as
        parameter, the L{BrokerServerProtocol} forwards the request to the
        L{BrokerServer} instance of its protocol factory.
        """
        self.mstore.set_server_uuid("abcde")
        result = self.protocol.callRemote(MethodCall,
                                          name="get_server_uuid",
                                          args=[],
                                          kwargs={})
        return self.assertSuccess(result, {"result": "abcde"})

    def test_register_client_accepted_message_type(self):
        """
        The L{RegisterClientAccpetedMessageType} command of the broker protocol
        forwards to the broker the request to register a new message type that
        can be accepted by the client.
        """

        def assert_response(response):
            self.assertEquals(response, {"result": None})
            self.assertEquals(
                self.exchanger.get_client_accepted_message_types(),
                sorted(["type"] + DEFAULT_ACCEPTED_TYPES))

        result = self.protocol.callRemote(MethodCall,
                                          name="register_client_accepted_"
                                               "message_type",
                                          args=["type"],
                                          kwargs={})
        return result.addCallback(assert_response)

    def test_exit(self):
        """
        When sent a L{MethodCall} command with C{exit} as parameter, the
        L{BrokerServerProtocol} forwards the request to the L{BrokerServer}
        instance of its protocol factory.
        """
        result = self.protocol.callRemote(MethodCall,
                                          name="exit",
                                          args=[],
                                          kwargs={})
        return self.assertSuccess(result, {"result": None})

    def test_method_call_error(self):
        """
        Trying to call an non-exposed broker method results in a failure.
        """
        result = self.protocol.callRemote(MethodCall,
                                          name="get_clients",
                                          args=[],
                                          kwargs={})
        return self.assertFailure(result, MethodCallError)


class RemoteBrokerTest(LandscapeTest):

    helpers = [RemoteBrokerHelper]

<<<<<<< HEAD
    def test_wb_set_client(self):
        """
        The C{client} attribute of a L{RemoteBroker} passes a references to
        the connected L{BrokerClient} to the underlying protocol.
        """
        client = object()
        self.remote.client = client
        self.assertIdentical(self.remote._protocol.client, client)

    def test_senders(self):
=======
    def test_ping(self):
>>>>>>> 105c2c6e
        """
        The L{RemoteBroker.ping} method calls the C{ping} method of the
        remote L{BrokerServer} instance and returns its result with a
        L{Deferred}.
        """
<<<<<<< HEAD
        # We need this in order to make the message store happy
        self.mstore.set_accepted_types(["test"])

        # Mock the remote client's exit methods
        remote_client_mock = self.mocker.patch(RemoteClient)
        remote_client_mock.exit()
        self.mocker.result(succeed(None))
        self.mocker.count(1, None)
        self.mocker.replay()

        calls = {"ping": {"result": True},
                 "register_client": {"args": ["client"]},
                 "send_message": {"args": [{"type": "test"}],
                                  "result": int},
                 "is_message_pending": {"args": [1234567],
                                        "result": False},
                 "stop_clients": {},
                 "reload_configuration": {},
                 "register": {},
                 "get_accepted_message_types": {"result": list},
                 "get_server_uuid": {"result": None},
                 "register_client_accepted_message_type": {"args": ["test"]},
                 "exit": {}}
        performed = []
        for name in calls:
            call = calls[name]
            performed.append(self.assert_sender(self.remote, name,
                                                   call.get("args", []),
                                                   call.get("kwargs", {}),
                                                   call.get("result", None),
                                                   self.broker))
        return DeferredList(performed, fireOnOneErrback=True)
=======
        result = self.remote.ping()
        return self.assertSuccess(result, True)
>>>>>>> 105c2c6e

    def test_register_client(self):
        """
        The L{RemoteBroker.register_client} method forwards a registration
        request to the remote L{BrokerServer} object.
        """

        def assert_result(result):
            self.assertEquals(result, None)
            [client] = self.broker.get_clients()
            self.assertEquals(client.name, "client")

        sent = self.remote.register_client("client")
        return sent.addCallback(assert_result)

<<<<<<< HEAD

class BrokerClientProtocolTest(LandscapeTest, MethodCallTestMixin):

    helpers = [BrokerClientHelper]

    def setUp(self):

        def register_client(ignored):

            def set_client_protocol(ignored):
                [remote_client] = self.broker.get_clients()
                self.client_protocol = remote_client._protocol

            registered = self.remote.register_client("test")
            return registered.addCallback(set_client_protocol)

        connected = super(BrokerClientProtocolTest, self).setUp()
        return connected.addCallback(register_client)

    def test_responders(self):
        """
        The L{BrokerClientProtocol} methods decorated with the
        L{MethodCall.responder} decorator response to the associated AMP
        commands and call the proper L{BrokerClient} methods.
        """
        calls = {"ping": {"result": True},
                 "dispatch_message": {"args": [{"type": "test"}],
                                      "result": False},
                 "fire_event": {"args": ["event"]},
                 "exit": {}}

        performed = []
        for name in calls:
            call = calls[name]
            performed.append(self.assert_responder(self.client_protocol,
                                                   name,
                                                   call.get("args", []),
                                                   call.get("kwargs", {}),
                                                   call.get("result", None),
                                                   self.client))
        return DeferredList(performed, fireOnOneErrback=True)

    def test_dispatch_message_with_handler(self):
        """
        The registered message handlers are properly called when a message
        is dispatched.
        """
        calls = []

        def handler(message):
            self.assertEquals(message, {"type": "test"})
            calls.append(True)

        def dispatch_message(ignored):

            def assert_response(response):
                self.assertEquals(response, {"result": True})
                self.assertEquals(calls, [True])

            sent = self.client_protocol.callRemote(MethodCall,
                                                   name="dispatch_message",
                                                   args=[{"type": "test"}],
                                                   kwargs={})
            return sent.addCallback(assert_response)

        # We need to register a test message handler to let the dispatch
        # message method call succeed
        registered = self.client.register_message("test", handler)
        return registered.addCallback(dispatch_message)

    def test_fire_event_with_args(self):
        """
        The C{fire_event} method call fires the registered handlers with
        the correct arguments.
        """

        calls = []

        def callback(arg, kwarg=1):
            self.assertEquals(arg, True)
            self.assertEquals(kwarg, 2)
            calls.append(True)

        def assert_response(response):
            self.assertEquals(response, {"result": None})
            self.assertEquals(calls, [True])

        self.reactor.call_on("event", callback)
        fired = self.client_protocol.callRemote(MethodCall,
                                                name="fire_event",
                                                args=["event", True],
                                                kwargs={"kwarg": 2})
        return fired.addCallback(assert_response)


class RemoteClientTest(LandscapeTest, MethodCallTestMixin):

    helpers = [BrokerClientHelper]

    def setUp(self):

        def register_client(ignored):

            def set_remote_client(ignored):
                [remote_client] = self.broker.get_clients()
                self.remote_client = remote_client

            registered = self.remote.register_client("test")
            return registered.addCallback(set_remote_client)

        connected = super(RemoteClientTest, self).setUp()
        return connected.addCallback(register_client)

    def test_senders(self):
        """
        The L{RemoteClient} methods decorated with the L{MethodCall.sender}
        decorator send the appropriate L{MethodCall} command, which eventually
        calls the proper L{BrokerClient} methods.
        """
        calls = {"ping": {"result": True},
                 "dispatch_message": {"args": [{"type": "test"}],
                                      "result": False},
                 "fire_event": {"args": ["event"]},
                 "exit": {}}

        performed = []
        for name in calls:
            call = calls[name]
            performed.append(self.assert_sender(self.remote_client,
                                                name,
                                                call.get("args", []),
                                                call.get("kwargs", {}),
                                                call.get("result", None),
                                                self.client))
        return DeferredList(performed, fireOnOneErrback=True)

    def test_dispatch_message_with_handler(self):
        """
        The registered message handlers are properly called when a message
        is dispatched.
        """
        calls = []

        def handler(message):
            self.assertEquals(message, {"type": "test"})
            calls.append(True)

        def dispatch_message(ignored):

            def assert_response(response):
                self.assertEquals(response, True)
                self.assertEquals(calls, [True])

            sent = self.remote_client.dispatch_message({"type": "test"})
            return sent.addCallback(assert_response)

        # We need to register a test message handler to let the dispatch
        # message method call succeed
        registered = self.client.register_message("test", handler)
        return registered.addCallback(dispatch_message)
=======
    def test_send_message(self):
        """
        The L{RemoteBroker.send_message} method calls the C{send_message}
        method of the remote L{BrokerServer} instance and returns its result
        with a L{Deferred}.
        """
        message = {"type": "test"}
        self.mstore.set_accepted_types(["test"])

        def assert_response(message_id):
            self.assertTrue(isinstance(message_id, int))
            self.assertTrue(self.mstore.is_pending(message_id))
            self.assertMessages(self.mstore.get_pending_messages(),
                                [message])

        result = self.remote.send_message(message, urgent=True)
        return result.addCallback(assert_response)

    def test_is_message_pending(self):
        """
        The L{RemoteBroker.is_message_pending} method calls the
        C{is_message_pending} method of the remote L{BrokerServer} instance
        and returns its result with a L{Deferred}.
        """
        result = self.remote.is_message_pending(1234)
        return self.assertSuccess(result, False)

    def test_stop_clients(self):
        """
        The L{RemoteBroker.stop_clients} method calls the C{stop_clients}
        method of the remote L{BrokerServer} instance and returns its result
        with a L{Deferred}.
        """
        result = self.remote.stop_clients()
        return self.assertSuccess(result, None)

    def test_reload_configuration(self):
        """
        The L{RemoteBroker.reload_configuration} method calls the
        C{reload_configuration} method of the remote L{BrokerServer}
        instance and returns its result with a L{Deferred}.
        """
        result = self.remote.reload_configuration()
        return self.assertSuccess(result, None)

    def test_register(self):
        """
        The L{RemoteBroker.register} method calls the C{register} method
        of the remote L{BrokerServer} instance and returns its result with
        a L{Deferred}.
        """
        result = self.remote.register()
        return self.assertSuccess(result, None)

    def test_get_accepted_message_types(self):
        """
        The L{RemoteBroker.get_accepted_message_types} method calls the
        C{get_accepted_message_types} method of the remote L{BrokerServer}
        instance and returns its result with a L{Deferred}.
        """
        result = self.remote.get_accepted_message_types()
        return self.assertSuccess(result, self.mstore.get_accepted_types())

    def test_get_server_uuid(self):
        """
        The L{RemoteBroker.get_server_uuid} method calls the C{get_server_uuid}
        method of the remote L{BrokerServer} instance and returns its result
        with a L{Deferred}.
        """
        self.mstore.set_server_uuid("abcde")
        result = self.remote.get_server_uuid()
        return self.assertSuccess(result, "abcde")

    def test_register_client_accepted_message_type(self):
        """
        The L{RemoteBroker.register_client_accepted_message_type} method calls
        the C{register_client_accepted_message_type} method of the remote
        L{BrokerServer} instance and returns its result with a L{Deferred}.
        """

        def assert_response(response):
            self.assertEquals(response, None)
            self.assertEquals(
                self.exchanger.get_client_accepted_message_types(),
                sorted(["type"] + DEFAULT_ACCEPTED_TYPES))

        result = self.remote.register_client_accepted_message_type("type")
        return result.addCallback(assert_response)

    def test_exit(self):
        """
        The L{RemoteBroker.exit} method calls the C{exit} method of the remote
        L{BrokerServer} instance and returns its result with a L{Deferred}.
        """
        result = self.remote.exit()
        return self.assertSuccess(result, None)
>>>>>>> 105c2c6e
<|MERGE_RESOLUTION|>--- conflicted
+++ resolved
@@ -1,11 +1,6 @@
-<<<<<<< HEAD
-from twisted.internet.defer import DeferredList, succeed
-
-=======
->>>>>>> 105c2c6e
 from landscape.lib.amp import MethodCall, MethodCallError
 from landscape.broker.amp import (
-    BrokerServerProtocol, BrokerServerProtocolFactory, RemoteClient)
+    BrokerServerProtocol, BrokerServerProtocolFactory)
 from landscape.tests.helpers import LandscapeTest, DEFAULT_ACCEPTED_TYPES
 from landscape.broker.tests.helpers import (
     BrokerProtocolHelper, RemoteBrokerHelper, BrokerClientHelper)
@@ -41,49 +36,11 @@
         L{BrokerServerProtocol} forwards the request to the L{BrokerServer}
         instance of its protocol factory.
         """
-<<<<<<< HEAD
-        # We need this in order to make the message store happy
-        self.mstore.set_accepted_types(["test"])
-
-        # Mock the remote client's exit methods
-        remote_client_mock = self.mocker.patch(RemoteClient)
-        remote_client_mock.exit()
-        self.mocker.result(succeed(None))
-        self.mocker.count(1, None)
-        self.mocker.replay()
-
-        calls = {"ping": {"result": True},
-                 "register_client": {"args": ["client"],
-                                     "kwargs": {"_protocol": ""}},
-                 "send_message": {"args": [{"type": "test"}],
-                                  "result": int},
-                 "is_message_pending": {"args": [1234567],
-                                        "result": False},
-                 "stop_clients": {},
-                 "reload_configuration": {},
-                 "register": {},
-                 "get_accepted_message_types": {"result": list},
-                 "get_server_uuid": {"result": None},
-                 "register_client_accepted_message_type": {"args": ["test"]},
-                 "exit": {}}
-
-        performed = []
-        for name in calls:
-            call = calls[name]
-            performed.append(self.assert_responder(self.protocol,
-                                                   name,
-                                                   call.get("args", []),
-                                                   call.get("kwargs", {}),
-                                                   call.get("result", None),
-                                                   self.broker))
-        return DeferredList(performed, fireOnOneErrback=True)
-=======
         result = self.protocol.callRemote(MethodCall,
                                           name="ping",
                                           args=[],
                                           kwargs={})
         return self.assertSuccess(result, {"result": True})
->>>>>>> 105c2c6e
 
     def test_register_client(self):
         """
@@ -245,7 +202,6 @@
 
     helpers = [RemoteBrokerHelper]
 
-<<<<<<< HEAD
     def test_wb_set_client(self):
         """
         The C{client} attribute of a L{RemoteBroker} passes a references to
@@ -255,52 +211,14 @@
         self.remote.client = client
         self.assertIdentical(self.remote._protocol.client, client)
 
-    def test_senders(self):
-=======
     def test_ping(self):
->>>>>>> 105c2c6e
         """
         The L{RemoteBroker.ping} method calls the C{ping} method of the
         remote L{BrokerServer} instance and returns its result with a
         L{Deferred}.
         """
-<<<<<<< HEAD
-        # We need this in order to make the message store happy
-        self.mstore.set_accepted_types(["test"])
-
-        # Mock the remote client's exit methods
-        remote_client_mock = self.mocker.patch(RemoteClient)
-        remote_client_mock.exit()
-        self.mocker.result(succeed(None))
-        self.mocker.count(1, None)
-        self.mocker.replay()
-
-        calls = {"ping": {"result": True},
-                 "register_client": {"args": ["client"]},
-                 "send_message": {"args": [{"type": "test"}],
-                                  "result": int},
-                 "is_message_pending": {"args": [1234567],
-                                        "result": False},
-                 "stop_clients": {},
-                 "reload_configuration": {},
-                 "register": {},
-                 "get_accepted_message_types": {"result": list},
-                 "get_server_uuid": {"result": None},
-                 "register_client_accepted_message_type": {"args": ["test"]},
-                 "exit": {}}
-        performed = []
-        for name in calls:
-            call = calls[name]
-            performed.append(self.assert_sender(self.remote, name,
-                                                   call.get("args", []),
-                                                   call.get("kwargs", {}),
-                                                   call.get("result", None),
-                                                   self.broker))
-        return DeferredList(performed, fireOnOneErrback=True)
-=======
         result = self.remote.ping()
         return self.assertSuccess(result, True)
->>>>>>> 105c2c6e
 
     def test_register_client(self):
         """
@@ -316,168 +234,6 @@
         sent = self.remote.register_client("client")
         return sent.addCallback(assert_result)
 
-<<<<<<< HEAD
-
-class BrokerClientProtocolTest(LandscapeTest, MethodCallTestMixin):
-
-    helpers = [BrokerClientHelper]
-
-    def setUp(self):
-
-        def register_client(ignored):
-
-            def set_client_protocol(ignored):
-                [remote_client] = self.broker.get_clients()
-                self.client_protocol = remote_client._protocol
-
-            registered = self.remote.register_client("test")
-            return registered.addCallback(set_client_protocol)
-
-        connected = super(BrokerClientProtocolTest, self).setUp()
-        return connected.addCallback(register_client)
-
-    def test_responders(self):
-        """
-        The L{BrokerClientProtocol} methods decorated with the
-        L{MethodCall.responder} decorator response to the associated AMP
-        commands and call the proper L{BrokerClient} methods.
-        """
-        calls = {"ping": {"result": True},
-                 "dispatch_message": {"args": [{"type": "test"}],
-                                      "result": False},
-                 "fire_event": {"args": ["event"]},
-                 "exit": {}}
-
-        performed = []
-        for name in calls:
-            call = calls[name]
-            performed.append(self.assert_responder(self.client_protocol,
-                                                   name,
-                                                   call.get("args", []),
-                                                   call.get("kwargs", {}),
-                                                   call.get("result", None),
-                                                   self.client))
-        return DeferredList(performed, fireOnOneErrback=True)
-
-    def test_dispatch_message_with_handler(self):
-        """
-        The registered message handlers are properly called when a message
-        is dispatched.
-        """
-        calls = []
-
-        def handler(message):
-            self.assertEquals(message, {"type": "test"})
-            calls.append(True)
-
-        def dispatch_message(ignored):
-
-            def assert_response(response):
-                self.assertEquals(response, {"result": True})
-                self.assertEquals(calls, [True])
-
-            sent = self.client_protocol.callRemote(MethodCall,
-                                                   name="dispatch_message",
-                                                   args=[{"type": "test"}],
-                                                   kwargs={})
-            return sent.addCallback(assert_response)
-
-        # We need to register a test message handler to let the dispatch
-        # message method call succeed
-        registered = self.client.register_message("test", handler)
-        return registered.addCallback(dispatch_message)
-
-    def test_fire_event_with_args(self):
-        """
-        The C{fire_event} method call fires the registered handlers with
-        the correct arguments.
-        """
-
-        calls = []
-
-        def callback(arg, kwarg=1):
-            self.assertEquals(arg, True)
-            self.assertEquals(kwarg, 2)
-            calls.append(True)
-
-        def assert_response(response):
-            self.assertEquals(response, {"result": None})
-            self.assertEquals(calls, [True])
-
-        self.reactor.call_on("event", callback)
-        fired = self.client_protocol.callRemote(MethodCall,
-                                                name="fire_event",
-                                                args=["event", True],
-                                                kwargs={"kwarg": 2})
-        return fired.addCallback(assert_response)
-
-
-class RemoteClientTest(LandscapeTest, MethodCallTestMixin):
-
-    helpers = [BrokerClientHelper]
-
-    def setUp(self):
-
-        def register_client(ignored):
-
-            def set_remote_client(ignored):
-                [remote_client] = self.broker.get_clients()
-                self.remote_client = remote_client
-
-            registered = self.remote.register_client("test")
-            return registered.addCallback(set_remote_client)
-
-        connected = super(RemoteClientTest, self).setUp()
-        return connected.addCallback(register_client)
-
-    def test_senders(self):
-        """
-        The L{RemoteClient} methods decorated with the L{MethodCall.sender}
-        decorator send the appropriate L{MethodCall} command, which eventually
-        calls the proper L{BrokerClient} methods.
-        """
-        calls = {"ping": {"result": True},
-                 "dispatch_message": {"args": [{"type": "test"}],
-                                      "result": False},
-                 "fire_event": {"args": ["event"]},
-                 "exit": {}}
-
-        performed = []
-        for name in calls:
-            call = calls[name]
-            performed.append(self.assert_sender(self.remote_client,
-                                                name,
-                                                call.get("args", []),
-                                                call.get("kwargs", {}),
-                                                call.get("result", None),
-                                                self.client))
-        return DeferredList(performed, fireOnOneErrback=True)
-
-    def test_dispatch_message_with_handler(self):
-        """
-        The registered message handlers are properly called when a message
-        is dispatched.
-        """
-        calls = []
-
-        def handler(message):
-            self.assertEquals(message, {"type": "test"})
-            calls.append(True)
-
-        def dispatch_message(ignored):
-
-            def assert_response(response):
-                self.assertEquals(response, True)
-                self.assertEquals(calls, [True])
-
-            sent = self.remote_client.dispatch_message({"type": "test"})
-            return sent.addCallback(assert_response)
-
-        # We need to register a test message handler to let the dispatch
-        # message method call succeed
-        registered = self.client.register_message("test", handler)
-        return registered.addCallback(dispatch_message)
-=======
     def test_send_message(self):
         """
         The L{RemoteBroker.send_message} method calls the C{send_message}
@@ -574,4 +330,144 @@
         """
         result = self.remote.exit()
         return self.assertSuccess(result, None)
->>>>>>> 105c2c6e
+
+
+class BrokerClientProtocolTest(LandscapeTest):
+
+    helpers = [BrokerClientHelper]
+
+    def setUp(self):
+
+        def register_client(ignored):
+
+            def set_client_protocol(ignored):
+                [remote_client] = self.broker.get_clients()
+                self.client_protocol = remote_client._protocol
+
+            registered = self.remote.register_client("test")
+            return registered.addCallback(set_client_protocol)
+
+        connected = super(BrokerClientProtocolTest, self).setUp()
+        return connected.addCallback(register_client)
+
+    def test_ping(self):
+        """
+        When sent a L{MethodCall} command with C{ping} as parameter, the
+        L{BrokerClientProtocol} forwards the request to the associated
+        L{BrokerClient} instance.
+        """
+        result = self.client_protocol.callRemote(MethodCall,
+                                                 name="ping",
+                                                 args=[],
+                                                 kwargs={})
+        return self.assertSuccess(result, {"result": True})
+
+    def test_dispatch_message(self):
+        """
+        When sent a L{MethodCall} command with C{dispatch_message} as
+        parameter, the L{BrokerClientProtocol} forwards the request to
+        the associated L{BrokerClient} instance.
+        """
+        handler = self.mocker.mock()
+        handler({"type": "test"})
+        self.mocker.replay()
+
+        def dispatch_message(ignored):
+            result = self.client_protocol.callRemote(MethodCall,
+                                                   name="dispatch_message",
+                                                   args=[{"type": "test"}],
+                                                   kwargs={})
+            return self.assertSuccess(result, {"result": True})
+
+        # We need to register a test message handler to let the dispatch
+        # message method call succeed
+        registered = self.client.register_message("test", handler)
+        return registered.addCallback(dispatch_message)
+
+    def test_fire_event(self):
+        """
+        When sent a L{MethodCall} command with C{fire_event} as parameter,
+        the L{BrokerClientProtocol} forwards the request to the associated
+        L{BrokerClient} instance.
+        """
+        callback = self.mocker.mock()
+        callback(True, kwarg=2)
+        self.mocker.replay()
+        self.reactor.call_on("event", callback)
+        result = self.client_protocol.callRemote(MethodCall,
+                                                 name="fire_event",
+                                                 args=["event", True],
+                                                 kwargs={"kwarg": 2})
+        return self.assertSuccess(result, {"result": None})
+
+    def test_exit(self):
+        """
+        When sent a L{MethodCall} command with C{exit} as parameter, the
+        L{BrokerClientProtocol} forwards the request to the associated
+        L{BrokerClient} instance.
+        """
+        result = self.client_protocol.callRemote(MethodCall,
+                                                 name="exit",
+                                                 args=[],
+                                                 kwargs={})
+        return self.assertSuccess(result, {"result": None})
+
+
+class RemoteClientTest(LandscapeTest):
+
+    helpers = [BrokerClientHelper]
+
+    def setUp(self):
+
+        def register_client(ignored):
+
+            def set_remote_client(ignored):
+                [remote_client] = self.broker.get_clients()
+                self.remote_client = remote_client
+
+            registered = self.remote.register_client("test")
+            return registered.addCallback(set_remote_client)
+
+        connected = super(RemoteClientTest, self).setUp()
+        return connected.addCallback(register_client)
+
+    def test_dispatch_message(self):
+        """
+        The L{RemoteClient.dispatch_message} method calls the
+        C{dispatch_message} method of the remote L{BrokerClient} instance and
+        returns its result with a L{Deferred}.
+        """
+        handler = self.mocker.mock()
+        handler({"type": "test"})
+        self.mocker.replay()
+
+        def dispatch_message(ignored):
+
+            result = self.remote_client.dispatch_message({"type": "test"})
+            return self.assertSuccess(result, True)
+
+        # We need to register a test message handler to let the dispatch
+        # message method call succeed
+        registered = self.client.register_message("test", handler)
+        return registered.addCallback(dispatch_message)
+
+    def test_fire_event(self):
+        """
+        The L{RemoteClient.fire_event} method calls the C{fire_event} method of
+        the remote L{BrokerClient} instance and returns its result with a
+        L{Deferred}.
+        """
+        callback = self.mocker.mock()
+        callback(True, kwarg=2)
+        self.mocker.replay()
+        self.reactor.call_on("event", callback)
+        result = self.remote_client.fire_event("event", True, kwarg=2)
+        return self.assertSuccess(result, None)
+
+    def test_exit(self):
+        """
+        The L{RemoteClient.exit} method calls the C{exit} method of the remote
+        L{BrokerClient} instance and returns its result with a L{Deferred}.
+        """
+        result = self.remote_client.exit()
+        return self.assertSuccess(result, None)