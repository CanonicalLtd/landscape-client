--- conflicted
+++ resolved
@@ -161,89 +161,7 @@
         result = self.remote.exit()
         return self.assertSuccess(result, None)
 
-<<<<<<< HEAD
-    def test_disconnect(self):
-        """
-        The L{RemoteBroker.disconnect} method closes the connection with
-        the broker server.
-        """
-        self.remote.disconnect()
-        result = self.remote.ping()
-        return self.assertFailure(result, ConnectionDone)
-
-
-class BrokerClientProtocolTest(LandscapeTest):
-
-    helpers = [BrokerClientHelper]
-
-    def setUp(self):
-
-        def register_client(ignored):
-
-            def set_client_protocol(ignored):
-                [remote_client] = self.broker.get_clients()
-                self.client_protocol = remote_client._protocol
-
-            registered = self.remote.register_client("test")
-            return registered.addCallback(set_client_protocol)
-
-        connected = super(BrokerClientProtocolTest, self).setUp()
-        return connected.addCallback(register_client)
-
-    def test_ping(self):
-        """
-        When sent a L{MethodCall} command with C{ping} as parameter, the
-        L{BrokerClientProtocol} forwards the request to the associated
-        L{BrokerClient} instance.
-        """
-        result = self.client_protocol.callRemote(MethodCall,
-                                                 name="ping",
-                                                 args=[],
-                                                 kwargs={})
-        return self.assertSuccess(result, {"result": True})
-
-    def test_dispatch_message(self):
-        """
-        When sent a L{MethodCall} command with C{dispatch_message} as
-        parameter, the L{BrokerClientProtocol} forwards the request to
-        the associated L{BrokerClient} instance.
-        """
-        handler = self.mocker.mock()
-        handler({"type": "test"})
-        self.mocker.replay()
-
-        def dispatch_message(ignored):
-            result = self.client_protocol.callRemote(MethodCall,
-                                                   name="dispatch_message",
-                                                   args=[{"type": "test"}],
-                                                   kwargs={})
-            return self.assertSuccess(result, {"result": True})
-
-        # We need to register a test message handler to let the dispatch
-        # message method call succeed
-        registered = self.client.register_message("test", handler)
-        return registered.addCallback(dispatch_message)
-
-    def test_fire_event(self):
-        """
-        When sent a L{MethodCall} command with C{fire_event} as parameter,
-        the L{BrokerClientProtocol} forwards the request to the associated
-        L{BrokerClient} instance.
-        """
-        callback = self.mocker.mock()
-        callback(True, kwarg=2)
-        self.mocker.replay()
-        self.reactor.call_on("event", callback)
-        result = self.client_protocol.callRemote(MethodCall,
-                                                 name="fire_event",
-                                                 args=["event", True],
-                                                 kwargs={"kwarg": 2})
-        return self.assertSuccess(result, {"result": None})
-
-    def test_exit(self):
-=======
     def test_method_call_error(self):
->>>>>>> 7bf23433
         """
         Trying to call an non-exposed broker method results in a failure.
         """
@@ -253,6 +171,15 @@
                                                   kwargs={})
         return self.assertFailure(result, MethodCallError)
 
+    def test_disconnect(self):
+        """
+        The L{RemoteBroker.disconnect} method closes the connection with
+        the broker server.
+        """
+        self.remote.disconnect()
+        result = self.remote.ping()
+        return self.assertFailure(result, ConnectionDone)
+
 
 class RemoteClientTest(LandscapeTest):
 
