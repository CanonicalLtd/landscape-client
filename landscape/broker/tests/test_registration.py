import json
import logging
import socket

<<<<<<< HEAD
from landscape.broker.registration import (
    InvalidCredentialsError, Identity)

=======
from twisted.internet.defer import succeed, fail

from landscape import SERVER_API
from landscape.broker.registration import (
    InvalidCredentialsError, RegistrationHandler, is_cloud_managed, EC2_HOST,
    EC2_API, Identity)
from landscape.broker.config import BrokerConfiguration
>>>>>>> 0f81396e
from landscape.tests.helpers import LandscapeTest
from landscape.broker.tests.helpers import (
    BrokerConfigurationHelper, RegistrationHelper)
from landscape.lib.persist import Persist
from landscape.lib.vm_info import get_vm_info


class IdentityTest(LandscapeTest):

    helpers = [BrokerConfigurationHelper]

    def setUp(self):
        super(IdentityTest, self).setUp()
        self.persist = Persist(filename=self.makePersistFile())
        self.identity = Identity(self.config, self.persist)

    def check_persist_property(self, attr, persist_name):
        value = "VALUE"
        self.assertEqual(getattr(self.identity, attr), None,
                         "%r attribute should default to None, not %r" %
                         (attr, getattr(self.identity, attr)))
        setattr(self.identity, attr, value)
        self.assertEqual(getattr(self.identity, attr), value,
                         "%r attribute should be %r, not %r" %
                         (attr, value, getattr(self.identity, attr)))
        self.assertEqual(
            self.persist.get(persist_name), value,
            "%r not set to %r in persist" % (persist_name, value))

    def check_config_property(self, attr):
        value = "VALUE"
        setattr(self.config, attr, value)
        self.assertEqual(getattr(self.identity, attr), value,
                         "%r attribute should be %r, not %r" %
                         (attr, value, getattr(self.identity, attr)))

    def test_secure_id(self):
        self.check_persist_property("secure_id",
                                    "registration.secure-id")

    def test_insecure_id(self):
        self.check_persist_property("insecure_id",
                                    "registration.insecure-id")

    def test_computer_title(self):
        self.check_config_property("computer_title")

    def test_account_name(self):
        self.check_config_property("account_name")

    def test_registration_key(self):
        self.check_config_property("registration_key")

    def test_client_tags(self):
        self.check_config_property("tags")

    def test_access_group(self):
        self.check_config_property("access_group")


class RegistrationHandlerTestBase(LandscapeTest):

    helpers = [RegistrationHelper]

    def setUp(self):
        super(RegistrationHandlerTestBase, self).setUp()
        logging.getLogger().setLevel(logging.INFO)
        self.hostname = "ooga.local"
        self.addCleanup(setattr, socket, "getfqdn", socket.getfqdn)
        socket.getfqdn = lambda: self.hostname


class RegistrationHandlerTest(RegistrationHandlerTestBase):

    def test_server_initiated_id_changing(self):
        """
        The server must be able to ask a client to change its secure
        and insecure ids even if no requests were sent.
        """
        self.exchanger.handle_message(
            {"type": "set-id", "id": "abc", "insecure-id": "def"})
        self.assertEqual(self.identity.secure_id, "abc")
        self.assertEqual(self.identity.insecure_id, "def")

    def test_registration_done_event(self):
        """
        When new ids are received from the server, a "registration-done"
        event is fired.
        """
        reactor_mock = self.mocker.patch(self.reactor)
        reactor_mock.fire("registration-done")
        self.mocker.replay()
        self.exchanger.handle_message(
            {"type": "set-id", "id": "abc", "insecure-id": "def"})

    def test_unknown_id(self):
        self.identity.secure_id = "old_id"
        self.identity.insecure_id = "old_id"
        self.mstore.set_accepted_types(["register"])
        self.exchanger.handle_message({"type": "unknown-id"})
        self.assertEqual(self.identity.secure_id, None)
        self.assertEqual(self.identity.insecure_id, None)

    def test_unknown_id_with_clone(self):
        """
        If the server reports us that we are a clone of another computer, then
        set our computer's title accordingly.
        """
        self.config.computer_title = "Wu"
        self.mstore.set_accepted_types(["register"])
        self.exchanger.handle_message({"type": "unknown-id", "clone-of": "Wu"})
        self.assertEqual("Wu (clone)", self.config.computer_title)
        self.assertIn("Client is clone of computer Wu",
                      self.logfile.getvalue())

    def test_should_register(self):
        self.mstore.set_accepted_types(["register"])
        self.config.computer_title = "Computer Title"
        self.config.account_name = "account_name"
        self.assertTrue(self.handler.should_register())

    def test_should_register_with_existing_id(self):
        self.mstore.set_accepted_types(["register"])
        self.identity.secure_id = "secure"
        self.config.computer_title = "Computer Title"
        self.config.account_name = "account_name"
        self.assertFalse(self.handler.should_register())

    def test_should_register_without_computer_title(self):
        self.mstore.set_accepted_types(["register"])
        self.config.computer_title = None
        self.assertFalse(self.handler.should_register())

    def test_should_register_without_account_name(self):
        self.mstore.set_accepted_types(["register"])
        self.config.account_name = None
        self.assertFalse(self.handler.should_register())

    def test_should_register_with_unaccepted_message(self):
        self.assertFalse(self.handler.should_register())

    def test_queue_message_on_exchange(self):
        """
        When a computer_title and account_name are available, no
        secure_id is set, and an exchange is about to happen,
        queue a registration message.
        """
        self.mstore.set_accepted_types(["register"])
        self.config.computer_title = "Computer Title"
        self.config.account_name = "account_name"
        self.reactor.fire("pre-exchange")
        messages = self.mstore.get_pending_messages()
        self.assertEqual(1, len(messages))
        self.assertEqual("register", messages[0]["type"])
        self.assertEqual(self.logfile.getvalue().strip(),
                         "INFO: Queueing message to register with account "
                         "'account_name' without a password.")

    def test_queue_message_on_exchange_with_vm_info(self):
        """
        When a computer_title and account_name are available, no
        secure_id is set, and an exchange is about to happen,
        queue a registration message with VM information.
        """
        get_vm_info_mock = self.mocker.replace(get_vm_info)
        get_vm_info_mock()
        self.mocker.result("vmware")
        self.mocker.replay()
        self.mstore.set_accepted_types(["register"])
        self.config.computer_title = "Computer Title"
        self.config.account_name = "account_name"
        self.reactor.fire("pre-exchange")
        messages = self.mstore.get_pending_messages()
        self.assertEqual("vmware", messages[0]["vm-info"])
        self.assertEqual(self.logfile.getvalue().strip(),
                         "INFO: Queueing message to register with account "
                         "'account_name' without a password.")

    def test_queue_message_on_exchange_with_lxc_container(self):
        """
        If the client is running in an LXC container, the information is
        included in the registration message.
        """
        get_container_info_mock = self.mocker.replace(
            "landscape.lib.vm_info.get_container_info")
        get_container_info_mock()
        self.mocker.result("lxc")
        self.mocker.replay()
        self.mstore.set_accepted_types(["register"])
        self.config.computer_title = "Computer Title"
        self.config.account_name = "account_name"
        self.reactor.fire("pre-exchange")
        messages = self.mstore.get_pending_messages()
        self.assertEqual("lxc", messages[0]["container-info"])

    def test_queue_message_on_exchange_with_password(self):
        """If a registration password is available, we pass it on!"""
        self.mstore.set_accepted_types(["register"])
        self.config.computer_title = "Computer Title"
        self.config.account_name = "account_name"
        self.config.registration_key = "SEKRET"
        self.reactor.fire("pre-exchange")
        messages = self.mstore.get_pending_messages()
        password = messages[0]["registration_password"]
        self.assertEqual("SEKRET", password)
        self.assertEqual(self.logfile.getvalue().strip(),
                         "INFO: Queueing message to register with account "
                         "'account_name' with a password.")

    def test_queue_message_on_exchange_with_tags(self):
        """
        If the admin has defined tags for this computer, we send them to the
        server.
        """
        self.mstore.set_accepted_types(["register"])
        self.config.computer_title = "Computer Title"
        self.config.account_name = "account_name"
        self.config.registration_key = "SEKRET"
        self.config.tags = u"computer,tag"
        self.reactor.fire("pre-exchange")
        messages = self.mstore.get_pending_messages()
        self.assertEqual("computer,tag", messages[0]["tags"])
        self.assertEqual(self.logfile.getvalue().strip(),
                         "INFO: Queueing message to register with account "
                         "'account_name' and tags computer,tag with a "
                         "password.")

    def test_queue_message_on_exchange_with_invalid_tags(self):
        """
        If the admin has defined tags for this computer, but they are not
        valid, we drop them, and report an error.
        """
        self.log_helper.ignore_errors("Invalid tags provided for registration")
        self.mstore.set_accepted_types(["register"])
        self.config.computer_title = "Computer Title"
        self.config.account_name = "account_name"
        self.config.registration_key = "SEKRET"
        self.config.tags = u"<script>alert()</script>"
        self.reactor.fire("pre-exchange")
        messages = self.mstore.get_pending_messages()
        self.assertIs(None, messages[0]["tags"])
        self.assertEqual(self.logfile.getvalue().strip(),
                         "ERROR: Invalid tags provided for registration.\n    "
                         "INFO: Queueing message to register with account "
                         "'account_name' with a password.")

    def test_queue_message_on_exchange_with_unicode_tags(self):
        """
        If the admin has defined tags for this computer, we send them to the
        server.
        """
        self.mstore.set_accepted_types(["register"])
        self.config.computer_title = "Computer Title"
        self.config.account_name = "account_name"
        self.config.registration_key = "SEKRET"
        self.config.tags = u"prova\N{LATIN SMALL LETTER J WITH CIRCUMFLEX}o"
        self.reactor.fire("pre-exchange")
        messages = self.mstore.get_pending_messages()
        expected = u"prova\N{LATIN SMALL LETTER J WITH CIRCUMFLEX}o"
        self.assertEqual(expected, messages[0]["tags"])

        self.assertEqual(self.logfile.getvalue().strip(),
                         "INFO: Queueing message to register with account "
                         "'account_name' and tags prova\xc4\xb5o "
                         "with a password.")

    def test_queue_message_on_exchange_with_access_group(self):
        """
        If the admin has defined an access_group for this computer, we send
        it to the server.
        """
        self.mstore.set_accepted_types(["register"])
        self.config.account_name = "account_name"
        self.config.access_group = u"dinosaurs"
        self.config.tags = u"server,london"
        self.reactor.fire("pre-exchange")
        messages = self.mstore.get_pending_messages()
        self.assertEqual("dinosaurs", messages[0]["access_group"])
        self.assertEqual(self.logfile.getvalue().strip(),
                         "INFO: Queueing message to register with account "
                         "'account_name' in access group 'dinosaurs' and "
                         "tags server,london without a password.")

    def test_queue_message_on_exchange_with_empty_access_group(self):
        """
        If the access_group is "", then the outgoing message does not define
        an "access_group" key.
        """
        self.mstore.set_accepted_types(["register"])
        self.config.access_group = u""
        self.reactor.fire("pre-exchange")
        messages = self.mstore.get_pending_messages()
        # Make sure the key does not appear in the outgoing message.
        self.assertNotIn("access_group", messages[0])

    def test_queue_message_on_exchange_with_none_access_group(self):
        """
        If the access_group is None, then the outgoing message does not define
        an "access_group" key.
        """
        self.mstore.set_accepted_types(["register"])
        self.config.access_group = None
        self.reactor.fire("pre-exchange")
        messages = self.mstore.get_pending_messages()
        # Make sure the key does not appear in the outgoing message.
        self.assertNotIn("access_group", messages[0])

    def test_queueing_registration_message_resets_message_store(self):
        """
        When a registration message is queued, the store is reset
        entirely, since everything else that was queued is meaningless
        now that we're trying to register again.
        """
        self.mstore.set_accepted_types(["register", "test"])
        self.mstore.add({"type": "test"})
        self.config.computer_title = "Computer Title"
        self.config.account_name = "account_name"
        self.reactor.fire("pre-exchange")
        messages = self.mstore.get_pending_messages()
        self.assertEqual(len(messages), 1)
        self.assertEqual(messages[0]["type"], "register")

    def test_no_message_when_should_register_is_false(self):
        """If we already have a secure id, do not queue a register message.
        """
        handler_mock = self.mocker.patch(self.handler)
        handler_mock.should_register()
        self.mocker.result(False)

        self.mstore.set_accepted_types(["register"])
        self.config.computer_title = "Computer Title"
        self.config.account_name = "account_name"

        # If we didn't fake it, it'd work.  We do that to ensure that
        # all the needed data is in place, and that this method is
        # really what decides if a message is sent or not.  This way
        # we can test it individually.
        self.assertTrue(self.handler.should_register())

        # Now let's see.
        self.mocker.replay()

        self.reactor.fire("pre-exchange")
        self.assertMessages(self.mstore.get_pending_messages(), [])

    def test_registration_failed_event(self):
        """
        The deferred returned by a registration request should fail
        with L{InvalidCredentialsError} if the server responds with a
        failure message.
        """
        reactor_mock = self.mocker.patch(self.reactor)
        reactor_mock.fire("registration-failed")
        self.mocker.replay()
        self.exchanger.handle_message(
            {"type": "registration", "info": "unknown-account"})

    def test_registration_failed_event_not_fired_when_uncertain(self):
        """
        If the data in the registration message isn't what we expect,
        the event isn't fired.
        """
        reactor_mock = self.mocker.patch(self.reactor)
        reactor_mock.fire("registration-failed")
        self.mocker.count(0)
        self.mocker.replay()
        self.exchanger.handle_message(
            {"type": "registration", "info": "blah-blah"})

    def test_register_resets_ids(self):
        self.identity.secure_id = "foo"
        self.identity.insecure_id = "bar"
        self.handler.register()
        self.assertEqual(self.identity.secure_id, None)
        self.assertEqual(self.identity.insecure_id, None)

    def test_register_calls_urgent_exchange(self):
        exchanger_mock = self.mocker.patch(self.exchanger)
        exchanger_mock.exchange()
        self.mocker.passthrough()
        self.mocker.replay()
        self.handler.register()

    def test_register_deferred_called_on_done(self):
        # We don't want informational messages.
        self.logger.setLevel(logging.WARNING)

        calls = [0]
        d = self.handler.register()

        def add_call(result):
            self.assertEqual(result, None)
            calls[0] += 1

        d.addCallback(add_call)

        # This should somehow callback the deferred.
        self.exchanger.handle_message(
            {"type": "set-id", "id": "abc", "insecure-id": "def"})

        self.assertEqual(calls, [1])

        # Doing it again to ensure that the deferred isn't called twice.
        self.exchanger.handle_message(
            {"type": "set-id", "id": "abc", "insecure-id": "def"})

        self.assertEqual(calls, [1])

        self.assertEqual(self.logfile.getvalue(), "")

    def test_resynchronize_fired_when_registration_done(self):
        """
        When we call C{register} this should trigger a "resynchronize-clients"
        event with global scope.
        """
        results = []

        def append(scopes=None):
            results.append(scopes)

        self.reactor.call_on("resynchronize-clients", append)

        self.handler.register()

        # This should somehow callback the deferred.
        self.exchanger.handle_message(
            {"type": "set-id", "id": "abc", "insecure-id": "def"})

        self.assertEqual(results, [None])

    def test_register_deferred_called_on_failed(self):
        # We don't want informational messages.
        self.logger.setLevel(logging.WARNING)

        calls = [0]
        d = self.handler.register()

        def add_call(failure):
            exception = failure.value
            self.assertTrue(isinstance(exception, InvalidCredentialsError))
            calls[0] += 1

        d.addErrback(add_call)

        # This should somehow callback the deferred.
        self.exchanger.handle_message(
            {"type": "registration", "info": "unknown-account"})

        self.assertEqual(calls, [1])

        # Doing it again to ensure that the deferred isn't called twice.
        self.exchanger.handle_message(
            {"type": "registration", "info": "unknown-account"})

        self.assertEqual(calls, [1])

        self.assertEqual(self.logfile.getvalue(), "")

    def test_exchange_done_calls_exchange(self):
        exchanger_mock = self.mocker.patch(self.exchanger)
        exchanger_mock.exchange()
        self.mocker.passthrough()
        self.mocker.replay()

        self.mstore.set_accepted_types(["register"])
        self.config.computer_title = "Computer Title"
        self.config.account_name = "account_name"
        self.reactor.fire("exchange-done")

    def test_exchange_done_wont_call_exchange_when_just_tried(self):
        exchanger_mock = self.mocker.patch(self.exchanger)
        exchanger_mock.exchange()
        self.mocker.count(0)
        self.mocker.replay()

        self.mstore.set_accepted_types(["register"])
        self.config.computer_title = "Computer Title"
        self.config.account_name = "account_name"
        self.reactor.fire("pre-exchange")
        self.reactor.fire("exchange-done")

    def test_default_hostname(self):
        self.mstore.set_accepted_types(["register"])
        self.config.computer_title = "Computer Title"
        self.config.account_name = "account_name"
        self.config.registration_key = "SEKRET"
        self.reactor.fire("pre-exchange")
        messages = self.mstore.get_pending_messages()
        self.assertEqual(socket.getfqdn(), messages[0]["hostname"])


class JujuRegistrationHandlerTest(RegistrationHandlerTestBase):

    juju_contents = json.dumps({"environment-uuid": "DEAD-BEEF",
                                "machine-id": "1",
                                "unit-name": "service/0",
                                "api-addresses": "10.0.3.1:17070"})

    def test_juju_info_added_when_present(self):
        """
        When information about the Juju environment is found in
        the $data_dir/juju-info.d/ directory, it's included in
        the registration message.
        """
        self.mstore.set_accepted_types(["register"])
        self.config.account_name = "account_name"
        self.reactor.fire("run")
        self.reactor.fire("pre-exchange")

        messages = self.mstore.get_pending_messages()
        return
        self.assertEqual(
            {"environment-uuid": "DEAD-BEEF",
             "machine-id": "1",
             "api-addresses": ["10.0.3.1:17070"]},
            messages[0]["juju-info"])

    def test_juju_information_added_when_present(self):
        """
        When Juju information is found in $data_dir/juju-info.d/*.json,
        key parts of it are sent in the registration message.
        """
        self.mstore.set_accepted_types(["register"])
        self.config.account_name = "account_name"
        self.reactor.fire("run")
        self.reactor.fire("pre-exchange")

        messages = self.mstore.get_pending_messages()
        expected = {"environment-uuid": "DEAD-BEEF",
                    "api-addresses": ["10.0.3.1:17070"],
                    "unit-name": "service/0"}
        self.assertEqual(expected, messages[0]["juju-info-list"][0])

    def test_multiple_juju_information_added_when_present(self):
        """
        When Juju information is found in $data_dir/juju-info.json,
        key parts of it are sent in the registration message.
        """
        # Write a second file in the config directory
        contents = json.dumps({"environment-uuid": "DEAD-BEEF",
                               "machine-id": "1",
                               "unit-name": "service-2/0",
                               "api-addresses": "10.0.3.2:17070",
                               "private-address": "127.0.0.1"})
        self.makeFile(
            contents,
            dirname=self.config.juju_directory, suffix=".json")

        self.mstore.set_accepted_types(["register"])
        self.config.account_name = "account_name"
        self.reactor.fire("run")
        self.reactor.fire("pre-exchange")

        messages = self.mstore.get_pending_messages()
        juju_info = messages[0]["juju-info-list"]
        self.assertEqual(2, len(juju_info))

        expected1 = {"environment-uuid": "DEAD-BEEF",
                     "api-addresses": ["10.0.3.1:17070"],
                     "unit-name": "service/0"}
        self.assertIn(expected1, juju_info)

        expected2 = {"environment-uuid": "DEAD-BEEF",
                     "api-addresses": ["10.0.3.2:17070"],
                     "unit-name": "service-2/0",
                     "private-address": "127.0.0.1"}
<<<<<<< HEAD
        self.assertIn(expected2, juju_info)
=======
        self.assertIn(expected2, juju_info)


class CloudRegistrationHandlerTest(RegistrationHandlerTestBase):

    cloud = True

    def setUp(self):
        super(CloudRegistrationHandlerTest, self).setUp()
        self.query_results = {}

        def fetch_stub(url):
            value = self.query_results[url]
            if isinstance(value, Exception):
                return fail(value)
            else:
                return succeed(value)

        self.fetch_func = fetch_stub

    def get_user_data(self, otps=None,
                      exchange_url="https://example.com/message-system",
                      ping_url="http://example.com/ping",
                      ssl_ca_certificate=None):
        if otps is None:
            otps = ["otp1"]
        user_data = {"otps": otps, "exchange-url": exchange_url,
                     "ping-url": ping_url}
        if ssl_ca_certificate is not None:
            user_data["ssl-ca-certificate"] = ssl_ca_certificate
        return user_data

    def prepare_query_results(
        self, user_data=None, instance_key="key1", launch_index=0,
        local_hostname="ooga.local", public_hostname="ooga.amazon.com",
        reservation_key=u"res1", ramdisk_key=u"ram1", kernel_key=u"kernel1",
        image_key=u"image1", local_ip="10.0.0.1", public_ip="10.0.0.2",
        ssl_ca_certificate=None):
        if user_data is None:
            user_data = self.get_user_data(
                ssl_ca_certificate=ssl_ca_certificate)
        if not isinstance(user_data, Exception):
            user_data = dumps(user_data)
        api_base = "http://169.254.169.254/latest"
        self.query_results.clear()
        for url_suffix, value in [
            ("/user-data", user_data),
            ("/meta-data/instance-id", instance_key),
            ("/meta-data/reservation-id", reservation_key),
            ("/meta-data/local-hostname", local_hostname),
            ("/meta-data/public-hostname", public_hostname),
            ("/meta-data/ami-launch-index", str(launch_index)),
            ("/meta-data/kernel-id", kernel_key),
            ("/meta-data/ramdisk-id", ramdisk_key),
            ("/meta-data/ami-id", image_key),
            ("/meta-data/local-ipv4", local_ip),
            ("/meta-data/public-ipv4", public_ip),
            ]:
            self.query_results[api_base + url_suffix] = value

    def prepare_cloud_registration(self, account_name=None,
                                   registration_key=None, tags=None,
                                   access_group=None):
        # Set things up so that the client thinks it should register
        self.mstore.set_accepted_types(list(self.mstore.get_accepted_types())
                                       + ["register-cloud-vm"])
        self.config.account_name = account_name
        self.config.registration_key = registration_key
        self.config.computer_title = None
        self.config.tags = tags
        self.config.access_group = access_group
        self.identity.secure_id = None
        self.assertTrue(self.handler.should_register())

    def get_expected_cloud_message(self, **kwargs):
        """
        Return the message which is expected from a similar call to
        L{get_registration_handler_for_cloud}.
        """
        message = dict(type="register-cloud-vm",
                       otp="otp1",
                       hostname="ooga.local",
                       local_hostname="ooga.local",
                       public_hostname="ooga.amazon.com",
                       instance_key=u"key1",
                       reservation_key=u"res1",
                       ramdisk_key=u"ram1",
                       kernel_key=u"kernel1",
                       launch_index=0,
                       image_key=u"image1",
                       account_name=None,
                       registration_password=None,
                       local_ipv4=u"10.0.0.1",
                       public_ipv4=u"10.0.0.2",
                       tags=None)
        # The get_vm_info() needs to be deferred to the else.  If vm-info is
        # not specified in kwargs, get_vm_info() will typically be mocked.
        if "vm_info" in kwargs:
            message["vm-info"] = kwargs.pop("vm_info")
        else:
            message["vm-info"] = get_vm_info()
        message.update(kwargs)
        return message

    def test_cloud_registration(self):
        """
        When the 'cloud' configuration variable is set, cloud registration is
        done instead of normal password-based registration. This means:

        - "Launch Data" is fetched from the EC2 Launch Data URL. This contains
          a one-time password that is used during registration.
        - A different "register-cloud-vm" message is sent to the server instead
          of "register", containing the OTP. This message is handled by
          immediately accepting the computer, instead of going through the
          pending computer stage.
        """
        get_vm_info_mock = self.mocker.replace(get_vm_info)
        get_vm_info_mock()
        self.mocker.result("xen")
        self.mocker.replay()
        self.prepare_query_results()
        self.prepare_cloud_registration(tags=u"server,london")

        # metadata is fetched and stored at reactor startup:
        self.reactor.fire("run")

        # And the metadata returned determines the URLs that are used
        self.assertEqual(self.transport.get_url(),
                         "https://example.com/message-system")
        self.assertEqual(self.pinger.get_url(),
                         "http://example.com/ping")
        # Lets make sure those values were written back to the config file
        new_config = BrokerConfiguration()
        new_config.load_configuration_file(self.config_filename)
        self.assertEqual(new_config.url, "https://example.com/message-system")
        self.assertEqual(new_config.ping_url, "http://example.com/ping")

        # Okay! Exchange should cause the registration to happen.
        self.exchanger.exchange()
        # This *should* be asynchronous, but I think a billion tests are
        # written like this
        self.assertEqual(len(self.transport.payloads), 1)
        self.assertMessages(
            self.transport.payloads[0]["messages"],
            [self.get_expected_cloud_message(tags=u"server,london",
                                             vm_info="xen")])

    def test_cloud_registration_with_access_group(self):
        """
        If the access_group field is presnet in the configuration, the
        access_group field is present in the outgoing message for a VM
        registration, and a notice appears in the logs.
        """
        self.prepare_query_results()
        self.prepare_cloud_registration(access_group=u"dinosaurs",
                                        tags=u"server,london")

        self.reactor.fire("run")
        self.exchanger.exchange()
        self.assertEqual(len(self.transport.payloads), 1)
        self.assertMessages(
            self.transport.payloads[0]["messages"],
            [self.get_expected_cloud_message(
                access_group=u"dinosaurs", tags=u"server,london")])

    def test_cloud_registration_with_otp(self):
        """
        If the OTP is present in the configuration, it's used to trigger the
        registration instead of using the user data.
        """
        self.config.otp = "otp1"
        self.prepare_query_results(user_data=None)

        self.prepare_cloud_registration()

        # metadata is fetched and stored at reactor startup:
        self.reactor.fire("run")

        # Okay! Exchange should cause the registration to happen.
        self.exchanger.exchange()
        # This *should* be asynchronous, but I think a billion tests are
        # written like this
        self.assertEqual(len(self.transport.payloads), 1)
        self.assertMessages(
            self.transport.payloads[0]["messages"],
            [self.get_expected_cloud_message()])

    def test_cloud_registration_with_invalid_tags(self):
        """
        Invalid tags in the configuration should result in the tags not being
        sent to the server, and this fact logged.
        """
        self.log_helper.ignore_errors("Invalid tags provided for cloud "
                                      "registration")
        self.prepare_query_results()
        self.prepare_cloud_registration(tags=u"<script>alert()</script>,hardy")

        # metadata is fetched and stored at reactor startup:
        self.reactor.fire("run")
        self.exchanger.exchange()
        self.assertEqual(len(self.transport.payloads), 1)
        self.assertMessages(self.transport.payloads[0]["messages"],
                            [self.get_expected_cloud_message(tags=None)])
        self.assertEqual(self.logfile.getvalue().strip()[:-7],
                         "ERROR: Invalid tags provided for cloud "
                         "registration.\n    "
                         "INFO: Queueing message to register with OTP\n    "
                         "INFO: Sending registration message to exchange.\n   "
                         " INFO: Starting message exchange with "
                         "https://example.com/message-system.\n    "
                         "INFO: Message exchange completed in")

    def test_cloud_registration_with_ssl_ca_certificate(self):
        """
        If we have an SSL certificate CA included in the user-data, this should
        be written out, and the configuration updated to reflect this.
        """
        key_filename = os.path.join(self.config.data_path,
            "%s.ssl_public_key" % os.path.basename(self.config_filename))

        print_text_mock = self.mocker.replace(print_text)
        print_text_mock("Writing SSL CA certificate to %s..." %
                        key_filename)
        self.mocker.replay()
        self.prepare_query_results(ssl_ca_certificate=u"1234567890")
        self.prepare_cloud_registration(tags=u"server,london")
        # metadata is fetched and stored at reactor startup:
        self.reactor.fire("run")
        # And the metadata returned determines the URLs that are used
        self.assertEqual("https://example.com/message-system",
                         self.transport.get_url())
        self.assertEqual(key_filename, self.transport._pubkey)
        self.assertEqual("http://example.com/ping",
                         self.pinger.get_url())
        # Let's make sure those values were written back to the config file
        new_config = BrokerConfiguration()
        new_config.load_configuration_file(self.config_filename)
        self.assertEqual("https://example.com/message-system", new_config.url)
        self.assertEqual("http://example.com/ping", new_config.ping_url)
        self.assertEqual(key_filename, new_config.ssl_public_key)
        self.assertEqual("1234567890", open(key_filename, "r").read())

    def test_wrong_user_data(self):
        self.prepare_query_results(user_data="other stuff, not a bpickle")
        self.prepare_cloud_registration()

        # Mock registration-failed call
        reactor_mock = self.mocker.patch(self.reactor)
        reactor_mock.fire("registration-failed")
        self.mocker.replay()

        self.reactor.fire("run")
        self.exchanger.exchange()

    def test_wrong_object_type_in_user_data(self):
        self.prepare_query_results(user_data=True)
        self.prepare_cloud_registration()

        # Mock registration-failed call
        reactor_mock = self.mocker.patch(self.reactor)
        reactor_mock.fire("registration-failed")
        self.mocker.replay()

        self.reactor.fire("run")
        self.exchanger.exchange()

    def test_user_data_with_not_enough_elements(self):
        """
        If the AMI launch index isn't represented in the list of OTPs in the
        user data then BOOM.
        """
        self.prepare_query_results(launch_index=1)
        self.prepare_cloud_registration()

        # Mock registration-failed call
        reactor_mock = self.mocker.patch(self.reactor)
        reactor_mock.fire("registration-failed")
        self.mocker.replay()

        self.reactor.fire("run")
        self.exchanger.exchange()

    def test_user_data_bpickle_without_otp(self):
        self.prepare_query_results(user_data={"foo": "bar"})
        self.prepare_cloud_registration()

        # Mock registration-failed call
        reactor_mock = self.mocker.patch(self.reactor)
        reactor_mock.fire("registration-failed")
        self.mocker.replay()

        self.reactor.fire("run")
        self.exchanger.exchange()

    def test_no_otp_fallback_to_account(self):
        self.prepare_query_results(user_data="other stuff, not a bpickle",
                                   instance_key=u"key1")
        self.prepare_cloud_registration(account_name=u"onward",
                                        registration_key=u"password",
                                        tags=u"london,server")

        self.reactor.fire("run")
        self.exchanger.exchange()

        self.assertEqual(len(self.transport.payloads), 1)
        self.assertMessages(self.transport.payloads[0]["messages"],
                            [self.get_expected_cloud_message(
                                otp=None,
                                account_name=u"onward",
                                registration_password=u"password",
                                tags=u"london,server")])
        self.assertEqual(self.logfile.getvalue().strip()[:-7],
            "INFO: Queueing message to register with account u'onward' and "
            "tags london,server as an EC2 instance.\n    "
            "INFO: Sending registration message to exchange.\n    "
            "INFO: Starting message exchange with http://localhost:91919.\n   "
            " INFO: Message exchange completed in")

    def test_queueing_cloud_registration_message_resets_message_store(self):
        """
        When a registration from a cloud is about to happen, the message store
        is reset, because all previous messages are now meaningless.
        """
        self.mstore.set_accepted_types(list(self.mstore.get_accepted_types())
                                       + ["test"])

        self.mstore.add({"type": "test"})

        self.prepare_query_results()

        self.prepare_cloud_registration()

        self.reactor.fire("run")
        self.reactor.fire("pre-exchange")

        messages = self.mstore.get_pending_messages()
        self.assertEqual(len(messages), 1)
        self.assertEqual(messages[0]["type"], "register-cloud-vm")

    def test_cloud_registration_fetch_errors(self):
        """
        If fetching metadata fails, and we have no account details to fall
        back to, we fire 'registration-failed'.
        """
        self.log_helper.ignore_errors(pycurl.error)

        def fetch_stub(url):
            return fail(pycurl.error(7, "couldn't connect to host"))

        self.handler = RegistrationHandler(
            self.config, self.identity, self.reactor, self.exchanger,
            self.pinger, self.mstore, fetch_async=fetch_stub)

        self.fetch_stub = fetch_stub
        self.prepare_query_results()
        self.fetch_stub = fetch_stub

        self.prepare_cloud_registration()

        failed = []
        self.reactor.call_on(
            "registration-failed", lambda: failed.append(True))

        self.log_helper.ignore_errors("Got error while fetching meta-data")
        self.reactor.fire("run")
        self.exchanger.exchange()
        self.assertEqual(failed, [True])
        self.assertIn('error: (7, "couldn\'t connect to host")',
                      self.logfile.getvalue())

    def test_cloud_registration_continues_without_user_data(self):
        """
        If no user-data exists (i.e., the user-data URL returns a 404), then
        register-cloud-vm still occurs.
        """
        self.log_helper.ignore_errors(HTTPCodeError)
        self.prepare_query_results(user_data=HTTPCodeError(404, "ohno"))
        self.prepare_cloud_registration(account_name="onward",
                                        registration_key="password")

        self.reactor.fire("run")
        self.exchanger.exchange()
        self.assertIn("HTTPCodeError: Server returned HTTP code 404",
                      self.logfile.getvalue())
        self.assertEqual(len(self.transport.payloads), 1)
        self.assertMessages(self.transport.payloads[0]["messages"],
                            [self.get_expected_cloud_message(
                                otp=None,
                                account_name=u"onward",
                                registration_password=u"password")])

    def test_cloud_registration_continues_without_ramdisk(self):
        """
        If the instance doesn't have a ramdisk (ie, the query for ramdisk
        returns a 404), then register-cloud-vm still occurs.
        """
        self.log_helper.ignore_errors(HTTPCodeError)
        self.prepare_query_results(ramdisk_key=HTTPCodeError(404, "ohno"))
        self.prepare_cloud_registration()

        self.reactor.fire("run")
        self.exchanger.exchange()
        self.assertIn("HTTPCodeError: Server returned HTTP code 404",
                      self.logfile.getvalue())
        self.assertEqual(len(self.transport.payloads), 1)
        self.assertMessages(self.transport.payloads[0]["messages"],
                            [self.get_expected_cloud_message(
                                ramdisk_key=None)])

    def test_cloud_registration_continues_without_kernel(self):
        """
        If the instance doesn't have a kernel (ie, the query for kernel
        returns a 404), then register-cloud-vm still occurs.
        """
        self.log_helper.ignore_errors(HTTPCodeError)
        self.prepare_query_results(kernel_key=HTTPCodeError(404, "ohno"))
        self.prepare_cloud_registration()

        self.reactor.fire("run")
        self.exchanger.exchange()
        self.assertIn("HTTPCodeError: Server returned HTTP code 404",
                      self.logfile.getvalue())
        self.assertEqual(len(self.transport.payloads), 1)
        self.assertMessages(self.transport.payloads[0]["messages"],
                            [self.get_expected_cloud_message(
                                kernel_key=None)])

    def test_fall_back_to_normal_registration_when_metadata_fetch_fails(self):
        """
        If fetching metadata fails, but we do have an account name, then we
        fall back to normal 'register' registration.
        """
        self.mstore.set_accepted_types(["register"])
        self.log_helper.ignore_errors(HTTPCodeError)
        self.prepare_query_results(
            public_hostname=HTTPCodeError(404, "ohnoes"))
        self.prepare_cloud_registration(account_name="onward",
                                        registration_key="password")
        self.config.computer_title = "whatever"
        self.reactor.fire("run")
        self.exchanger.exchange()
        self.assertIn("HTTPCodeError: Server returned HTTP code 404",
                      self.logfile.getvalue())
        self.assertEqual(len(self.transport.payloads), 1)
        messages = self.transport.payloads[0]["messages"]
        self.assertEqual("register", messages[0]["type"])

    def test_should_register_in_cloud(self):
        """
        The client should register when it's in the cloud even though
        it doesn't have the normal account details.
        """
        self.mstore.set_accepted_types(self.mstore.get_accepted_types()
                                       + ("register-cloud-vm",))
        self.config.account_name = None
        self.config.registration_key = None
        self.config.computer_title = None
        self.identity.secure_id = None
        self.assertTrue(self.handler.should_register())

    def test_launch_index(self):
        """
        The client used the value in C{ami-launch-index} to choose the
        appropriate OTP in the user data.
        """
        otp = "correct otp for launch index"
        self.prepare_query_results(
            user_data=self.get_user_data(otps=["wrong index", otp,
                                               "wrong again"],),
            instance_key="key1",
            launch_index=1)

        self.prepare_cloud_registration()

        self.reactor.fire("run")
        self.exchanger.exchange()
        self.assertEqual(len(self.transport.payloads), 1)
        self.assertMessages(self.transport.payloads[0]["messages"],
                            [self.get_expected_cloud_message(otp=otp,
                                                             launch_index=1)])

    def test_should_not_register_in_cloud(self):
        """
        Having a secure ID means we shouldn't register, even in the cloud.
        """
        self.mstore.set_accepted_types(self.mstore.get_accepted_types()
                                       + ("register-cloud-vm",))
        self.config.account_name = None
        self.config.registration_key = None
        self.config.computer_title = None
        self.identity.secure_id = "hello"
        self.assertFalse(self.handler.should_register())

    def test_should_not_register_without_register_cloud_vm(self):
        """
        If the server isn't accepting a 'register-cloud-vm' message,
        we shouldn't register.
        """
        self.config.account_name = None
        self.config.registration_key = None
        self.config.computer_title = None
        self.identity.secure_id = None
        self.assertFalse(self.handler.should_register())


class IsCloudManagedTests(LandscapeTest):

    def setUp(self):
        super(IsCloudManagedTests, self).setUp()
        self.urls = []
        self.responses = []

    def fake_fetch(self, url, connect_timeout=None):
        self.urls.append((url, connect_timeout))
        return self.responses.pop(0)

    def mock_socket(self):
        """
        Mock out socket usage by is_cloud_managed to wait for the network.
        """
        # Mock the socket.connect call that it also does
        socket_class = self.mocker.replace("socket.socket", passthrough=False)
        socket = socket_class()
        socket.connect((EC2_HOST, 80))
        socket.close()

    def test_is_managed(self):
        """
        L{is_cloud_managed} returns True if the EC2 user-data contains
        Landscape instance information.  It fetches the EC2 data with low
        timeouts.
        """
        user_data = {"otps": ["otp1"], "exchange-url": "http://exchange",
                     "ping-url": "http://ping"}
        self.responses = [dumps(user_data), "0"]

        self.mock_socket()
        self.mocker.replay()

        self.assertTrue(is_cloud_managed(self.fake_fetch))
        self.assertEqual(
            self.urls,
            [(EC2_API + "/user-data", 5),
             (EC2_API + "/meta-data/ami-launch-index", 5)])

    def test_is_managed_index(self):
        user_data = {"otps": ["otp1", "otp2"],
                     "exchange-url": "http://exchange",
                     "ping-url": "http://ping"}
        self.responses = [dumps(user_data), "1"]
        self.mock_socket()
        self.mocker.replay()
        self.assertTrue(is_cloud_managed(self.fake_fetch))

    def test_is_managed_wrong_index(self):
        user_data = {"otps": ["otp1"], "exchange-url": "http://exchange",
                     "ping-url": "http://ping"}
        self.responses = [dumps(user_data), "1"]
        self.mock_socket()
        self.mocker.replay()
        self.assertFalse(is_cloud_managed(self.fake_fetch))

    def test_is_managed_exchange_url(self):
        user_data = {"otps": ["otp1"], "ping-url": "http://ping"}
        self.responses = [dumps(user_data), "0"]
        self.mock_socket()
        self.mocker.replay()
        self.assertFalse(is_cloud_managed(self.fake_fetch))

    def test_is_managed_ping_url(self):
        user_data = {"otps": ["otp1"], "exchange-url": "http://exchange"}
        self.responses = [dumps(user_data), "0"]
        self.mock_socket()
        self.mocker.replay()
        self.assertFalse(is_cloud_managed(self.fake_fetch))

    def test_is_managed_bpickle(self):
        self.responses = ["some other user data", "0"]
        self.mock_socket()
        self.mocker.replay()
        self.assertFalse(is_cloud_managed(self.fake_fetch))

    def test_is_managed_no_data(self):
        self.responses = ["", "0"]
        self.mock_socket()
        self.mocker.replay()
        self.assertFalse(is_cloud_managed(self.fake_fetch))

    def test_is_managed_fetch_not_found(self):

        def fake_fetch(url, connect_timeout=None):
            raise HTTPCodeError(404, "ohnoes")

        self.mock_socket()
        self.mocker.replay()
        self.assertFalse(is_cloud_managed(fake_fetch))

    def test_is_managed_fetch_error(self):

        def fake_fetch(url, connect_timeout=None):
            raise FetchError(7, "couldn't connect to host")

        self.mock_socket()
        self.mocker.replay()
        self.assertFalse(is_cloud_managed(fake_fetch))

    def test_waits_for_network(self):
        """
        is_cloud_managed will wait until the network before trying to fetch
        the EC2 user data.
        """
        user_data = {"otps": ["otp1"], "exchange-url": "http://exchange",
                     "ping-url": "http://ping"}
        self.responses = [dumps(user_data), "0"]

        self.mocker.order()
        time_sleep = self.mocker.replace("time.sleep", passthrough=False)
        socket_class = self.mocker.replace("socket.socket", passthrough=False)
        socket_obj = socket_class()
        socket_obj.connect((EC2_HOST, 80))
        self.mocker.throw(socket.error("woops"))
        time_sleep(1)
        socket_obj = socket_class()
        socket_obj.connect((EC2_HOST, 80))
        self.mocker.result(None)
        socket_obj.close()
        self.mocker.replay()
        self.assertTrue(is_cloud_managed(self.fake_fetch))

    def test_waiting_times_out(self):
        """
        We'll only wait five minutes for the network to come up.
        """

        def fake_fetch(url, connect_timeout=None):
            raise FetchError(7, "couldn't connect to host")

        self.mocker.order()
        time_sleep = self.mocker.replace("time.sleep", passthrough=False)
        time_time = self.mocker.replace("time.time", passthrough=False)
        time_time()
        self.mocker.result(100)
        socket_class = self.mocker.replace("socket.socket", passthrough=False)
        socket_obj = socket_class()
        socket_obj.connect((EC2_HOST, 80))
        self.mocker.throw(socket.error("woops"))
        time_sleep(1)
        time_time()
        self.mocker.result(401)
        self.mocker.replay()
        # Mocking time.time is dangerous, because the test harness calls it. So
        # we explicitly reset mocker before returning from the test.
        try:
            self.assertFalse(is_cloud_managed(fake_fetch))
        finally:
            self.mocker.reset()


class ProvisioningRegistrationTest(RegistrationHandlerTestBase):

    def test_provisioned_machine_registration_with_otp(self):
        """
        Register provisioned machines using an OTP.
        """
        self.mstore.set_accepted_types(["register-provisioned-machine"])
        self.config.account_name = ""
        self.config.provisioning_otp = "ohteepee"
        self.reactor.fire("pre-exchange")

        self.assertMessages([{"otp": "ohteepee", "timestamp": 0,
                              "api": SERVER_API,
                              "type": "register-provisioned-machine"}],
                            self.mstore.get_pending_messages())
        self.assertEqual(u"INFO: Queueing message to register with OTP as a"
                         u" newly provisioned machine.\n    "
                         "INFO: Sending registration message to exchange.",
                         self.logfile.getvalue().strip())

        self.exchanger.exchange()
        self.assertMessages([{"otp": "ohteepee", "timestamp": 0,
                              "api": SERVER_API,
                              "type": "register-provisioned-machine"}],
                            self.transport.payloads[0]["messages"])

    def test_provisioned_machine_registration_with_empty_otp(self):
        """
        No message should be sent when an empty OTP is passed.
        """
        self.mstore.set_accepted_types(["register-provisioned-machine"])
        self.config.account_name = ""
        self.config.provisioning_otp = ""
        self.reactor.fire("pre-exchange")

        self.assertMessages([], self.mstore.get_pending_messages())
        self.assertEqual(u"", self.logfile.getvalue().strip())
>>>>>>> 0f81396e
<|MERGE_RESOLUTION|>--- conflicted
+++ resolved
@@ -2,19 +2,8 @@
 import logging
 import socket
 
-<<<<<<< HEAD
 from landscape.broker.registration import (
     InvalidCredentialsError, Identity)
-
-=======
-from twisted.internet.defer import succeed, fail
-
-from landscape import SERVER_API
-from landscape.broker.registration import (
-    InvalidCredentialsError, RegistrationHandler, is_cloud_managed, EC2_HOST,
-    EC2_API, Identity)
-from landscape.broker.config import BrokerConfiguration
->>>>>>> 0f81396e
 from landscape.tests.helpers import LandscapeTest
 from landscape.broker.tests.helpers import (
     BrokerConfigurationHelper, RegistrationHelper)
@@ -581,702 +570,4 @@
                      "api-addresses": ["10.0.3.2:17070"],
                      "unit-name": "service-2/0",
                      "private-address": "127.0.0.1"}
-<<<<<<< HEAD
-        self.assertIn(expected2, juju_info)
-=======
-        self.assertIn(expected2, juju_info)
-
-
-class CloudRegistrationHandlerTest(RegistrationHandlerTestBase):
-
-    cloud = True
-
-    def setUp(self):
-        super(CloudRegistrationHandlerTest, self).setUp()
-        self.query_results = {}
-
-        def fetch_stub(url):
-            value = self.query_results[url]
-            if isinstance(value, Exception):
-                return fail(value)
-            else:
-                return succeed(value)
-
-        self.fetch_func = fetch_stub
-
-    def get_user_data(self, otps=None,
-                      exchange_url="https://example.com/message-system",
-                      ping_url="http://example.com/ping",
-                      ssl_ca_certificate=None):
-        if otps is None:
-            otps = ["otp1"]
-        user_data = {"otps": otps, "exchange-url": exchange_url,
-                     "ping-url": ping_url}
-        if ssl_ca_certificate is not None:
-            user_data["ssl-ca-certificate"] = ssl_ca_certificate
-        return user_data
-
-    def prepare_query_results(
-        self, user_data=None, instance_key="key1", launch_index=0,
-        local_hostname="ooga.local", public_hostname="ooga.amazon.com",
-        reservation_key=u"res1", ramdisk_key=u"ram1", kernel_key=u"kernel1",
-        image_key=u"image1", local_ip="10.0.0.1", public_ip="10.0.0.2",
-        ssl_ca_certificate=None):
-        if user_data is None:
-            user_data = self.get_user_data(
-                ssl_ca_certificate=ssl_ca_certificate)
-        if not isinstance(user_data, Exception):
-            user_data = dumps(user_data)
-        api_base = "http://169.254.169.254/latest"
-        self.query_results.clear()
-        for url_suffix, value in [
-            ("/user-data", user_data),
-            ("/meta-data/instance-id", instance_key),
-            ("/meta-data/reservation-id", reservation_key),
-            ("/meta-data/local-hostname", local_hostname),
-            ("/meta-data/public-hostname", public_hostname),
-            ("/meta-data/ami-launch-index", str(launch_index)),
-            ("/meta-data/kernel-id", kernel_key),
-            ("/meta-data/ramdisk-id", ramdisk_key),
-            ("/meta-data/ami-id", image_key),
-            ("/meta-data/local-ipv4", local_ip),
-            ("/meta-data/public-ipv4", public_ip),
-            ]:
-            self.query_results[api_base + url_suffix] = value
-
-    def prepare_cloud_registration(self, account_name=None,
-                                   registration_key=None, tags=None,
-                                   access_group=None):
-        # Set things up so that the client thinks it should register
-        self.mstore.set_accepted_types(list(self.mstore.get_accepted_types())
-                                       + ["register-cloud-vm"])
-        self.config.account_name = account_name
-        self.config.registration_key = registration_key
-        self.config.computer_title = None
-        self.config.tags = tags
-        self.config.access_group = access_group
-        self.identity.secure_id = None
-        self.assertTrue(self.handler.should_register())
-
-    def get_expected_cloud_message(self, **kwargs):
-        """
-        Return the message which is expected from a similar call to
-        L{get_registration_handler_for_cloud}.
-        """
-        message = dict(type="register-cloud-vm",
-                       otp="otp1",
-                       hostname="ooga.local",
-                       local_hostname="ooga.local",
-                       public_hostname="ooga.amazon.com",
-                       instance_key=u"key1",
-                       reservation_key=u"res1",
-                       ramdisk_key=u"ram1",
-                       kernel_key=u"kernel1",
-                       launch_index=0,
-                       image_key=u"image1",
-                       account_name=None,
-                       registration_password=None,
-                       local_ipv4=u"10.0.0.1",
-                       public_ipv4=u"10.0.0.2",
-                       tags=None)
-        # The get_vm_info() needs to be deferred to the else.  If vm-info is
-        # not specified in kwargs, get_vm_info() will typically be mocked.
-        if "vm_info" in kwargs:
-            message["vm-info"] = kwargs.pop("vm_info")
-        else:
-            message["vm-info"] = get_vm_info()
-        message.update(kwargs)
-        return message
-
-    def test_cloud_registration(self):
-        """
-        When the 'cloud' configuration variable is set, cloud registration is
-        done instead of normal password-based registration. This means:
-
-        - "Launch Data" is fetched from the EC2 Launch Data URL. This contains
-          a one-time password that is used during registration.
-        - A different "register-cloud-vm" message is sent to the server instead
-          of "register", containing the OTP. This message is handled by
-          immediately accepting the computer, instead of going through the
-          pending computer stage.
-        """
-        get_vm_info_mock = self.mocker.replace(get_vm_info)
-        get_vm_info_mock()
-        self.mocker.result("xen")
-        self.mocker.replay()
-        self.prepare_query_results()
-        self.prepare_cloud_registration(tags=u"server,london")
-
-        # metadata is fetched and stored at reactor startup:
-        self.reactor.fire("run")
-
-        # And the metadata returned determines the URLs that are used
-        self.assertEqual(self.transport.get_url(),
-                         "https://example.com/message-system")
-        self.assertEqual(self.pinger.get_url(),
-                         "http://example.com/ping")
-        # Lets make sure those values were written back to the config file
-        new_config = BrokerConfiguration()
-        new_config.load_configuration_file(self.config_filename)
-        self.assertEqual(new_config.url, "https://example.com/message-system")
-        self.assertEqual(new_config.ping_url, "http://example.com/ping")
-
-        # Okay! Exchange should cause the registration to happen.
-        self.exchanger.exchange()
-        # This *should* be asynchronous, but I think a billion tests are
-        # written like this
-        self.assertEqual(len(self.transport.payloads), 1)
-        self.assertMessages(
-            self.transport.payloads[0]["messages"],
-            [self.get_expected_cloud_message(tags=u"server,london",
-                                             vm_info="xen")])
-
-    def test_cloud_registration_with_access_group(self):
-        """
-        If the access_group field is presnet in the configuration, the
-        access_group field is present in the outgoing message for a VM
-        registration, and a notice appears in the logs.
-        """
-        self.prepare_query_results()
-        self.prepare_cloud_registration(access_group=u"dinosaurs",
-                                        tags=u"server,london")
-
-        self.reactor.fire("run")
-        self.exchanger.exchange()
-        self.assertEqual(len(self.transport.payloads), 1)
-        self.assertMessages(
-            self.transport.payloads[0]["messages"],
-            [self.get_expected_cloud_message(
-                access_group=u"dinosaurs", tags=u"server,london")])
-
-    def test_cloud_registration_with_otp(self):
-        """
-        If the OTP is present in the configuration, it's used to trigger the
-        registration instead of using the user data.
-        """
-        self.config.otp = "otp1"
-        self.prepare_query_results(user_data=None)
-
-        self.prepare_cloud_registration()
-
-        # metadata is fetched and stored at reactor startup:
-        self.reactor.fire("run")
-
-        # Okay! Exchange should cause the registration to happen.
-        self.exchanger.exchange()
-        # This *should* be asynchronous, but I think a billion tests are
-        # written like this
-        self.assertEqual(len(self.transport.payloads), 1)
-        self.assertMessages(
-            self.transport.payloads[0]["messages"],
-            [self.get_expected_cloud_message()])
-
-    def test_cloud_registration_with_invalid_tags(self):
-        """
-        Invalid tags in the configuration should result in the tags not being
-        sent to the server, and this fact logged.
-        """
-        self.log_helper.ignore_errors("Invalid tags provided for cloud "
-                                      "registration")
-        self.prepare_query_results()
-        self.prepare_cloud_registration(tags=u"<script>alert()</script>,hardy")
-
-        # metadata is fetched and stored at reactor startup:
-        self.reactor.fire("run")
-        self.exchanger.exchange()
-        self.assertEqual(len(self.transport.payloads), 1)
-        self.assertMessages(self.transport.payloads[0]["messages"],
-                            [self.get_expected_cloud_message(tags=None)])
-        self.assertEqual(self.logfile.getvalue().strip()[:-7],
-                         "ERROR: Invalid tags provided for cloud "
-                         "registration.\n    "
-                         "INFO: Queueing message to register with OTP\n    "
-                         "INFO: Sending registration message to exchange.\n   "
-                         " INFO: Starting message exchange with "
-                         "https://example.com/message-system.\n    "
-                         "INFO: Message exchange completed in")
-
-    def test_cloud_registration_with_ssl_ca_certificate(self):
-        """
-        If we have an SSL certificate CA included in the user-data, this should
-        be written out, and the configuration updated to reflect this.
-        """
-        key_filename = os.path.join(self.config.data_path,
-            "%s.ssl_public_key" % os.path.basename(self.config_filename))
-
-        print_text_mock = self.mocker.replace(print_text)
-        print_text_mock("Writing SSL CA certificate to %s..." %
-                        key_filename)
-        self.mocker.replay()
-        self.prepare_query_results(ssl_ca_certificate=u"1234567890")
-        self.prepare_cloud_registration(tags=u"server,london")
-        # metadata is fetched and stored at reactor startup:
-        self.reactor.fire("run")
-        # And the metadata returned determines the URLs that are used
-        self.assertEqual("https://example.com/message-system",
-                         self.transport.get_url())
-        self.assertEqual(key_filename, self.transport._pubkey)
-        self.assertEqual("http://example.com/ping",
-                         self.pinger.get_url())
-        # Let's make sure those values were written back to the config file
-        new_config = BrokerConfiguration()
-        new_config.load_configuration_file(self.config_filename)
-        self.assertEqual("https://example.com/message-system", new_config.url)
-        self.assertEqual("http://example.com/ping", new_config.ping_url)
-        self.assertEqual(key_filename, new_config.ssl_public_key)
-        self.assertEqual("1234567890", open(key_filename, "r").read())
-
-    def test_wrong_user_data(self):
-        self.prepare_query_results(user_data="other stuff, not a bpickle")
-        self.prepare_cloud_registration()
-
-        # Mock registration-failed call
-        reactor_mock = self.mocker.patch(self.reactor)
-        reactor_mock.fire("registration-failed")
-        self.mocker.replay()
-
-        self.reactor.fire("run")
-        self.exchanger.exchange()
-
-    def test_wrong_object_type_in_user_data(self):
-        self.prepare_query_results(user_data=True)
-        self.prepare_cloud_registration()
-
-        # Mock registration-failed call
-        reactor_mock = self.mocker.patch(self.reactor)
-        reactor_mock.fire("registration-failed")
-        self.mocker.replay()
-
-        self.reactor.fire("run")
-        self.exchanger.exchange()
-
-    def test_user_data_with_not_enough_elements(self):
-        """
-        If the AMI launch index isn't represented in the list of OTPs in the
-        user data then BOOM.
-        """
-        self.prepare_query_results(launch_index=1)
-        self.prepare_cloud_registration()
-
-        # Mock registration-failed call
-        reactor_mock = self.mocker.patch(self.reactor)
-        reactor_mock.fire("registration-failed")
-        self.mocker.replay()
-
-        self.reactor.fire("run")
-        self.exchanger.exchange()
-
-    def test_user_data_bpickle_without_otp(self):
-        self.prepare_query_results(user_data={"foo": "bar"})
-        self.prepare_cloud_registration()
-
-        # Mock registration-failed call
-        reactor_mock = self.mocker.patch(self.reactor)
-        reactor_mock.fire("registration-failed")
-        self.mocker.replay()
-
-        self.reactor.fire("run")
-        self.exchanger.exchange()
-
-    def test_no_otp_fallback_to_account(self):
-        self.prepare_query_results(user_data="other stuff, not a bpickle",
-                                   instance_key=u"key1")
-        self.prepare_cloud_registration(account_name=u"onward",
-                                        registration_key=u"password",
-                                        tags=u"london,server")
-
-        self.reactor.fire("run")
-        self.exchanger.exchange()
-
-        self.assertEqual(len(self.transport.payloads), 1)
-        self.assertMessages(self.transport.payloads[0]["messages"],
-                            [self.get_expected_cloud_message(
-                                otp=None,
-                                account_name=u"onward",
-                                registration_password=u"password",
-                                tags=u"london,server")])
-        self.assertEqual(self.logfile.getvalue().strip()[:-7],
-            "INFO: Queueing message to register with account u'onward' and "
-            "tags london,server as an EC2 instance.\n    "
-            "INFO: Sending registration message to exchange.\n    "
-            "INFO: Starting message exchange with http://localhost:91919.\n   "
-            " INFO: Message exchange completed in")
-
-    def test_queueing_cloud_registration_message_resets_message_store(self):
-        """
-        When a registration from a cloud is about to happen, the message store
-        is reset, because all previous messages are now meaningless.
-        """
-        self.mstore.set_accepted_types(list(self.mstore.get_accepted_types())
-                                       + ["test"])
-
-        self.mstore.add({"type": "test"})
-
-        self.prepare_query_results()
-
-        self.prepare_cloud_registration()
-
-        self.reactor.fire("run")
-        self.reactor.fire("pre-exchange")
-
-        messages = self.mstore.get_pending_messages()
-        self.assertEqual(len(messages), 1)
-        self.assertEqual(messages[0]["type"], "register-cloud-vm")
-
-    def test_cloud_registration_fetch_errors(self):
-        """
-        If fetching metadata fails, and we have no account details to fall
-        back to, we fire 'registration-failed'.
-        """
-        self.log_helper.ignore_errors(pycurl.error)
-
-        def fetch_stub(url):
-            return fail(pycurl.error(7, "couldn't connect to host"))
-
-        self.handler = RegistrationHandler(
-            self.config, self.identity, self.reactor, self.exchanger,
-            self.pinger, self.mstore, fetch_async=fetch_stub)
-
-        self.fetch_stub = fetch_stub
-        self.prepare_query_results()
-        self.fetch_stub = fetch_stub
-
-        self.prepare_cloud_registration()
-
-        failed = []
-        self.reactor.call_on(
-            "registration-failed", lambda: failed.append(True))
-
-        self.log_helper.ignore_errors("Got error while fetching meta-data")
-        self.reactor.fire("run")
-        self.exchanger.exchange()
-        self.assertEqual(failed, [True])
-        self.assertIn('error: (7, "couldn\'t connect to host")',
-                      self.logfile.getvalue())
-
-    def test_cloud_registration_continues_without_user_data(self):
-        """
-        If no user-data exists (i.e., the user-data URL returns a 404), then
-        register-cloud-vm still occurs.
-        """
-        self.log_helper.ignore_errors(HTTPCodeError)
-        self.prepare_query_results(user_data=HTTPCodeError(404, "ohno"))
-        self.prepare_cloud_registration(account_name="onward",
-                                        registration_key="password")
-
-        self.reactor.fire("run")
-        self.exchanger.exchange()
-        self.assertIn("HTTPCodeError: Server returned HTTP code 404",
-                      self.logfile.getvalue())
-        self.assertEqual(len(self.transport.payloads), 1)
-        self.assertMessages(self.transport.payloads[0]["messages"],
-                            [self.get_expected_cloud_message(
-                                otp=None,
-                                account_name=u"onward",
-                                registration_password=u"password")])
-
-    def test_cloud_registration_continues_without_ramdisk(self):
-        """
-        If the instance doesn't have a ramdisk (ie, the query for ramdisk
-        returns a 404), then register-cloud-vm still occurs.
-        """
-        self.log_helper.ignore_errors(HTTPCodeError)
-        self.prepare_query_results(ramdisk_key=HTTPCodeError(404, "ohno"))
-        self.prepare_cloud_registration()
-
-        self.reactor.fire("run")
-        self.exchanger.exchange()
-        self.assertIn("HTTPCodeError: Server returned HTTP code 404",
-                      self.logfile.getvalue())
-        self.assertEqual(len(self.transport.payloads), 1)
-        self.assertMessages(self.transport.payloads[0]["messages"],
-                            [self.get_expected_cloud_message(
-                                ramdisk_key=None)])
-
-    def test_cloud_registration_continues_without_kernel(self):
-        """
-        If the instance doesn't have a kernel (ie, the query for kernel
-        returns a 404), then register-cloud-vm still occurs.
-        """
-        self.log_helper.ignore_errors(HTTPCodeError)
-        self.prepare_query_results(kernel_key=HTTPCodeError(404, "ohno"))
-        self.prepare_cloud_registration()
-
-        self.reactor.fire("run")
-        self.exchanger.exchange()
-        self.assertIn("HTTPCodeError: Server returned HTTP code 404",
-                      self.logfile.getvalue())
-        self.assertEqual(len(self.transport.payloads), 1)
-        self.assertMessages(self.transport.payloads[0]["messages"],
-                            [self.get_expected_cloud_message(
-                                kernel_key=None)])
-
-    def test_fall_back_to_normal_registration_when_metadata_fetch_fails(self):
-        """
-        If fetching metadata fails, but we do have an account name, then we
-        fall back to normal 'register' registration.
-        """
-        self.mstore.set_accepted_types(["register"])
-        self.log_helper.ignore_errors(HTTPCodeError)
-        self.prepare_query_results(
-            public_hostname=HTTPCodeError(404, "ohnoes"))
-        self.prepare_cloud_registration(account_name="onward",
-                                        registration_key="password")
-        self.config.computer_title = "whatever"
-        self.reactor.fire("run")
-        self.exchanger.exchange()
-        self.assertIn("HTTPCodeError: Server returned HTTP code 404",
-                      self.logfile.getvalue())
-        self.assertEqual(len(self.transport.payloads), 1)
-        messages = self.transport.payloads[0]["messages"]
-        self.assertEqual("register", messages[0]["type"])
-
-    def test_should_register_in_cloud(self):
-        """
-        The client should register when it's in the cloud even though
-        it doesn't have the normal account details.
-        """
-        self.mstore.set_accepted_types(self.mstore.get_accepted_types()
-                                       + ("register-cloud-vm",))
-        self.config.account_name = None
-        self.config.registration_key = None
-        self.config.computer_title = None
-        self.identity.secure_id = None
-        self.assertTrue(self.handler.should_register())
-
-    def test_launch_index(self):
-        """
-        The client used the value in C{ami-launch-index} to choose the
-        appropriate OTP in the user data.
-        """
-        otp = "correct otp for launch index"
-        self.prepare_query_results(
-            user_data=self.get_user_data(otps=["wrong index", otp,
-                                               "wrong again"],),
-            instance_key="key1",
-            launch_index=1)
-
-        self.prepare_cloud_registration()
-
-        self.reactor.fire("run")
-        self.exchanger.exchange()
-        self.assertEqual(len(self.transport.payloads), 1)
-        self.assertMessages(self.transport.payloads[0]["messages"],
-                            [self.get_expected_cloud_message(otp=otp,
-                                                             launch_index=1)])
-
-    def test_should_not_register_in_cloud(self):
-        """
-        Having a secure ID means we shouldn't register, even in the cloud.
-        """
-        self.mstore.set_accepted_types(self.mstore.get_accepted_types()
-                                       + ("register-cloud-vm",))
-        self.config.account_name = None
-        self.config.registration_key = None
-        self.config.computer_title = None
-        self.identity.secure_id = "hello"
-        self.assertFalse(self.handler.should_register())
-
-    def test_should_not_register_without_register_cloud_vm(self):
-        """
-        If the server isn't accepting a 'register-cloud-vm' message,
-        we shouldn't register.
-        """
-        self.config.account_name = None
-        self.config.registration_key = None
-        self.config.computer_title = None
-        self.identity.secure_id = None
-        self.assertFalse(self.handler.should_register())
-
-
-class IsCloudManagedTests(LandscapeTest):
-
-    def setUp(self):
-        super(IsCloudManagedTests, self).setUp()
-        self.urls = []
-        self.responses = []
-
-    def fake_fetch(self, url, connect_timeout=None):
-        self.urls.append((url, connect_timeout))
-        return self.responses.pop(0)
-
-    def mock_socket(self):
-        """
-        Mock out socket usage by is_cloud_managed to wait for the network.
-        """
-        # Mock the socket.connect call that it also does
-        socket_class = self.mocker.replace("socket.socket", passthrough=False)
-        socket = socket_class()
-        socket.connect((EC2_HOST, 80))
-        socket.close()
-
-    def test_is_managed(self):
-        """
-        L{is_cloud_managed} returns True if the EC2 user-data contains
-        Landscape instance information.  It fetches the EC2 data with low
-        timeouts.
-        """
-        user_data = {"otps": ["otp1"], "exchange-url": "http://exchange",
-                     "ping-url": "http://ping"}
-        self.responses = [dumps(user_data), "0"]
-
-        self.mock_socket()
-        self.mocker.replay()
-
-        self.assertTrue(is_cloud_managed(self.fake_fetch))
-        self.assertEqual(
-            self.urls,
-            [(EC2_API + "/user-data", 5),
-             (EC2_API + "/meta-data/ami-launch-index", 5)])
-
-    def test_is_managed_index(self):
-        user_data = {"otps": ["otp1", "otp2"],
-                     "exchange-url": "http://exchange",
-                     "ping-url": "http://ping"}
-        self.responses = [dumps(user_data), "1"]
-        self.mock_socket()
-        self.mocker.replay()
-        self.assertTrue(is_cloud_managed(self.fake_fetch))
-
-    def test_is_managed_wrong_index(self):
-        user_data = {"otps": ["otp1"], "exchange-url": "http://exchange",
-                     "ping-url": "http://ping"}
-        self.responses = [dumps(user_data), "1"]
-        self.mock_socket()
-        self.mocker.replay()
-        self.assertFalse(is_cloud_managed(self.fake_fetch))
-
-    def test_is_managed_exchange_url(self):
-        user_data = {"otps": ["otp1"], "ping-url": "http://ping"}
-        self.responses = [dumps(user_data), "0"]
-        self.mock_socket()
-        self.mocker.replay()
-        self.assertFalse(is_cloud_managed(self.fake_fetch))
-
-    def test_is_managed_ping_url(self):
-        user_data = {"otps": ["otp1"], "exchange-url": "http://exchange"}
-        self.responses = [dumps(user_data), "0"]
-        self.mock_socket()
-        self.mocker.replay()
-        self.assertFalse(is_cloud_managed(self.fake_fetch))
-
-    def test_is_managed_bpickle(self):
-        self.responses = ["some other user data", "0"]
-        self.mock_socket()
-        self.mocker.replay()
-        self.assertFalse(is_cloud_managed(self.fake_fetch))
-
-    def test_is_managed_no_data(self):
-        self.responses = ["", "0"]
-        self.mock_socket()
-        self.mocker.replay()
-        self.assertFalse(is_cloud_managed(self.fake_fetch))
-
-    def test_is_managed_fetch_not_found(self):
-
-        def fake_fetch(url, connect_timeout=None):
-            raise HTTPCodeError(404, "ohnoes")
-
-        self.mock_socket()
-        self.mocker.replay()
-        self.assertFalse(is_cloud_managed(fake_fetch))
-
-    def test_is_managed_fetch_error(self):
-
-        def fake_fetch(url, connect_timeout=None):
-            raise FetchError(7, "couldn't connect to host")
-
-        self.mock_socket()
-        self.mocker.replay()
-        self.assertFalse(is_cloud_managed(fake_fetch))
-
-    def test_waits_for_network(self):
-        """
-        is_cloud_managed will wait until the network before trying to fetch
-        the EC2 user data.
-        """
-        user_data = {"otps": ["otp1"], "exchange-url": "http://exchange",
-                     "ping-url": "http://ping"}
-        self.responses = [dumps(user_data), "0"]
-
-        self.mocker.order()
-        time_sleep = self.mocker.replace("time.sleep", passthrough=False)
-        socket_class = self.mocker.replace("socket.socket", passthrough=False)
-        socket_obj = socket_class()
-        socket_obj.connect((EC2_HOST, 80))
-        self.mocker.throw(socket.error("woops"))
-        time_sleep(1)
-        socket_obj = socket_class()
-        socket_obj.connect((EC2_HOST, 80))
-        self.mocker.result(None)
-        socket_obj.close()
-        self.mocker.replay()
-        self.assertTrue(is_cloud_managed(self.fake_fetch))
-
-    def test_waiting_times_out(self):
-        """
-        We'll only wait five minutes for the network to come up.
-        """
-
-        def fake_fetch(url, connect_timeout=None):
-            raise FetchError(7, "couldn't connect to host")
-
-        self.mocker.order()
-        time_sleep = self.mocker.replace("time.sleep", passthrough=False)
-        time_time = self.mocker.replace("time.time", passthrough=False)
-        time_time()
-        self.mocker.result(100)
-        socket_class = self.mocker.replace("socket.socket", passthrough=False)
-        socket_obj = socket_class()
-        socket_obj.connect((EC2_HOST, 80))
-        self.mocker.throw(socket.error("woops"))
-        time_sleep(1)
-        time_time()
-        self.mocker.result(401)
-        self.mocker.replay()
-        # Mocking time.time is dangerous, because the test harness calls it. So
-        # we explicitly reset mocker before returning from the test.
-        try:
-            self.assertFalse(is_cloud_managed(fake_fetch))
-        finally:
-            self.mocker.reset()
-
-
-class ProvisioningRegistrationTest(RegistrationHandlerTestBase):
-
-    def test_provisioned_machine_registration_with_otp(self):
-        """
-        Register provisioned machines using an OTP.
-        """
-        self.mstore.set_accepted_types(["register-provisioned-machine"])
-        self.config.account_name = ""
-        self.config.provisioning_otp = "ohteepee"
-        self.reactor.fire("pre-exchange")
-
-        self.assertMessages([{"otp": "ohteepee", "timestamp": 0,
-                              "api": SERVER_API,
-                              "type": "register-provisioned-machine"}],
-                            self.mstore.get_pending_messages())
-        self.assertEqual(u"INFO: Queueing message to register with OTP as a"
-                         u" newly provisioned machine.\n    "
-                         "INFO: Sending registration message to exchange.",
-                         self.logfile.getvalue().strip())
-
-        self.exchanger.exchange()
-        self.assertMessages([{"otp": "ohteepee", "timestamp": 0,
-                              "api": SERVER_API,
-                              "type": "register-provisioned-machine"}],
-                            self.transport.payloads[0]["messages"])
-
-    def test_provisioned_machine_registration_with_empty_otp(self):
-        """
-        No message should be sent when an empty OTP is passed.
-        """
-        self.mstore.set_accepted_types(["register-provisioned-machine"])
-        self.config.account_name = ""
-        self.config.provisioning_otp = ""
-        self.reactor.fire("pre-exchange")
-
-        self.assertMessages([], self.mstore.get_pending_messages())
-        self.assertEqual(u"", self.logfile.getvalue().strip())
->>>>>>> 0f81396e
+        self.assertIn(expected2, juju_info)