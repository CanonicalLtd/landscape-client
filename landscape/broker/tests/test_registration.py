--- conflicted
+++ resolved
@@ -567,47 +567,4 @@
                      "api-addresses": ["10.0.3.2:17070"],
                      "unit-name": "service-2/0",
                      "private-address": "127.0.0.1"}
-<<<<<<< HEAD
-        self.assertIn(expected2, juju_info)
-
-
-class ProvisioningRegistrationTest(RegistrationHandlerTestBase):
-
-    def test_provisioned_machine_registration_with_otp(self):
-        """
-        Register provisioned machines using an OTP.
-        """
-        self.mstore.set_accepted_types(["register-provisioned-machine"])
-        self.config.account_name = ""
-        self.config.provisioning_otp = "ohteepee"
-        self.reactor.fire("pre-exchange")
-
-        self.assertMessages([{"otp": "ohteepee", "timestamp": 0,
-                              "api": SERVER_API,
-                              "type": "register-provisioned-machine"}],
-                            self.mstore.get_pending_messages())
-        self.assertEqual(u"INFO: Queueing message to register with OTP as a"
-                         u" newly provisioned machine.\n    "
-                         "INFO: Sending registration message to exchange.",
-                         self.logfile.getvalue().strip())
-
-        self.exchanger.exchange()
-        self.assertMessages([{"otp": "ohteepee", "timestamp": 0,
-                              "api": SERVER_API,
-                              "type": "register-provisioned-machine"}],
-                            self.transport.payloads[0]["messages"])
-
-    def test_provisioned_machine_registration_with_empty_otp(self):
-        """
-        No message should be sent when an empty OTP is passed.
-        """
-        self.mstore.set_accepted_types(["register-provisioned-machine"])
-        self.config.account_name = ""
-        self.config.provisioning_otp = ""
-        self.reactor.fire("pre-exchange")
-
-        self.assertMessages([], self.mstore.get_pending_messages())
-        self.assertEqual(u"", self.logfile.getvalue().strip())
-=======
-        self.assertIn(expected2, juju_info)
->>>>>>> 6efafa7f
+        self.assertIn(expected2, juju_info)