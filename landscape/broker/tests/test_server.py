--- conflicted
+++ resolved
@@ -1,9 +1,22 @@
 from twisted.internet.defer import succeed, fail
 
-from landscape.broker.amp import RemoteClient
 from landscape.tests.helpers import LandscapeTest, DEFAULT_ACCEPTED_TYPES
 from landscape.broker.tests.helpers import (
-    BrokerServerHelper, BrokerClientHelper)
+    BrokerServerHelper, RemoteClientHelper)
+from landscape.broker.amp import RemoteClient
+
+
+class FakeClient(object):
+    pass
+
+
+class FakeCreator(object):
+
+    def __init__(self, reactor, config):
+        pass
+
+    def connect(self):
+        return succeed(FakeClient())
 
 
 class BrokerServerTest(LandscapeTest):
@@ -55,11 +68,16 @@
         client components that need to communicate with the server. After
         the registration they can be fetched with L{BrokerServer.get_clients}.
         """
+        def assert_registered(ignored):
+            self.assertTrue(
+                isinstance(self.broker.get_clients()[0], FakeClient))
+            self.assertTrue(
+                isinstance(self.broker.get_connectors()[0], FakeCreator))
+
+        self.broker.connectors_registry = {"test": FakeCreator}
         self.assertEquals(self.broker.get_clients(), [])
-        self.broker.register_client("test")
-        [client] = self.broker.get_clients()
-        self.assertTrue(isinstance(client, RemoteClient))
-        self.assertEquals(client.name, "test")
+        result = self.broker.register_client("test")
+        return result.addCallback(assert_registered)
 
     def test_stop_clients(self):
         """
@@ -67,6 +85,8 @@
         of each registered client, and returns a deferred resulting in C{None}
         if all C{exit} calls were successful.
         """
+        self.broker.connectors_registry = {"foo": FakeCreator,
+                                           "bar": FakeCreator}
         self.broker.register_client("foo")
         self.broker.register_client("bar")
         for client in self.broker.get_clients():
@@ -81,6 +101,8 @@
         of each registered client, and returns a deferred resulting in C{None}
         if all C{exit} calls were successful.
         """
+        self.broker.connectors_registry = {"foo": FakeCreator,
+                                           "bar": FakeCreator}
         self.broker.register_client("foo")
         self.broker.register_client("bar")
         [client1, client2] = self.broker.get_clients()
@@ -107,6 +129,8 @@
         The L{BrokerServer.reload_configuration} method forces the config
         file associated with the broker server to be reloaded.
         """
+        self.broker.connectors_registry = {"foo": FakeCreator,
+                                           "bar": FakeCreator}
         self.broker.register_client("foo")
         self.broker.register_client("bar")
         for client in self.broker.get_clients():
@@ -172,6 +196,8 @@
         """
         The L{BrokerServer.exit} method stops all registered clients.
         """
+        self.broker.connectors_registry = {"foo": FakeCreator,
+                                           "bar": FakeCreator}
         self.broker.register_client("foo")
         self.broker.register_client("bar")
         for client in self.broker.get_clients():
@@ -185,11 +211,8 @@
         If a broker client blow up in its exit() methods, exit should ignore
         the error and exit anyway.
         """
-<<<<<<< HEAD
-        self.broker.register_client("foo", BrokerServerProtocol(None))
-=======
-        self.broker.register_client("foo")
->>>>>>> f22c7dbf
+        self.broker.connectors_registry = {"foo": FakeCreator}
+        self.broker.register_client("foo")
         [client] = self.broker.get_clients()
         client.exit = self.mocker.mock()
         post_exit = self.mocker.mock()
@@ -204,6 +227,7 @@
         The L{BrokerServer.exit} method fires a C{pre-exit} event before the
         clients are stopped and a C{post-exit} event after.
         """
+        self.broker.connectors_registry = {"foo": FakeCreator}
         self.broker.register_client("foo")
         [client] = self.broker.get_clients()
         self.mocker.order()
@@ -221,15 +245,7 @@
 
 class EventTest(LandscapeTest):
 
-    helpers = [BrokerClientHelper]
-
-    def setUp(self):
-
-        def register_client(ignored):
-            return self.remote.register_client("test")
-
-        connected = super(EventTest, self).setUp()
-        return connected.addCallback(register_client)
+    helpers = [RemoteClientHelper]
 
     def test_resynchronize(self):
         """
@@ -237,10 +253,10 @@
         event to all connected clients.
         """
         callback = self.mocker.mock()
-        callback()
-        self.mocker.replay()
-        self.reactor.call_on("resynchronize", callback)
-        return self.assertSuccess(self.broker.resynchronize(), [None])
+        self.expect(callback()).result("foo")
+        self.mocker.replay()
+        self.client_reactor.call_on("resynchronize", callback)
+        return self.assertSuccess(self.broker.resynchronize(), [["foo"]])
 
     def test_impending_exchange(self):
         """
@@ -252,7 +268,7 @@
         plugin.exchange()
         self.mocker.replay()
         self.client.add(plugin)
-        return self.assertSuccess(self.broker.impending_exchange(), [None])
+        return self.assertSuccess(self.broker.impending_exchange(), [[None]])
 
     def test_exchange_failed(self):
         """
@@ -262,8 +278,8 @@
         callback = self.mocker.mock()
         callback()
         self.mocker.replay()
-        self.reactor.call_on("exchange-failed", callback)
-        return self.assertSuccess(self.broker.exchange_failed(), [None])
+        self.client_reactor.call_on("exchange-failed", callback)
+        return self.assertSuccess(self.broker.exchange_failed(), [[None]])
 
     def test_registration_done(self):
         """
@@ -273,8 +289,8 @@
         callback = self.mocker.mock()
         callback()
         self.mocker.replay()
-        self.reactor.call_on("registration-done", callback)
-        return self.assertSuccess(self.broker.registration_done(), [None])
+        self.client_reactor.call_on("registration-done", callback)
+        return self.assertSuccess(self.broker.registration_done(), [[None]])
 
     def test_registration_failed(self):
         """
@@ -284,8 +300,8 @@
         callback = self.mocker.mock()
         callback()
         self.mocker.replay()
-        self.reactor.call_on("registration-failed", callback)
-        return self.assertSuccess(self.broker.registration_failed(), [None])
+        self.client_reactor.call_on("registration-failed", callback)
+        return self.assertSuccess(self.broker.registration_failed(), [[None]])
 
     def test_broker_started(self):
         """
@@ -299,7 +315,7 @@
                                                         self.mocker.mock()
             self.remote.register_client_accepted_message_type("type")
             self.mocker.replay()
-            return self.assertSuccess(self.broker.broker_started(), [None])
+            return self.assertSuccess(self.broker.broker_reconnect(), [[None]])
 
         registered = self.client.register_message("type", lambda x: None)
         return registered.addCallback(assert_broker_started)
@@ -312,9 +328,9 @@
         callback = self.mocker.mock()
         callback(None, "abc")
         self.mocker.replay()
-        self.reactor.call_on("server-uuid-changed", callback)
+        self.client_reactor.call_on("server-uuid-changed", callback)
         return self.assertSuccess(self.broker.server_uuid_changed(None, "abc"),
-                                  [None])
+                                  [[None]])
 
     def test_message_type_acceptance_changed(self):
         """
@@ -322,8 +338,9 @@
         a C{message-type-acceptance-changed} event to all connected clients.
         """
         callback = self.mocker.mock()
-        callback("type", True)
-        self.mocker.replay()
-        self.reactor.call_on("message-type-acceptance-changed", callback)
+        callback(True)
+        self.mocker.replay()
+        self.client_reactor.call_on(("message-type-acceptance-changed", "type"),
+                                    callback)
         return self.assertSuccess(
-            self.broker.message_type_acceptance_changed("type", True), [None])+            self.broker.message_type_acceptance_changed("type", True), [[None]])