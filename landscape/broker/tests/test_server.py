from twisted.internet.defer import succeed, fail

from landscape.tests.helpers import LandscapeTest, DEFAULT_ACCEPTED_TYPES
from landscape.broker.tests.helpers import (
<<<<<<< HEAD
    BrokerServerHelper, BrokerClientHelper)
from landscape.manager.manager import FAILED
=======
    BrokerServerHelper, RemoteClientHelper)
from landscape.broker.amp import RemoteClient


class FakeClient(object):
    pass


class FakeCreator(object):

    def __init__(self, reactor, config):
        pass

    def connect(self):
        return succeed(FakeClient())
>>>>>>> b716070d


class BrokerServerTest(LandscapeTest):

    helpers = [BrokerServerHelper]

    def test_ping(self):
        """
        The L{BrokerServer.ping} simply returns C{True}.
        """
        self.assertTrue(self.broker.ping())

    def test_send_message(self):
        """
        The L{BrokerServer.send_message} method forwards a message to the
        broker's exchanger.
        """
        message = {"type": "test"}
        self.mstore.set_accepted_types(["test"])
        self.broker.send_message(message)
        self.assertMessages(self.mstore.get_pending_messages(), [message])
        self.assertFalse(self.exchanger.is_urgent())

    def test_send_message_with_urgent(self):
        """
        The L{BrokerServer.send_message} can optionally specify the urgency
        of the message.
        """
        message = {"type": "test"}
        self.mstore.set_accepted_types(["test"])
        self.broker.send_message(message, True)
        self.assertMessages(self.mstore.get_pending_messages(), [message])
        self.assertTrue(self.exchanger.is_urgent())

    def test_is_pending(self):
        """
        The L{BrokerServer.is_pending} method indicates if a message with
        the given id is pending waiting for delivery in the message store.
        """
        self.assertFalse(self.broker.is_message_pending(123))
        message = {"type": "test"}
        self.mstore.set_accepted_types(["test"])
        message_id = self.broker.send_message(message)
        self.assertTrue(self.broker.is_message_pending(message_id))

    def test_register_client(self):
        """
        The L{BrokerServer.register_client} method can be used to register
        client components that need to communicate with the server. After
        the registration they can be fetched with L{BrokerServer.get_clients}.
        """
        def assert_registered(ignored):
            self.assertTrue(
                isinstance(self.broker.get_clients()[0], FakeClient))
            self.assertTrue(
                isinstance(self.broker.get_connectors()[0], FakeCreator))

        self.broker.connectors_registry = {"test": FakeCreator}
        self.assertEquals(self.broker.get_clients(), [])
        result = self.broker.register_client("test")
        return result.addCallback(assert_registered)

    def test_stop_clients(self):
        """
        The L{BrokerServer.stop_clients} method calls the C{exit} method
        of each registered client, and returns a deferred resulting in C{None}
        if all C{exit} calls were successful.
        """
        self.broker.connectors_registry = {"foo": FakeCreator,
                                           "bar": FakeCreator}
        self.broker.register_client("foo")
        self.broker.register_client("bar")
        for client in self.broker.get_clients():
            client.exit = self.mocker.mock()
            self.expect(client.exit()).result(succeed(None))
        self.mocker.replay()
        return self.assertSuccess(self.broker.stop_clients())

    def test_stop_clients_with_failure(self):
        """
        The L{BrokerServer.stop_clients} method calls the C{exit} method
        of each registered client, and returns a deferred resulting in C{None}
        if all C{exit} calls were successful.
        """
        self.broker.connectors_registry = {"foo": FakeCreator,
                                           "bar": FakeCreator}
        self.broker.register_client("foo")
        self.broker.register_client("bar")
        [client1, client2] = self.broker.get_clients()
        client1.exit = self.mocker.mock()
        client2.exit = self.mocker.mock()
        self.expect(client1.exit()).result(succeed(None))
        self.expect(client2.exit()).result(fail(Exception()))
        self.mocker.replay()
        return self.assertFailure(self.broker.stop_clients(), Exception)

    def test_reload_configuration(self):
        """
        The L{BrokerServer.reload_configuration} method forces the config
        file associated with the broker server to be reloaded.
        """
        open(self.config_filename, "a").write("computer_title = New Title")
        result = self.broker.reload_configuration()
        result.addCallback(lambda x: self.assertEquals(
            self.config.computer_title, "New Title"))
        return result

    def test_reload_configuration_stops_clients(self):
        """
        The L{BrokerServer.reload_configuration} method forces the config
        file associated with the broker server to be reloaded.
        """
        self.broker.connectors_registry = {"foo": FakeCreator,
                                           "bar": FakeCreator}
        self.broker.register_client("foo")
        self.broker.register_client("bar")
        for client in self.broker.get_clients():
            client.exit = self.mocker.mock()
            self.expect(client.exit()).result(succeed(None))
        self.mocker.replay()
        return self.assertSuccess(self.broker.reload_configuration())

    def test_register(self):
        """
        The L{BrokerServer.register} method attempts to register with the
        Landscape server and waits for a C{set-id} message from it.
        """
        registered = self.broker.register()
        # This should callback the deferred.
        self.exchanger.handle_message({"type": "set-id", "id": "abc",
                                       "insecure-id": "def"})
        return self.assertSuccess(registered)

    def test_get_accepted_types_empty(self):
        """
        The L{BrokerServer.get_accepted_message_types} returns an empty list
        if no message types are accepted by the Landscape server.
        """
        self.mstore.set_accepted_types([])
        self.assertEquals(self.broker.get_accepted_message_types(), [])

    def test_get_accepted_message_types(self):
        """
        The L{BrokerServer.get_accepted_message_types} returns the list of
        message types accepted by the Landscape server.
        """
        self.mstore.set_accepted_types(["foo", "bar"])
        self.assertEquals(sorted(self.broker.get_accepted_message_types()),
                          ["bar", "foo"])

    def test_get_server_uuid_with_unset_uuid(self):
        """
        The L{BrokerServer.get_server_uuid} method returns C{None} if the uuid
        of the Landscape server we're pointing at is unknown.
        """
        self.assertEquals(self.broker.get_server_uuid(), None)

    def test_get_server_uuid(self):
        """
        The L{BrokerServer.get_server_uuid} method returns the uuid of the
        Landscape server we're pointing at.
        """
        self.mstore.set_server_uuid("the-uuid")
        self.assertEquals(self.broker.get_server_uuid(), "the-uuid")

    def test_register_client_accepted_message_type(self):
        """
        The L{BrokerServer.register_client_accepted_message_type} method can
        register new message types accepted by this Landscape client.
        """
        self.broker.register_client_accepted_message_type("type1")
        self.broker.register_client_accepted_message_type("type2")
        self.assertEquals(self.exchanger.get_client_accepted_message_types(),
                          sorted(["type1", "type2"] + DEFAULT_ACCEPTED_TYPES))

    def test_exit(self):
        """
        The L{BrokerServer.exit} method stops all registered clients.
        """
        self.broker.connectors_registry = {"foo": FakeCreator,
                                           "bar": FakeCreator}
        self.broker.register_client("foo")
        self.broker.register_client("bar")
        for client in self.broker.get_clients():
            client.exit = self.mocker.mock()
            self.expect(client.exit()).result(succeed(None))
        self.mocker.replay()
        return self.assertSuccess(self.broker.exit())

    def test_exit_exits_when_other_daemons_blow_up(self):
        """
        If a broker client blow up in its exit() methods, exit should ignore
        the error and exit anyway.
        """
        self.broker.connectors_registry = {"foo": FakeCreator}
        self.broker.register_client("foo")
        [client] = self.broker.get_clients()
        client.exit = self.mocker.mock()
        post_exit = self.mocker.mock()
        self.expect(client.exit()).result(fail(ZeroDivisionError()))
        post_exit()
        self.mocker.replay()
        self.reactor.call_on("post-exit", post_exit)
        return self.assertSuccess(self.broker.exit())

    def test_exit_fires_reactor_events(self):
        """
        The L{BrokerServer.exit} method fires a C{pre-exit} event before the
        clients are stopped and a C{post-exit} event after.
        """
        self.broker.connectors_registry = {"foo": FakeCreator}
        self.broker.register_client("foo")
        [client] = self.broker.get_clients()
        self.mocker.order()
        pre_exit = self.mocker.mock()
        client.exit = self.mocker.mock()
        post_exit = self.mocker.mock()
        pre_exit()
        self.expect(client.exit()).result(fail(ZeroDivisionError()))
        post_exit()
        self.mocker.replay()
        self.reactor.call_on("pre-exit", pre_exit)
        self.reactor.call_on("post-exit", post_exit)
        return self.assertSuccess(self.broker.exit())


class EventTest(LandscapeTest):

    helpers = [RemoteClientHelper]

    def test_resynchronize(self):
        """
        The L{BrokerServer.resynchronize} method broadcasts a C{resynchronize}
        event to all connected clients.
        """
<<<<<<< HEAD
        [client] = self.broker.get_clients()
        client.fire_event = self.mocker.mock()
        client.fire_event("resynchronize")
        self.mocker.result(succeed(None))
        self.mocker.replay()
        return self.assertSuccess(self.broker.resynchronize(), [None])
=======
        callback = self.mocker.mock()
        self.expect(callback()).result("foo")
        self.mocker.replay()
        self.client_reactor.call_on("resynchronize", callback)
        return self.assertSuccess(self.broker.resynchronize(), [["foo"]])
>>>>>>> b716070d

    def test_impending_exchange(self):
        """
        The L{BrokerServer.impending_exchange} method broadcasts an
        C{impending-exchange} event to all connected clients.
        """
        [client] = self.broker.get_clients()
        client.fire_event = self.mocker.mock()
        client.fire_event("impending-exchange")
        self.mocker.result(succeed(None))
        self.mocker.replay()
<<<<<<< HEAD
        return self.assertSuccess(self.broker.impending_exchange(), [None])
=======
        self.client.add(plugin)
        return self.assertSuccess(self.broker.impending_exchange(), [[None]])
>>>>>>> b716070d

    def test_exchange_failed(self):
        """
        The L{BrokerServer.exchange_failed} method broadcasts an
        C{exchange-failed} event to all connected clients.
        """
        [client] = self.broker.get_clients()
        client.fire_event = self.mocker.mock()
        client.fire_event("exchange-failed")
        self.mocker.result(succeed(None))
        self.mocker.replay()
<<<<<<< HEAD
        return self.assertSuccess(self.broker.exchange_failed(), [None])
=======
        self.client_reactor.call_on("exchange-failed", callback)
        return self.assertSuccess(self.broker.exchange_failed(), [[None]])
>>>>>>> b716070d

    def test_registration_done(self):
        """
        The L{BrokerServer.registration_done} method broadcasts a
        C{registration-done} event to all connected clients.
        """
        [client] = self.broker.get_clients()
        client.fire_event = self.mocker.mock()
        client.fire_event("registration-done")
        self.mocker.result(succeed(None))
        self.mocker.replay()
<<<<<<< HEAD
        return self.assertSuccess(self.broker.registration_done(), [None])
=======
        self.client_reactor.call_on("registration-done", callback)
        return self.assertSuccess(self.broker.registration_done(), [[None]])
>>>>>>> b716070d

    def test_registration_failed(self):
        """
        The L{BrokerServer.registration_failed} method broadcasts a
        C{registration-failed} event to all connected clients.
        """
        [client] = self.broker.get_clients()
        client.fire_event = self.mocker.mock()
        client.fire_event("registration-failed")
        self.mocker.result(succeed(None))
        self.mocker.replay()
<<<<<<< HEAD
        return self.assertSuccess(self.broker.registration_failed(), [None])
=======
        self.client_reactor.call_on("registration-failed", callback)
        return self.assertSuccess(self.broker.registration_failed(), [[None]])
>>>>>>> b716070d

    def test_broker_started(self):
        """
        The L{BrokerServer.broker_started} method broadcasts a
        C{broker-started} event to all connected clients, which makes them
        re-registered any previously registered accepted message type.
        """

        def assert_broker_started(ignored):
            self.remote.register_client_accepted_message_type = \
                                                        self.mocker.mock()
            self.remote.register_client_accepted_message_type("type")
            self.mocker.replay()
<<<<<<< HEAD
            return self.assertSuccess(self.broker.broker_started(), [[None]])
=======
            return self.assertSuccess(self.broker.broker_reconnect(), [[None]])
>>>>>>> b716070d

        registered = self.client.register_message("type", lambda x: None)
        return registered.addCallback(assert_broker_started)

    def test_server_uuid_changed(self):
        """
        The L{BrokerServer.server_uuid_changed} method broadcasts a
        C{server_uuid_changed} event to all connected clients.
        """
        [client] = self.broker.get_clients()
        client.fire_event = self.mocker.mock()
        client.fire_event("server-uuid-changed", None, "abc")
        self.mocker.result(succeed(None))
        self.mocker.replay()
<<<<<<< HEAD
=======
        self.client_reactor.call_on("server-uuid-changed", callback)
>>>>>>> b716070d
        return self.assertSuccess(self.broker.server_uuid_changed(None, "abc"),
                                  [[None]])

    def test_message_type_acceptance_changed(self):
        """
        The L{BrokerServer.message_type_acceptance_changed} method broadcasts
        a C{message-type-acceptance-changed} event to all connected clients.
        """
<<<<<<< HEAD
        [client] = self.broker.get_clients()
        client.fire_event = self.mocker.mock()
        client.fire_event("message-type-acceptance-changed", "type", True)
        self.mocker.result(succeed(None))
        self.mocker.replay()
        return self.assertSuccess(
            self.broker.message_type_acceptance_changed("type", True), [None])


class HandlersTest(LandscapeTest):

    helpers = [BrokerServerHelper]

    def setUp(self):
        super(HandlersTest, self).setUp()
        protocol = BrokerServerProtocol(None)
        self.broker.register_client("test", protocol)
        self.client = protocol.remote

    def test_message(self):
        """
        The L{BrokerServer} calls the C{message} method on all
        registered plugins when messages are received from the server.
        """
        message = {"type": "foobar", "value": 42}
        self.client.message = self.mocker.mock()
        self.client.message(message)
        self.mocker.result(succeed(True))
        self.mocker.replay()
        self.transport
        self.transport.responses.append([{"type": "foobar", "value": 42}])
        self.exchanger.exchange()

    def test_message_failed_operation_without_plugins(self):
        """
        When there are no broker plugins available to handle a message, an
        operation-result message should be sent back to the server indicating a
        failure.
        """
        self.log_helper.ignore_errors("Nobody handled the foobar message.")
        self.mstore.set_accepted_types(["operation-result"])
        message = {"type": "foobar", "operation-id": 4}
        self.client.message = self.mocker.mock()
        self.client.message(message)
        self.mocker.result(succeed(False))
        self.mocker.replay()
        result = self.reactor.fire("message", message)
        result = [result for result in result if result is not None][0]

        class Startswith(object):

            def __eq__(self, other):
                return other.startswith(
                    "Landscape client failed to handle this request (foobar)")

        def broadcasted(ignored):
            self.assertMessages(
                self.mstore.get_pending_messages(),
                [{"type": "operation-result", "status": FAILED,
                  "result-text": Startswith(), "operation-id": 4}])

        result.addCallback(broadcasted)
        return result

    def test_impending_exchange(self):
        """
        When an C{impending-exchange} event is fired by the reactor, the
        broker broadcasts it to its clients.
        """
        self.client.fire_event = self.mocker.mock()
        self.client.fire_event("impending-exchange")
        self.mocker.result(succeed(None))
        self.mocker.replay()
        self.reactor.fire("impending-exchange")

    def test_exchange_failed(self):
        """
        When an C{exchange-failed} event is fired by the reactor, the
        broker broadcasts it to its clients.
        """
        self.client.fire_event = self.mocker.mock()
        self.client.fire_event("exchange-failed")
        self.mocker.result(succeed(None))
        self.mocker.replay()
        self.reactor.fire("exchange-failed")

    def test_registartion_done(self):
        """
        When a C{registration-done} event is fired by the reactor, the
        broker broadcasts it to its clients.
        """
        self.client.fire_event = self.mocker.mock()
        self.client.fire_event("registration-done")
        self.mocker.result(succeed(None))
        self.mocker.replay()
        self.reactor.fire("registration-done")

    def test_message_type_acceptance_changed(self):
        """
        When a C{message-type-acceptance-changed} event is fired by the
        reactor, the broker broadcasts it to its clients.
        """
        self.client.fire_event = self.mocker.mock()
        self.client.fire_event("message-type-acceptance-changed", "test", True)
        self.mocker.result(succeed(None))
        self.mocker.replay()
        self.reactor.fire("message-type-acceptance-changed", "test", True)

    def test_serger_uuid_changed(self):
        """
        When a C{server-uuid-changed} event is fired by the reactor, the
        broker broadcasts it to its clients.
        """
        self.client.fire_event = self.mocker.mock()
        self.client.fire_event("server-uuid-changed", None, 123)
        self.mocker.result(succeed(None))
        self.mocker.replay()
        self.reactor.fire("server-uuid-changed", None, 123)

    def test_resynchronize_clients(self):
        """
        When a C{resynchronize} event is fired by the reactor, the
        broker broadcasts it to its clients.
        """
        self.client.fire_event = self.mocker.mock()
        self.client.fire_event("resynchronize")
        self.mocker.result(succeed(None))
        self.mocker.replay()
        self.reactor.fire("resynchronize-clients")
=======
        callback = self.mocker.mock()
        callback(True)
        self.mocker.replay()
        self.client_reactor.call_on(("message-type-acceptance-changed", "type"),
                                    callback)
        return self.assertSuccess(
            self.broker.message_type_acceptance_changed("type", True), [[None]])
>>>>>>> b716070d
<|MERGE_RESOLUTION|>--- conflicted
+++ resolved
@@ -2,10 +2,6 @@
 
 from landscape.tests.helpers import LandscapeTest, DEFAULT_ACCEPTED_TYPES
 from landscape.broker.tests.helpers import (
-<<<<<<< HEAD
-    BrokerServerHelper, BrokerClientHelper)
-from landscape.manager.manager import FAILED
-=======
     BrokerServerHelper, RemoteClientHelper)
 from landscape.broker.amp import RemoteClient
 
@@ -21,7 +17,6 @@
 
     def connect(self):
         return succeed(FakeClient())
->>>>>>> b716070d
 
 
 class BrokerServerTest(LandscapeTest):
@@ -73,6 +68,7 @@
         client components that need to communicate with the server. After
         the registration they can be fetched with L{BrokerServer.get_clients}.
         """
+
         def assert_registered(ignored):
             self.assertTrue(
                 isinstance(self.broker.get_clients()[0], FakeClient))
@@ -257,20 +253,11 @@
         The L{BrokerServer.resynchronize} method broadcasts a C{resynchronize}
         event to all connected clients.
         """
-<<<<<<< HEAD
-        [client] = self.broker.get_clients()
-        client.fire_event = self.mocker.mock()
-        client.fire_event("resynchronize")
-        self.mocker.result(succeed(None))
-        self.mocker.replay()
-        return self.assertSuccess(self.broker.resynchronize(), [None])
-=======
         callback = self.mocker.mock()
         self.expect(callback()).result("foo")
         self.mocker.replay()
         self.client_reactor.call_on("resynchronize", callback)
         return self.assertSuccess(self.broker.resynchronize(), [["foo"]])
->>>>>>> b716070d
 
     def test_impending_exchange(self):
         """
@@ -282,12 +269,8 @@
         client.fire_event("impending-exchange")
         self.mocker.result(succeed(None))
         self.mocker.replay()
-<<<<<<< HEAD
-        return self.assertSuccess(self.broker.impending_exchange(), [None])
-=======
         self.client.add(plugin)
         return self.assertSuccess(self.broker.impending_exchange(), [[None]])
->>>>>>> b716070d
 
     def test_exchange_failed(self):
         """
@@ -299,12 +282,8 @@
         client.fire_event("exchange-failed")
         self.mocker.result(succeed(None))
         self.mocker.replay()
-<<<<<<< HEAD
-        return self.assertSuccess(self.broker.exchange_failed(), [None])
-=======
         self.client_reactor.call_on("exchange-failed", callback)
         return self.assertSuccess(self.broker.exchange_failed(), [[None]])
->>>>>>> b716070d
 
     def test_registration_done(self):
         """
@@ -316,12 +295,8 @@
         client.fire_event("registration-done")
         self.mocker.result(succeed(None))
         self.mocker.replay()
-<<<<<<< HEAD
-        return self.assertSuccess(self.broker.registration_done(), [None])
-=======
         self.client_reactor.call_on("registration-done", callback)
         return self.assertSuccess(self.broker.registration_done(), [[None]])
->>>>>>> b716070d
 
     def test_registration_failed(self):
         """
@@ -333,12 +308,8 @@
         client.fire_event("registration-failed")
         self.mocker.result(succeed(None))
         self.mocker.replay()
-<<<<<<< HEAD
-        return self.assertSuccess(self.broker.registration_failed(), [None])
-=======
         self.client_reactor.call_on("registration-failed", callback)
         return self.assertSuccess(self.broker.registration_failed(), [[None]])
->>>>>>> b716070d
 
     def test_broker_started(self):
         """
@@ -352,11 +323,7 @@
                                                         self.mocker.mock()
             self.remote.register_client_accepted_message_type("type")
             self.mocker.replay()
-<<<<<<< HEAD
-            return self.assertSuccess(self.broker.broker_started(), [[None]])
-=======
             return self.assertSuccess(self.broker.broker_reconnect(), [[None]])
->>>>>>> b716070d
 
         registered = self.client.register_message("type", lambda x: None)
         return registered.addCallback(assert_broker_started)
@@ -371,10 +338,7 @@
         client.fire_event("server-uuid-changed", None, "abc")
         self.mocker.result(succeed(None))
         self.mocker.replay()
-<<<<<<< HEAD
-=======
         self.client_reactor.call_on("server-uuid-changed", callback)
->>>>>>> b716070d
         return self.assertSuccess(self.broker.server_uuid_changed(None, "abc"),
                                   [[None]])
 
@@ -383,14 +347,11 @@
         The L{BrokerServer.message_type_acceptance_changed} method broadcasts
         a C{message-type-acceptance-changed} event to all connected clients.
         """
-<<<<<<< HEAD
-        [client] = self.broker.get_clients()
-        client.fire_event = self.mocker.mock()
-        client.fire_event("message-type-acceptance-changed", "type", True)
-        self.mocker.result(succeed(None))
-        self.mocker.replay()
-        return self.assertSuccess(
-            self.broker.message_type_acceptance_changed("type", True), [None])
+        callback = self.mocker.mock()
+        callback(True)
+        self.mocker.replay()
+        result = self.broker.message_type_acceptance_changed("type", True)
+        return self.assertSuccess(result, [[None]])
 
 
 class HandlersTest(LandscapeTest):
@@ -512,13 +473,4 @@
         self.client.fire_event("resynchronize")
         self.mocker.result(succeed(None))
         self.mocker.replay()
-        self.reactor.fire("resynchronize-clients")
-=======
-        callback = self.mocker.mock()
-        callback(True)
-        self.mocker.replay()
-        self.client_reactor.call_on(("message-type-acceptance-changed", "type"),
-                                    callback)
-        return self.assertSuccess(
-            self.broker.message_type_acceptance_changed("type", True), [[None]])
->>>>>>> b716070d
+        self.reactor.fire("resynchronize-clients")