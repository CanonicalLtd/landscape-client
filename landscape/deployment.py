--- conflicted
+++ resolved
@@ -164,8 +164,8 @@
                          "or the '%s' directive in the config file."
                          % (option.replace('_','-'), option))
 
-        if self.bus not in ("session", "system", "amp"):
-            sys.exit("error: bus must be one of 'session', 'system' or 'amp'")
+        if self.bus not in ("session", "system"):
+            sys.exit("error: bus must be one of 'session' or 'system'")
 
     def _load_external_options(self):
         """Hook for loading options from elsewhere (e.g. for --import)."""
@@ -242,13 +242,8 @@
                                "options override settings from the file) "
                                "(default: '/etc/landscape/client.conf').")
         parser.add_option("--bus", default="system",
-<<<<<<< HEAD
-                          help="Which DBUS bus to use. One of 'session', "
-                               "'system' or. 'amp'")
-=======
                           help="Which DBUS bus to use. One of 'session' "
                                "or 'system' (default: 'system').")
->>>>>>> 39b08622
         return parser
 
     def get_config_filename(self):
@@ -287,16 +282,6 @@
     @property
     def hashdb_filename(self):
         return os.path.join(self.data_path, "hash.db")
-
-    @property
-    def user_manager_socket_filename(self):
-        """Get the path to the user manager plugin Unix socket."""
-        return os.path.join(self.data_path, "usermanager.sock")
-
-    @property
-    def user_monitor_socket_filename(self):
-        """Get the path to the user manager plugin Unix socket."""
-        return os.path.join(self.data_path, "usermonitor.sock")
 
     def make_parser(self):
         """Parser factory for supported options.
@@ -376,9 +361,7 @@
         save it in the public L{self.bus} instance variable.
         """
         Service.startService(self)
-        # FIXME: this should go away after the AMP migration is completed
-        if self.config.bus != "amp":
-            self.bus = get_bus(self.config.bus)
+        self.bus = get_bus(self.config.bus)
         info("%s started on '%s' bus with config %s" % (
                 self.service_name.capitalize(), self.config.bus,
                 self.config.get_config_filename()))
