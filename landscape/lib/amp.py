--- conflicted
+++ resolved
@@ -135,25 +135,16 @@
 
     @classmethod
     def sender(cls, method):
-<<<<<<< HEAD
-        """Decorator turning a protocol method into an L{MethodCall} sender.
-=======
         """Decorator turning a method into an L{MethodCall} sender.
 
         Instances of the class of the method being decorated method must
         provide a C{_protocol} attribute, connected to the peer we want
         to send commands to.
->>>>>>> 58669a32
 
         When the decorated method is called, it sends the associated
         L{MethodCall} to the remote peer passing it the arguments it
         was called with, and returing a L{Deferred} resulting in the
         command's response value.
-<<<<<<< HEAD
-
-        @param method: A method of a L{AMP} protocol.
-=======
->>>>>>> 58669a32
         """
 
         def send_method_call(self, *method_args, **method_kwargs):
@@ -167,11 +158,7 @@
                 else:
                     return response["result"]
 
-<<<<<<< HEAD
-            sent = self.callRemote(cls, **command_kwargs)
-=======
             sent = self._protocol.callRemote(cls, **command_kwargs)
->>>>>>> 58669a32
             sent.addCallback(unpack_response)
             return sent
 
