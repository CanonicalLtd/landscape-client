"""Expose the methods of a remote object over AMP."""

from uuid import uuid4
<<<<<<< HEAD
from twisted.internet.defer import Deferred
from twisted.internet.protocol import (
    ServerFactory, ReconnectingClientFactory)
=======
from twisted.internet.defer import Deferred, maybeDeferred
from twisted.internet.protocol import ServerFactory, ClientFactory
>>>>>>> a65bd37b
from twisted.protocols.amp import Argument, String, Command, AMP
from twisted.python.failure import Failure

from landscape.lib.bpickle import loads, dumps, dumps_table


class MethodCallArgument(Argument):
    """A bpickle-compatible argument."""

    def toString(self, inObject):
        """Serialize an argument."""
        return dumps(inObject)

    def fromString(self, inString):
        """Unserialize an argument."""
        return loads(inString)

    @classmethod
    def check(cls, inObject):
        """Check if an argument is serializable."""
        return type(inObject) in dumps_table


class MethodCallError(Exception):
    """Raised when a L{MethodCall} command fails."""


class MethodCall(Command):
    """Call a method on the object exposed by a L{MethodCallProtocol}."""

    arguments = [("method", String()),
                 ("args", MethodCallArgument()),
                 ("kwargs", MethodCallArgument())]

    response = [("result", MethodCallArgument()),
                ("deferred", String(optional=True))]

    errors = {MethodCallError: "METHOD_CALL_ERROR"}


class DeferredResponse(Command):
    """Fire a L{Deferred} associated with an outstanding method call result."""

    arguments = [("uuid", String()),
                 ("result", MethodCallArgument(optional=True)),
                 ("failure", String(optional=True))]
    requiresAnswer = False


class MethodCallServerProtocol(AMP):
    """Expose methods of a local object over AMP.

    The object to be exposed is expected to be the C{object} attribute of our
    protocol factory.

    @cvar methods: The list of exposed object's methods that can be called with
        the protocol. It must be defined by sub-classes.
    """

    methods = []

    @MethodCall.responder
    def receive_method_call(self, method, args, kwargs):
        """Call an object's method with the given arguments.

        If a connected client sends a L{MethodCall} for method C{foo_bar}, then
        the actual method C{foo_bar} of the object associated with the protocol
        will be called with the given C{args} and C{kwargs} and its return
        value delivered back to the client as response to the command.

        @param method: The name of the object's method to call.
        @param args: The arguments to pass to the method.
        @param kwargs: The keywords arguments to pass to the method.
        """
        if not method in self.methods:
            raise MethodCallError("Forbidden method '%s'" % method)

        method_func = getattr(self.factory.object, method)
        result = maybeDeferred(method_func, *args, **kwargs)

        # If the Deferred was already fired, we can return its result
        if result.called:
            if isinstance(result.result, Failure):
                failure = str(result.result.value)
                result.addErrback(lambda error: None) # Stop propagating
                raise MethodCallError(failure)
            return {"result": self._check_result(result.result)}

        uuid = str(uuid4())
        result.addBoth(self.send_deferred_response, uuid)
        return {"result": None, "deferred": uuid}

    def _check_result(self, result):
        """Check that the C{result} we're about to return is serializable.

        @return: The C{result} itself if valid.
        @raises: L{MethodCallError} if C{result} is not serializable.
        """
        if not MethodCallArgument.check(result):
            raise MethodCallError("Non-serializable result")
        return result

    def send_deferred_response(self, result, uuid):
        """Send a L{DeferredResponse} for the deferred with given C{uuid}.

        This is called when the result of a L{Deferred} returned by an
        object's method becomes available. A L{DeferredResponse} notifying
        such result (either success or failure) is sent to the peer.
        """
        kwargs = {"uuid": uuid}
        if isinstance(result, Failure):
            kwargs["failure"] = str(result.value)
        else:
            kwargs["result"] = self._check_result(result)
        self.callRemote(DeferredResponse, **kwargs)


class MethodCallClientProtocol(AMP):
    """Calls methods of a remote object over L{AMP}.

    @note: If the remote method returns a deferred, the associated local
        deferred returned by L{send_method_call} will result in the same
        callback value of the remote deferred.
    @cvar timeout: A timeout for remote methods returning L{Deferred}s, if a
        response for the deferred is not received within this amount of
        seconds, the remote method call will errback with a L{MethodCallError}.
    """
    timeout = 60

    def __init__(self):
        AMP.__init__(self)
        self._pending_responses = {}

    @DeferredResponse.responder
    def receive_deferred_response(self, uuid, result, failure):
        """Receive the deferred L{MethodCall} response.

        @param uuid: The id of the L{MethodCall} we're getting the result of.
        @param result: The result of the associated deferred if successful.
        @param failure: The failure message of the deferred if it failed.
        """
        self.fire_pending_response(uuid, result, failure)
        return {}

    def fire_pending_response(self, uuid, result, failure):
        """Fire the L{Deferred} associated with a pending response.

        @param uuid: The id of the L{MethodCall} we're getting the result of.
        @param result: The result of the associated deferred if successful.
        @param failure: The failure message of the deferred if it failed.
        """
        try:
            deferred, call = self._pending_responses.pop(uuid)
        except KeyError:
            # Late response for a request that has timeout, just ignore it
            return
        if not call.called:
            call.cancel()
        if failure is None:
            deferred.callback({"result": result})
        else:
            deferred.errback(MethodCallError(failure))

    def handle_response(self, response):
        """Handle a L{MethodCall} response.

        If the response is tagged as deferred, it will be queued as pending,
        and a L{Deferred} is returned, which will be fired as soon as the
        final response becomes available, or the timeout is reached.
        """
        if response["deferred"]:
            uuid = response["deferred"]
            deferred = Deferred()
            call = self.factory.reactor.callLater(self.timeout,
                                                  self.fire_pending_response,
                                                  uuid, None, "timeout")
            self._pending_responses[uuid] = (deferred, call)
            return deferred

        return response

    def send_method_call(self, method, args=[], kwargs={}):
        """Send a L{MethodCall} command with the given arguments.

        @param method: The name of the remote method to invoke.
        @param args: The positional arguments to pass to the remote method.
        @param kwargs: The keyword arguments to pass to the remote method.
        """
        result = self.callRemote(MethodCall,
                                 method=method, args=args, kwargs=kwargs)
        # The result can be C{None} only if the requested command is a
        # DeferredResponse, which has requiresAnswer set to False
        if result is not None:
            return result.addCallback(self.handle_response)


class MethodCallServerFactory(ServerFactory):
    """Factory for building L{MethodCallProtocol}s exposing an object."""

    protocol = MethodCallServerProtocol

    def __init__(self, object):
        """
        @param object: The object exposed by the L{MethodCallProtocol}s
            instances created by this factory.
        """
        self.object = object


class MethodCallClientFactory(ReconnectingClientFactory):
    """Factory for building L{AMP} connections to L{MethodCall} servers.

    If the connection fails or is lost the factory will keep retrying to
    establish it.

    @cvar protocol: The factory used to build protocol instances.
    @cvar factor: The time factor by which the delay between two subsequent
        connection retries will decrease.
    """

    protocol = MethodCallClientProtocol
    factor = 1.6180339887498948

    def __init__(self, reactor):
        """
<<<<<<< HEAD
        @param reactor: The reactor used by the created protocols
            to schedule notifications and timeouts.
=======
        @param reactor: The reactor used by the created protocols to schedule
            notifications and timeouts.
        @param notifier: A function that will be called when the connection is
            established. It will be passed the protocol instance as argument.
>>>>>>> a65bd37b
        """
        self.reactor = reactor
        self._notifiers = []

    def add_notifier(self, notifier):
        """Call the given function when on connection, reconnection or giveup.

        @param notifier: A function that will be called when the factory builds
            a new connected protocol or gives up connecting.  It will be passed
            the new protocol instance as argument, or the connectionf failure.
        """
        self._notifiers.append(notifier)

    def remove_notifier(self, notifier):
        """Remove a notifier."""
        self._notifiers.remove(notifier)

    def fire_notifiers(self, *args, **kwargs):
        """Notify all registered notifiers."""
        for notifier in self._notifiers:
            self.reactor.callLater(0, notifier, *args, **kwargs)

    def clientConnectionFailed(self, connector, reason):
        ReconnectingClientFactory.clientConnectionFailed(self, connector,
                                                         reason)
        if self.maxRetries is not None and (self.retries > self.maxRetries):
            self.fire_notifiers(reason) # Give up

    def buildProtocol(self, addr):
        self.resetDelay()
        protocol = self.protocol()
        protocol.factory = self
        self.fire_notifiers(protocol)
        return protocol


class RemoteObject(object):
    """An object able to transparently call methods on a remote object.

    Any method call on a L{RemoteObject} instance will return a L{Deferred}
    resulting in the return value of the same method call performed on
    the remote object exposed by the peer.
    """

    def __init__(self, protocol, retry_on_reconnect=False, timeout=None):
        """
        @param protocol: A reference to a connected L{AMP} protocol instance,
            which will be used to send L{MethodCall} commands.
        @param retry_on_reconnect: If C{True}, this L{RemoteObject} will retry
            to perfom requests that failed due to a lost connection, as soon
            as a new connection is available.
        @param timeout: A timeout for failed requests, if the L{RemoteObject}
            can't perform them again successfully within this amout of seconds,
            the will errback with a L{MethodCallError}.
        """
        self._protocol = protocol
        self._factory = protocol.factory
        self._reactor = protocol.factory.reactor
        self._retry_on_reconnect = retry_on_reconnect
        self._timeout = timeout
        self._pending_requests = {}
        self._retry_call = None
        self._factory.add_notifier(self._handle_reconnect)

    def __getattr__(self, method):
        """Return a function sending a L{MethodCall} for the given C{method}.

        When the created function is called, it sends the an appropriate
        L{MethodCall} to the remote peer passing it the arguments and
        keyword arguments it was called with, and returning a L{Deferred}
        resulting in the L{MethodCall}'s response value.
        """

        def send_method_call(*args, **kwargs):
            result = self._protocol.send_method_call(method=method,
<<<<<<< HEAD
                                                     args=args[:],
                                                     kwargs=kwargs.copy())
            result.addCallback(self._handle_response)
            result.addErrback(self._handle_failure, method, args, kwargs)
            return result
=======
                                                     args=args,
                                                     kwargs=kwargs)
            return result.addCallback(lambda response: response["result"])
>>>>>>> a65bd37b

        return send_method_call

    def _handle_reconnect(self, protocol):
        """Handles a reconnection.

        @param protocol: The newly connected protocol instance.
        """
        self._protocol = protocol
        if self._retry_on_reconnect:
            self._retry()

    def _handle_response(self, response, deferred=None, call=None):
        """Handles a successful L{MethodCall} response.

        @param response: The L{MethodCall} response.
        @param deferred: If not C{None}, the deferred that was returned to
            the caller when the first attempt failed.
        @param call: If not C{None}, the scheduled timeout call associated with
            the given deferred.
        """
        result = response["result"]
        if deferred:
            if call:
                call.cancel()
            deferred.callback(result)
        else:
            return result

    def _handle_failure(self, failure, method, args, kwargs, deferred=None,
                        call=None):
        """Called when a L{MethodCall} command fails.

        If a failure is due to a connection error and if C{retry_inteval} is
        not C{None}, we will try to perform the requested L{MethodCall} again
        as soon as a new connection becomes available, giving up after the
        specified C{timeout}, if any.

        @param failure: The L{Failure} raised by the requested L{MethodCall}
        @param name: The method name associated with the failed L{MethodCall}
        @param args: The positional arguments of the failed L{MethodCall}.
        @param kwargs: The keyword arguments of the failed L{MethodCall}.
        @param deferred: If not C{None}, the deferred that was returned to
            the caller when the first attempt failed.
        @param call: If not C{None}, the scheduled timeout call associated with
            the given deferred.
        """
        is_first_failure = deferred is None
        is_method_call_error = failure.type is MethodCallError
        no_retry = self._retry_on_reconnect == False

        if is_method_call_error or no_retry:
            # This means either that the connection is working, and a
            # MethodCall protocol error occured, or that we gave up
            # trying to connect. In any case just propagate the error.
            if is_first_failure:
                return failure
            else:
                if call:
                    call.cancel()
                deferred.errback(failure)
                return

        if is_first_failure:
            deferred = Deferred()
            if self._timeout:
                failure = Failure(MethodCallError("timeout"))
                call = self._reactor.callLater(self._timeout,
                                               self._handle_failure,
                                               failure, method, args,
                                               kwargs, deferred=deferred)

        self._pending_requests[deferred] = (method, args, kwargs, call)

        if is_first_failure:
            # Return the deferred to the caller, hopefully we'll reconnect,
            # re-perform the requested MethodCall, and fire it back.
            return deferred

    def _retry(self):
        """Try to perform again requests that failed."""

        # We need to copy the requests list before iterating over it, because
        # if we are actually still disconnected, callRemote will return a
        # failed deferred and the _handle_failure errback will be executed
        # synchronously during the loop, modifing the requests list itself.
        requests = self._pending_requests.copy()
        self._pending_requests.clear()

        while requests:
            deferred, (method, args, kwargs, call) = requests.popitem()
            result = self._protocol.send_method_call(method, args, kwargs)
            result.addCallback(self._handle_response,
                               deferred=deferred, call=call)
            result.addErrback(self._handle_failure, method, args, kwargs,
                              deferred=deferred, call=call)


class RemoteObjectCreator(object):
    """Connect to remote objects exposed by a L{MethodCallProtocol}."""

    factory = MethodCallClientFactory
    remote = RemoteObject

<<<<<<< HEAD
    def __init__(self, reactor, socket, *args, **kwargs):
=======
    def __init__(self, reactor, socket_path):
>>>>>>> a65bd37b
        """
        @param reactor: A reactor able to connect to Unix sockets.
        @param socket: The path to the socket we want to connect to.
        @param args: Arguments to passed to the created L{RemoteObject}.
        @param kwargs: Keyword arguments for the created L{RemoteObject}.
        """
        self._socket_path = socket_path
        self._reactor = reactor
        self._args = args
        self._kwargs = kwargs

    def connect(self, max_retries=None):
        """Connect to a remote object exposed by a L{MethodCallProtocol}.

        This method will connect to the socket provided in the constructor
        and return a L{Deferred} resulting in a connected L{RemoteObject}.
<<<<<<< HEAD
=======
        """
        deferred = Deferred()
        factory = self.factory(self._reactor, deferred.callback)
        self._reactor.connectUNIX(self._socket_path, factory)
        deferred.addCallback(self._connection_made)
        return deferred
>>>>>>> a65bd37b

        @param max_retries: If not C{None} give up try to connect after this
            amount of times.
        """
        self._connected = Deferred()
        self._factory = self.factory(self._reactor)
        self._factory.maxRetries = max_retries
        self._factory.add_notifier(self._done)
        self._reactor.connectUNIX(self._socket, self._factory)
        return self._connected

    def _done(self, result):
        """Called when the connection has been established"""
        self._factory.remove_notifier(self._done)
        if isinstance(result, Failure):
            self._connected.errback(result)
        else:
            self._remote = self.remote(result, *self._args, **self._kwargs)
            self._connected.callback(self._remote)

    def disconnect(self):
        """Disconnect the L{RemoteObject} that we have created."""
        self._factory.stopTrying()
        self._remote._protocol.transport.loseConnection()<|MERGE_RESOLUTION|>--- conflicted
+++ resolved
@@ -1,14 +1,8 @@
 """Expose the methods of a remote object over AMP."""
 
 from uuid import uuid4
-<<<<<<< HEAD
-from twisted.internet.defer import Deferred
-from twisted.internet.protocol import (
-    ServerFactory, ReconnectingClientFactory)
-=======
 from twisted.internet.defer import Deferred, maybeDeferred
-from twisted.internet.protocol import ServerFactory, ClientFactory
->>>>>>> a65bd37b
+from twisted.internet.protocol import ServerFactory, ReconnectingClientFactory
 from twisted.protocols.amp import Argument, String, Command, AMP
 from twisted.python.failure import Failure
 
@@ -234,15 +228,8 @@
 
     def __init__(self, reactor):
         """
-<<<<<<< HEAD
         @param reactor: The reactor used by the created protocols
             to schedule notifications and timeouts.
-=======
-        @param reactor: The reactor used by the created protocols to schedule
-            notifications and timeouts.
-        @param notifier: A function that will be called when the connection is
-            established. It will be passed the protocol instance as argument.
->>>>>>> a65bd37b
         """
         self.reactor = reactor
         self._notifiers = []
@@ -318,17 +305,11 @@
 
         def send_method_call(*args, **kwargs):
             result = self._protocol.send_method_call(method=method,
-<<<<<<< HEAD
-                                                     args=args[:],
-                                                     kwargs=kwargs.copy())
+                                                     args=args,
+                                                     kwargs=kwargs)
             result.addCallback(self._handle_response)
             result.addErrback(self._handle_failure, method, args, kwargs)
             return result
-=======
-                                                     args=args,
-                                                     kwargs=kwargs)
-            return result.addCallback(lambda response: response["result"])
->>>>>>> a65bd37b
 
         return send_method_call
 
@@ -433,11 +414,7 @@
     factory = MethodCallClientFactory
     remote = RemoteObject
 
-<<<<<<< HEAD
-    def __init__(self, reactor, socket, *args, **kwargs):
-=======
-    def __init__(self, reactor, socket_path):
->>>>>>> a65bd37b
+    def __init__(self, reactor, socket_path, *args, **kwargs):
         """
         @param reactor: A reactor able to connect to Unix sockets.
         @param socket: The path to the socket we want to connect to.
@@ -454,15 +431,6 @@
 
         This method will connect to the socket provided in the constructor
         and return a L{Deferred} resulting in a connected L{RemoteObject}.
-<<<<<<< HEAD
-=======
-        """
-        deferred = Deferred()
-        factory = self.factory(self._reactor, deferred.callback)
-        self._reactor.connectUNIX(self._socket_path, factory)
-        deferred.addCallback(self._connection_made)
-        return deferred
->>>>>>> a65bd37b
 
         @param max_retries: If not C{None} give up try to connect after this
             amount of times.
@@ -471,7 +439,7 @@
         self._factory = self.factory(self._reactor)
         self._factory.maxRetries = max_retries
         self._factory.add_notifier(self._done)
-        self._reactor.connectUNIX(self._socket, self._factory)
+        self._reactor.connectUNIX(self._socket_path, self._factory)
         return self._connected
 
     def _done(self, result):
