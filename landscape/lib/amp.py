"""Expose the methods of a remote object over AMP."""

from uuid import uuid4
from twisted.internet.defer import Deferred
from twisted.internet.protocol import (
    ServerFactory, ReconnectingClientFactory)
from twisted.protocols.amp import Argument, String, Command, AMP
from twisted.python.failure import Failure

from landscape.lib.bpickle import loads, dumps, dumps_table


class MethodCallArgument(Argument):
    """A bpickle-compatbile argument."""

    def toString(self, inObject):
        """Serialize an argument."""
        return dumps(inObject)

    def fromString(self, inString):
        """Unserialize an argument."""
        return loads(inString)

    @classmethod
    def check(cls, inObject):
        """Check if an argument is serializable."""
        return type(inObject) in dumps_table


class MethodCallError(Exception):
    """Raised when a L{MethodCall} command fails."""


class MethodCall(Command):
    """Call a method on the object exposed by a L{MethodCallProtocol}."""

    arguments = [("method", String()),
                 ("args", MethodCallArgument()),
                 ("kwargs", MethodCallArgument())]

    response = [("result", MethodCallArgument()),
                ("deferred", String(optional=True))]

    errors = {MethodCallError: "METHOD_CALL_ERROR"}


class DeferredResponse(Command):
    """Fire a L{Deferred} associated with an outstanding method call result."""

    arguments = [("uuid", String()),
                 ("result", MethodCallArgument(optional=True)),
                 ("failure", String(optional=True))]
    requiresAnswer = False


class MethodCallServerProtocol(AMP):
    """Expose methods of a local object over AMP.

    The object to be exposed is expected to be the C{object} attribute of our
    protocol factory.

    @cvar methods: The list of exposed object's methods that can be called with
        the protocol. It must be defined by sub-classes.
    """

    methods = []

    @MethodCall.responder
    def receive_method_call(self, method, args, kwargs):
        """Call an object's method with the given arguments.

        If a connected client sends a L{MethodCall} for method C{foo_bar}, then
        the actual method C{foo_bar} of the object associated with the protocol
        will be called with the given C{args} and C{kwargs} and its return
        value delivered back to the client as response to the command.

        @param method: The name of the object's method to call.
        @param args: The arguments to pass to the method.
        @param kwargs: The keywords arguments to pass to the method.
        """
        if not method in self.methods:
            raise MethodCallError("Forbidden method '%s'" % method)

        method_func = getattr(self.factory.object, method)
        method_args = args[:]
        method_kwargs = kwargs.copy()

        result = method_func(*method_args, **method_kwargs)

        # If the method returns a Deferred, register callbacks that will
        # eventually notify the remote peer of its success or failure.
        if isinstance(result, Deferred):

            # If the Deferred was already fired, we can return its result
            if result.called:
                if isinstance(result.result, Failure):
                    failure = str(result.result.value)
                    result.addErrback(lambda error: None) # Stop propagating
                    raise MethodCallError(failure)
                return {"result": result.result}

            uuid = str(uuid4())
            result.addBoth(self.send_deferred_response, uuid)
            return {"result": None, "deferred": uuid}

        if not MethodCallArgument.check(result):
            raise MethodCallError("Non-serializable result")
        return {"result": result}

    def send_deferred_response(self, result, uuid):
        """Send a L{DeferredResponse} for the deferred with given C{uuid}.

        This is called when the result of L{Deferred} returned by an
        object's method becomes available. A L{DeferredResponse} notifying
        such result (either success or failure) is sent to the peer.
        """
        kwargs = {"uuid": uuid}
        if isinstance(result, Failure):
            kwargs["failure"] = str(result.value)
        else:
            kwargs["result"] = result
        self.callRemote(DeferredResponse, **kwargs)


class MethodCallClientProtocol(AMP):
    """Calls methods of a remote object over L{AMP}.

    @note: If the remote method returns a deferred, the associated local
        deferred returned by L{send_method_call} will result in the same
        callback value of the remote deferred.
    @cvar timeout: A timeout for remote methods returning L{Deferred}s, if a
        response for the deferred is not received within this amount of
        seconds, the remote method call will errback with a L{MethodCallError}.
    """
    timeout = 60

    def __init__(self):
        AMP.__init__(self)
        self._pending_responses = {}

    @DeferredResponse.responder
    def receive_deferred_response(self, uuid, result, failure):
        """Receive the deferred L{MethodCall} response.

        @param uuid: The id of the L{MethodCall} we're getting the result of.
        @param result: The result of the associated deferred if successful.
        @param failure: The failure message of the deferred if it failed.
        """
        self.fire_deferred(uuid, result, failure)
        return {}

    def fire_deferred(self, uuid, result, failure):
        """Fire a pending deferred.

        @param uuid: The id of the L{MethodCall} we're getting the result of.
        @param result: The result of the associated deferred if successful.
        @param failure: The failure message of the deferred if it failed.
        """
        deferred, call = self._pending_responses.pop(uuid)
        if not call.called:
            call.cancel()
        if failure is None:
            deferred.callback({"result": result})
        else:
            deferred.errback(MethodCallError(failure))

    def handle_response(self, response):
        """Handle a L{MethodCall} response.

        If the response is tagged as deferred, it will be queued as pending,
        and a L{Deferred} is returned, which will be fired as soon as the
        final response becomes available.
        """
        if response["deferred"]:
            uuid = response["deferred"]
            deferred = Deferred()
            call = self.factory.reactor.callLater(self.timeout,
                                                  self.fire_deferred,
                                                  uuid, None, "timeout")
            self._pending_responses[uuid] = (deferred, call)
            return deferred

        return response

    def send_method_call(self, method, args=[], kwargs={}):
        """Send a L{MethodCall} command with the given arguments.

        @param method: The name of the remote method to invoke.
        @param args: The positional arguments to pass to the remote method.
        @param args: The keyword arguments to pass to the remote method.
        """
        result = self.callRemote(MethodCall,
                                 method=method, args=args, kwargs=kwargs)
        # The result can be C{None} only if the requested command is a
        # DeferredResponse, which has requiresAnswer set to False
        if result is not None:
            return result.addCallback(self.handle_response)


class MethodCallServerFactory(ServerFactory):
    """Factory for building L{MethodCallProtocol}s exposing an object."""

    protocol = MethodCallServerProtocol

    def __init__(self, object):
        """
        @param object: The object exposed by the L{MethodCallProtocol}s
            instances created by this factory.
        """
        self.object = object


class MethodCallClientFactory(ReconnectingClientFactory):
    """Factory for building L{AMP} connections to L{MethodCall} servers.

    If the connection fails or is lost the factory will keep retrying to
    establish it.

    @cvar protocol: The factory used to build protocol instances.
    @cvar factor: The factor by which the delay between two subsequent
        connection retries will decrease.
    @ivar notifier: If not C{None}, a callable that will be called when the
        factory builds a new connected protocol.  It will be passed the new
        protocol instance as argument, or a L{Failure} if the connection
        couldn't be established.
    """

    protocol = MethodCallClientProtocol
    factor = 1.6180339887498948

    def __init__(self, reactor):
        """
<<<<<<< HEAD
        @param reactor: The reactor that will used by the created protocols
            to schedule timeouts for methods returning deferreds.
=======
        @param reactor: The reactor used by the created protocols
            to schedule notifications and timeouts.
        @param notifier: A function that will be called when the factory builds
            a new connected protocol.  It will be passed the new protocol
            instance as argument.
>>>>>>> 98bdeb69
        """
        self.reactor = reactor
        self.notifier = None

    def clientConnectionFailed(self, connector, reason):
        ReconnectingClientFactory.clientConnectionFailed(self, connector,
                                                         reason)
        if self.maxRetries is not None and (self.retries > self.maxRetries):
            self.reactor.callLater(0, self.notifier, reason)

    def buildProtocol(self, addr):
        self.resetDelay()
        protocol = self.protocol()
        protocol.factory = self
        if self.notifier:
            self.reactor.callLater(0, self.notifier, protocol)
        return protocol


class RemoteObject(object):
    """An object able to transparently call methods on a remote object.

    Any method call on a L{RemoteObject} instance will return a L{Deferred}
    resulting in the return value of the same method call performed on
    the remote object exposed by the peer.
    """

    def __init__(self, protocol, retry_on_reconnect=False, timeout=None):
        """
        @param protocol: A reference to a connected L{AMP} protocol instance,
            which will be used to send L{MethodCall} commands.
        @param retry_on_reconnect: If C{True}, this L{RemoteObject} will retry
            to perfom requests that failed due to a lost connection, as soon
            as a new connection is available.
        @param timeout: A timeout for failed requests, if the L{RemoteObject}
            can't perform them again successfully within this amout of seconds,
            the will errback with a L{MethodCallError}.
        """
        self._protocol = protocol
        self._reactor = self._protocol.factory.reactor
        self._retry_on_reconnect = retry_on_reconnect
        self._timeout = timeout
        self._pending_requests = {}
        self._retry_call = None

    def __getattr__(self, method):
        """Return a function sending a L{MethodCall} for the given C{method}.

        When the created function is called, it sends the an appropriate
        L{MethodCall} to the remote peer passing it the arguments and
        keyword arguments it was called with, and returning a L{Deferred}
        resulting in the L{MethodCall}'s response value.
        """

        def send_method_call(*args, **kwargs):
<<<<<<< HEAD
            result = self._call_remote(method, args, kwargs)
            result.addCallback(self._handle_response)
            result.addErrback(self._handle_failure, method, args, kwargs)
            return result
=======
            result = self._protocol.send_method_call(method=method,
                                                     args=args[:],
                                                     kwargs=kwargs.copy())
            return result.addCallback(lambda response: response["result"])
>>>>>>> 98bdeb69

        return send_method_call

    def _call_remote(self, method, args, kwargs):
        """Perform a L{MethodCall} with the given arguments."""
        return self._protocol.callRemote(MethodCall,
                                         method=method,
                                         args=args[:],
                                         kwargs=kwargs.copy())

    def _handle_reconnect(self, protocol):
        """Handles a reconnection.

        @param protocol: The newly connected protocol instance.
        """
        self._protocol = protocol
        if self._retry_on_reconnect:
            self._retry()

    def _handle_response(self, response, deferred=None, call=None):
        """Handles a successful L{MethodCall} response.

        @param response: The L{MethodCall} response.
        @param deferred: If not C{None}, the deferred that was returned to
            the caller when the first attempt failed.
        @param call: If not C{None}, the scheduled timeout call associated with
            the given deferred.
        """
        result = response["result"]
        if deferred:
            if call:
                call.cancel()
            deferred.callback(result)
        else:
            return result

    def _handle_failure(self, failure, method, args, kwargs, deferred=None,
                        call=None):
        """Called when a L{MethodCall} command fails.

        If a failure is due to a connection error}, and if C{retry_inteval} is
        not C{None} we will try to perform the requested L{MethodCall} again
        every C{retry_inteval} seconds, up to C{max_retries} times or
        indefinitely if C{max_retries} is C{None}.

        @param failure: The L{Failure} raised by the requested L{MethodCall}
        @param name: The method name associated with the failed L{MethodCall}
        @param args: The arguments of the failed L{MethodCall}.
        @param kwargs: The keyword arguments of the failed L{MethodCall}.
        @param deferred: If not C{None}, the deferred that was returned to
            the caller when the first attempt failed.
        @param call: If not C{None}, the scheduled timeout call associated with
            the given deferred.
        """
        is_first_failure = deferred is None
        is_method_call_error = failure.type is MethodCallError
        no_retry = self._retry_on_reconnect == False

        if is_method_call_error or no_retry:
            # This means that the connection is working, and a protocol
            # error occured, just propagate it.
            if is_first_failure:
                return failure
            else:
                if call:
                    call.cancel()
                deferred.errback(failure)
                return

        if is_first_failure:
            deferred = Deferred()
            if self._timeout:
                failure = Failure(MethodCallError("timeout"))
                call = self._reactor.callLater(self._timeout,
                                               self._handle_failure,
                                               failure, method, args,
                                               kwargs, deferred=deferred)

        self._pending_requests[deferred] = (method, args, kwargs, call)

        if is_first_failure:
            return deferred

    def _retry(self):
        """Try to perform again requests that failed."""

        # We need to copy the requests list before iterating over it, because
        # if we are actually still disconnected, callRemote will return failed
        # deferred and the _handle_failure errback will be executed during the
        # iteration, modifing the requests list itself.
        requests = self._pending_requests.copy()
        self._pending_requests.clear()

        while requests:
            deferred, (method, args, kwargs, call) = requests.popitem()
            result = self._call_remote(method, args, kwargs)
            result.addCallback(self._handle_response,
                               deferred=deferred, call=call)
            result.addErrback(self._handle_failure, method, args, kwargs,
                              deferred=deferred, call=call)


class RemoteObjectCreator(object):
    """Connect to remote objects exposed by a L{MethodCallProtocol}."""

    factory = MethodCallClientFactory
    remote = RemoteObject

    def __init__(self, reactor, socket, *args, **kwargs):
        """
        @param reactor: A reactor able to connect to Unix sockets.
        @param socket: The path to the socket we want to connect to.
        @param args: Arguments to passed to the created L{RemoteObject}.
        @param kwargs: Keyword arguments for the created L{RemoteObject}.
        """
        self._socket = socket
        self._reactor = reactor
        self._args = args
        self._kwargs = kwargs

    def connect(self, max_retries=None):
        """Connect to a remote object exposed by a L{MethodCallProtocol}.

        This method will connect to the socket provided in the constructor
        and return a L{Deferred} resulting in a connected L{RemoteObject}.

        @param max_retries: If not C{None} give up try to connect after this
            amount of times.
        """
        self._connected = Deferred()
        self._factory = self.factory(self._reactor)
        self._factory.maxRetries = max_retries
        self._factory.notifier = self._done
        self._reactor.connectUNIX(self._socket, self._factory)
        return self._connected

    def _done(self, result):
        """Called when the connection has been established"""
        if isinstance(result, Failure):
            self._connected.errback(result)
        else:
            self._remote = self.remote(result, *self._args, **self._kwargs)
            self._factory.notifier = self._remote._handle_reconnect
            self._connected.callback(self._remote)

    def disconnect(self):
        """Disconnect the L{RemoteObject} that we have created."""
        self._factory.stopTrying()
        self._remote._protocol.transport.loseConnection()<|MERGE_RESOLUTION|>--- conflicted
+++ resolved
@@ -217,12 +217,8 @@
     establish it.
 
     @cvar protocol: The factory used to build protocol instances.
-    @cvar factor: The factor by which the delay between two subsequent
+    @cvar factor: The time factor by which the delay between two subsequent
         connection retries will decrease.
-    @ivar notifier: If not C{None}, a callable that will be called when the
-        factory builds a new connected protocol.  It will be passed the new
-        protocol instance as argument, or a L{Failure} if the connection
-        couldn't be established.
     """
 
     protocol = MethodCallClientProtocol
@@ -230,32 +226,41 @@
 
     def __init__(self, reactor):
         """
-<<<<<<< HEAD
-        @param reactor: The reactor that will used by the created protocols
-            to schedule timeouts for methods returning deferreds.
-=======
         @param reactor: The reactor used by the created protocols
             to schedule notifications and timeouts.
+        """
+        self.reactor = reactor
+        self._notifiers = []
+
+    def add_notifier(self, notifier):
+        """Call the given function when on connection, reconnection or giveup.
+
         @param notifier: A function that will be called when the factory builds
-            a new connected protocol.  It will be passed the new protocol
-            instance as argument.
->>>>>>> 98bdeb69
-        """
-        self.reactor = reactor
-        self.notifier = None
+            a new connected protocol or gives up connecting.  It will be passed
+            the new protocol instance as argument, or the connectionf failure.
+        """
+        self._notifiers.append(notifier)
+
+    def remove_notifier(self, notifier):
+        """Remove a notifier."""
+        self._notifiers.remove(notifier)
+
+    def fire_notifiers(self, *args, **kwargs):
+        """Notify all registered notifiers."""
+        for notifier in self._notifiers:
+            self.reactor.callLater(0, notifier, *args, **kwargs)
 
     def clientConnectionFailed(self, connector, reason):
         ReconnectingClientFactory.clientConnectionFailed(self, connector,
                                                          reason)
         if self.maxRetries is not None and (self.retries > self.maxRetries):
-            self.reactor.callLater(0, self.notifier, reason)
+            self.fire_notifiers(reason) # Give up
 
     def buildProtocol(self, addr):
         self.resetDelay()
         protocol = self.protocol()
         protocol.factory = self
-        if self.notifier:
-            self.reactor.callLater(0, self.notifier, protocol)
+        self.fire_notifiers(protocol)
         return protocol
 
 
@@ -279,11 +284,13 @@
             the will errback with a L{MethodCallError}.
         """
         self._protocol = protocol
-        self._reactor = self._protocol.factory.reactor
+        self._factory = protocol.factory
+        self._reactor = protocol.factory.reactor
         self._retry_on_reconnect = retry_on_reconnect
         self._timeout = timeout
         self._pending_requests = {}
         self._retry_call = None
+        self._factory.add_notifier(self._handle_reconnect)
 
     def __getattr__(self, method):
         """Return a function sending a L{MethodCall} for the given C{method}.
@@ -295,26 +302,14 @@
         """
 
         def send_method_call(*args, **kwargs):
-<<<<<<< HEAD
-            result = self._call_remote(method, args, kwargs)
+            result = self._protocol.send_method_call(method=method,
+                                                     args=args[:],
+                                                     kwargs=kwargs.copy())
             result.addCallback(self._handle_response)
             result.addErrback(self._handle_failure, method, args, kwargs)
             return result
-=======
-            result = self._protocol.send_method_call(method=method,
-                                                     args=args[:],
-                                                     kwargs=kwargs.copy())
-            return result.addCallback(lambda response: response["result"])
->>>>>>> 98bdeb69
 
         return send_method_call
-
-    def _call_remote(self, method, args, kwargs):
-        """Perform a L{MethodCall} with the given arguments."""
-        return self._protocol.callRemote(MethodCall,
-                                         method=method,
-                                         args=args[:],
-                                         kwargs=kwargs.copy())
 
     def _handle_reconnect(self, protocol):
         """Handles a reconnection.
@@ -346,14 +341,14 @@
                         call=None):
         """Called when a L{MethodCall} command fails.
 
-        If a failure is due to a connection error}, and if C{retry_inteval} is
-        not C{None} we will try to perform the requested L{MethodCall} again
-        every C{retry_inteval} seconds, up to C{max_retries} times or
-        indefinitely if C{max_retries} is C{None}.
+        If a failure is due to a connection error and if C{retry_inteval} is
+        not C{None}, we will try to perform the requested L{MethodCall} again
+        as soon as a new connection becomes available, giving up after the
+        specified C{timeout}, if any.
 
         @param failure: The L{Failure} raised by the requested L{MethodCall}
         @param name: The method name associated with the failed L{MethodCall}
-        @param args: The arguments of the failed L{MethodCall}.
+        @param args: The positional arguments of the failed L{MethodCall}.
         @param kwargs: The keyword arguments of the failed L{MethodCall}.
         @param deferred: If not C{None}, the deferred that was returned to
             the caller when the first attempt failed.
@@ -365,8 +360,9 @@
         no_retry = self._retry_on_reconnect == False
 
         if is_method_call_error or no_retry:
-            # This means that the connection is working, and a protocol
-            # error occured, just propagate it.
+            # This means either that the connection is working, and a
+            # MethodCall protocol error occured, or that we gave up
+            # trying to connect. In any case just propagate the error.
             if is_first_failure:
                 return failure
             else:
@@ -387,21 +383,23 @@
         self._pending_requests[deferred] = (method, args, kwargs, call)
 
         if is_first_failure:
+            # Return the deferred to the caller, hopefully we'll reconnect,
+            # re-perform the requested MethodCall, and fire it back.
             return deferred
 
     def _retry(self):
         """Try to perform again requests that failed."""
 
         # We need to copy the requests list before iterating over it, because
-        # if we are actually still disconnected, callRemote will return failed
-        # deferred and the _handle_failure errback will be executed during the
-        # iteration, modifing the requests list itself.
+        # if we are actually still disconnected, callRemote will return a
+        # failed deferred and the _handle_failure errback will be executed
+        # synchronously during the loop, modifing the requests list itself.
         requests = self._pending_requests.copy()
         self._pending_requests.clear()
 
         while requests:
             deferred, (method, args, kwargs, call) = requests.popitem()
-            result = self._call_remote(method, args, kwargs)
+            result = self._protocol.send_method_call(method, args, kwargs)
             result.addCallback(self._handle_response,
                                deferred=deferred, call=call)
             result.addErrback(self._handle_failure, method, args, kwargs,
@@ -438,17 +436,17 @@
         self._connected = Deferred()
         self._factory = self.factory(self._reactor)
         self._factory.maxRetries = max_retries
-        self._factory.notifier = self._done
+        self._factory.add_notifier(self._done)
         self._reactor.connectUNIX(self._socket, self._factory)
         return self._connected
 
     def _done(self, result):
         """Called when the connection has been established"""
+        self._factory.remove_notifier(self._done)
         if isinstance(result, Failure):
             self._connected.errback(result)
         else:
             self._remote = self.remote(result, *self._args, **self._kwargs)
-            self._factory.notifier = self._remote._handle_reconnect
             self._connected.callback(self._remote)
 
     def disconnect(self):
