--- conflicted
+++ resolved
@@ -43,7 +43,6 @@
     errors = {MethodCallError: "METHOD_CALL_ERROR"}
 
 
-<<<<<<< HEAD
 class DeferredResponse(Command):
     """Fire a L{Deferred} associated with an outstanding method call result."""
 
@@ -53,8 +52,6 @@
     requiresAnswer = False
 
 
-=======
->>>>>>> 10778664
 class MethodCallServerProtocol(AMP):
     """Expose methods of a local object over AMP.
 
@@ -110,7 +107,12 @@
         return {"result": result}
 
     def send_deferred_response(self, result, uuid):
-        """Send a successful L{FireDeferred} for the given C{uuid}."""
+        """Send a L{DeferredResponse} for the deferred with given C{uuid}.
+
+        This is called when the result of L{Deferred} returned by an
+        object's method becomes available. A L{DeferredResponse} notifying
+        such result (either success or failure) is sent to the peer.
+        """
         kwargs = {"uuid": uuid}
         if isinstance(result, Failure):
             kwargs["failure"] = str(result.value)
@@ -147,7 +149,7 @@
         return {}
 
     def fire_deferred(self, uuid, result, failure):
-        """Receive the deferred L{MethodCall} result.
+        """Fire a pending deferred.
 
         @param uuid: The id of the L{MethodCall} we're getting the result of.
         @param result: The result of the associated deferred if successful.
@@ -162,30 +164,23 @@
             deferred.errback(MethodCallError(failure))
 
     def handle_response(self, response):
-        """Handle a L{MethodCall} response, possibly queing it as pending."""
-
+        """Handle a L{MethodCall} response.
+
+        If the response is tagged as deferred, it will be queued as pending,
+        and a L{Deferred} is returned, which will be fired as soon as the
+        final response becomes available.
+        """
         if response["deferred"]:
             uuid = response["deferred"]
             deferred = Deferred()
             call = self.factory.reactor.callLater(self.timeout,
-                                                  self._fire_deferred,
+                                                  self.fire_deferred,
                                                   uuid, None, "timeout")
             self._pending_responses[uuid] = (deferred, call)
             return deferred
 
         return response
 
-    def send_method_call(self, *args, **kwargs):
-        result = self.callRemote(self, *args, **kwargs)
-        # The result can be C{None} only if the requested command is a
-        # _DeferredResponse, which has requiresAnswer set to False
-        if result is not None:
-            return result.addCallback(self.handle_response)
-
-
-class MethodCallClientProtocol(AMP):
-    """Calls methods of a remote object over L{AMP}."""
-
     def send_method_call(self, method, args=[], kwargs={}):
         """Send a L{MethodCall} command with the given arguments.
 
@@ -193,8 +188,12 @@
         @param args: The positional arguments to pass to the remote method.
         @param args: The keyword arguments to pass to the remote method.
         """
-        return self.callRemote(MethodCall,
-                               method=method, args=args, kwargs=kwargs)
+        result = self.callRemote(MethodCall,
+                                 method=method, args=args, kwargs=kwargs)
+        # The result can be C{None} only if the requested command is a
+        # DeferredResponse, which has requiresAnswer set to False
+        if result is not None:
+            return result.addCallback(self.handle_response)
 
 
 class MethodCallServerFactory(ServerFactory):
