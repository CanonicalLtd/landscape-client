"""Expose the methods of a remote object over AMP. """

from uuid import uuid4
from twisted.internet.defer import Deferred
<<<<<<< HEAD
from twisted.internet.error import ConnectError
from twisted.internet.protocol import ServerFactory, ClientCreator
=======
from twisted.internet.protocol import (
    ServerFactory, ReconnectingClientFactory)
>>>>>>> 33e50b83
from twisted.protocols.amp import Argument, String, Command, AMP
from twisted.python.failure import Failure

from landscape.lib.bpickle import loads, dumps, dumps_table


class MethodCallArgument(Argument):
    """A bpickle-compatbile argument."""

    def toString(self, inObject):
        """Serialize an argument."""
        return dumps(inObject)

    def fromString(self, inString):
        """Unserialize an argument."""
        return loads(inString)

    @classmethod
    def check(cls, inObject):
        """Check if an argument is serializable."""
        return type(inObject) in dumps_table


class MethodCallError(Exception):
    """Raised when a L{MethodCall} command fails."""


class MethodCall(Command):
    """Call a method on the object exposed by a L{MethodCallProtocol}."""

    arguments = [("method", String()),
                 ("args", MethodCallArgument()),
                 ("kwargs", MethodCallArgument())]

    response = [("result", MethodCallArgument()),
                ("deferred", String(optional=True))]

    errors = {MethodCallError: "METHOD_CALL_ERROR"}


class _DeferredResponse(Command):
    """Fire a L{Deferred} associated with an outstanding method call result."""

    arguments = [("uuid", String()),
                 ("result", MethodCallArgument(optional=True)),
                 ("failure", String(optional=True))]
    requiresAnswer = False


class MethodCallServerProtocol(AMP):
    """Expose methods of a local object over AMP.

    The object to be exposed is expected to be the C{object} attribute of our
    protocol factory.

    @cvar methods: The list of exposed object's methods that can be called with
        the protocol. It must be defined by sub-classes.
    """

    methods = []

    @MethodCall.responder
    def _call_object_method(self, method, args, kwargs):
        """Call an object's method with the given arguments.

        If a connected client sends a L{MethodCall} for method C{foo_bar}, then
        the actual method C{foo_bar} of the object associated with the protocol
        will be called with the given C{args} and C{kwargs} and its return
        value delivered back to the client as response to the command.

        @param method: The name of the object's method to call.
        @param args: The arguments to pass to the method.
        @param kwargs: The keywords arguments to pass to the method.
        """
        if not method in self.methods:
            raise MethodCallError("Forbidden method '%s'" % method)

        method_func = getattr(self.factory.object, method)
        method_args = args[:]
        method_kwargs = kwargs.copy()

        result = method_func(*method_args, **method_kwargs)

        # If the method returns a Deferred, register callbacks that will
        # eventually notify the remote peer of its success or failure.
        if isinstance(result, Deferred):

            # If the Deferred was already fired, we can return its result
            if result.called:
                if isinstance(result.result, Failure):
                    failure = str(result.result.value)
                    result.addErrback(lambda x: None)
                    raise MethodCallError(failure)
                return {"result": result.result}

            uuid = str(uuid4())
            result.addBoth(self._send_deferred_response, uuid)
            return {"result": None, "deferred": uuid}

        if not MethodCallArgument.check(result):
            raise MethodCallError("Non-serializable result")
        return {"result": result}

    def _send_deferred_response(self, result, uuid):
        """Send a successful L{FireDeferred} for the given C{uuid}."""
        kwargs = {"uuid": uuid}
        if isinstance(result, Failure):
            kwargs["failure"] = str(result.value)
        else:
            kwargs["result"] = result
        self.callRemote(_DeferredResponse, **kwargs)


class MethodCallClientProtocol(AMP):
    """Calls methods of a remote object over L{AMP}.

    @note: If the remote method returns a deferreds, the associated local
        deferred returned by L{callRemote} will result in the same callback
        value of the remote deferred.
    @cvar timeout: A timeout for remote methods returning L{Deferred}s, if a
        response for the deferred is not received within this amount of
        seconds, the remote method call will errback with a L{MethodCallError}.
    """
    timeout = 60

    def __init__(self):
        AMP.__init__(self)
        self._pending_responses = {}

    @_DeferredResponse.responder
    def _receive_deferred_response(self, uuid, result, failure):
        """Receive the deferred L{MethodCall} response.

        @param uuid: The id of the L{MethodCall} we're getting the result of.
        @param result: The result of the associated deferred if successful.
        @param failure: The failure message of the deferred if it failed.
        """
        self._fire_deferred(uuid, result, failure)
        return {}

    def _fire_deferred(self, uuid, result, failure):
        """Receive the deferred L{MethodCall} result.

        @param uuid: The id of the L{MethodCall} we're getting the result of.
        @param result: The result of the associated deferred if successful.
        @param failure: The failure message of the deferred if it failed.
        """
        deferred, call = self._pending_responses.pop(uuid)
        if not call.called:
            call.cancel()
        if failure is None:
            deferred.callback({"result": result})
        else:
            deferred.errback(MethodCallError(failure))

    def _handle_response(self, response):
        """Handle a L{MethodCall} response, possibly queing it as pending."""

        if response["deferred"]:
            uuid = response["deferred"]
            deferred = Deferred()
            call = self.factory.reactor.callLater(self.timeout,
                                                  self._fire_deferred,
                                                  uuid, None, "timeout")
            self._pending_responses[uuid] = (deferred, call)
            return deferred

        return response

    def callRemote(self, *args, **kwargs):
        result = AMP.callRemote(self, *args, **kwargs)
        # The result can be C{None} only if the requested command is a
        # _DeferredResponse, which has requiresAnswer set to False
        if result is not None:
            return result.addCallback(self._handle_response)


class MethodCallServerFactory(ServerFactory):
    """Factory for building L{MethodCallProtocol}s exposing an object."""

    protocol = MethodCallServerProtocol

    def __init__(self, object):
        """
        @param object: The object exposed by the L{MethodCallProtocol}s
            instances created by this factory.
        """
        self.object = object


class MethodCallClientFactory(ReconnectingClientFactory):
    """Factory for building L{AMP} connections to L{MethodCall} servers.

    If the connection fails or is lost the factory will keep retrying to
    establish it.

    @cvar protocol: The factory used to build protocol instances.
    @cvar factor: The factor by which the delay between two subsequent
        connection retries will decrease.
    @ivar notifier: If not C{None}, a callable that will be called when the
        factory builds a new connected protocol.  It will be passed the new
        protocol instance as argument.
    """

    protocol = MethodCallClientProtocol
    factor = 1.6180339887498948

    def __init__(self, reactor):
        """
        @param reactor: The reactor that will used by the created protocols
            to schedule timeouts for methods returning deferreds.
        """
        self.reactor = reactor
        self.notifier = None

    def buildProtocol(self, addr):
        self.resetDelay()
        protocol = self.protocol()
        protocol.factory = self
        if self.notifier:
            self.reactor.callLater(0, self.notifier, protocol)
        return protocol


class RemoteObject(object):
    """An object able to transparently call methods on a remote object.

    Any method call on a L{RemoteObject} instance will return a L{Deferred}
    resulting in the return value of the same method call performed on
    the remote object exposed by the peer.
    """

    def __init__(self, protocol, retry_on_reconnect=False, timeout=None):
        """
        @param protocol: A reference to a connected L{AMP} protocol instance,
            which will be used to send L{MethodCall} commands.
        @param retry_on_reconnect: If C{True}, this L{RemoteObject} will retry
            to perfom requests that failed due to a lost connection, as soon
            as a new connection is available.
        @param timeout: A timeout for failed requests, if the L{RemoteObject}
            can't perform them again successfully within this amout of seconds,
            the will errback with a L{MethodCallError}.
        """
        self._protocol = protocol
        self._reactor = self._protocol.factory.reactor
        self._retry_on_reconnect = retry_on_reconnect
        self._timeout = timeout
        self._pending_requests = {}
        self._retry_call = None

    def __getattr__(self, method):
        """Return a function sending a L{MethodCall} for the given C{method}.

        When the created function is called, it sends the an appropriate
        L{MethodCall} to the remote peer passing it the arguments and
        keyword arguments it was called with, and returing a L{Deferred}
        resulting in the L{MethodCall}'s response value.
        """

        def send_method_call(*args, **kwargs):
            result = self._call_remote(method, args, kwargs)
            result.addCallback(self._handle_response)
            result.addErrback(self._handle_failure, method, args, kwargs)
            return result

        return send_method_call

    def _call_remote(self, method, args, kwargs):
        """Perform a L{MethodCall} with the given arguments."""
        return self._protocol.callRemote(MethodCall,
                                         method=method,
                                         args=args[:],
                                         kwargs=kwargs.copy())

    def _handle_reconnect(self, protocol):
        """Handles a reconnection.

        @param protocol: The newly connected protocol instance.
        """
        self._protocol = protocol
        if self._retry_on_reconnect:
            self._retry()

    def _handle_response(self, response, deferred=None, call=None):
        """Handles a successful L{MethodCall} response.

        @param response: The L{MethodCall} response.
        @param deferred: If not C{None}, the deferred that was returned to
            the caller when the first attempt failed.
        @param call: If not C{None}, the scheduled timeout call associated with
            the given deferred.
        """
        result = response["result"]
        if deferred:
            if call:
                call.cancel()
            deferred.callback(result)
        else:
            return result

    def _handle_failure(self, failure, method, args, kwargs, deferred=None,
                        call=None):
        """Called when a L{MethodCall} command fails.

        If a failure is due to a connection error}, and if C{retry_inteval} is
        not C{None} we will try to perform the requested L{MethodCall} again
        every C{retry_inteval} seconds, up to C{max_retries} times or
        indefinitely if C{max_retries} is C{None}.

        @param failure: The L{Failure} raised by the requested L{MethodCall}
        @param name: The method name associated with the failed L{MethodCall}
        @param args: The arguments of the failed L{MethodCall}.
        @param kwargs: The keyword arguments of the failed L{MethodCall}.
        @param deferred: If not C{None}, the deferred that was returned to
            the caller when the first attempt failed.
        @param call: If not C{None}, the scheduled timeout call associated with
            the given deferred.
        """
        is_first_failure = deferred is None
        is_method_call_error = failure.type is MethodCallError
        no_retry = self._retry_on_reconnect == False

        if is_method_call_error or no_retry:
            # This means that the connection is working, and a protocol
            # error occured, just propagate it.
            if is_first_failure:
                return failure
            else:
                if call:
                    call.cancel()
                deferred.errback(failure)
                return

        if is_first_failure:
            deferred = Deferred()
            if self._timeout:
                failure = Failure(MethodCallError("timeout"))
                call = self._reactor.callLater(self._timeout,
                                               self._handle_failure,
                                               failure, method, args,
                                               kwargs, deferred=deferred)

        self._pending_requests[deferred] = (method, args, kwargs, call)

        if is_first_failure:
            return deferred

    def _retry(self):
        """Try to perform again requests that failed."""

        # We need to copy the requests list before iterating over it, because
        # if we are actually still disconnected, callRemote will return failed
        # deferred and the _handle_failure errback will be executed during the
        # iteration, modifing the requests list itself.
        requests = self._pending_requests.copy()
        self._pending_requests.clear()

        while requests:
            deferred, (method, args, kwargs, call) = requests.popitem()
            result = self._call_remote(method, args, kwargs)
            result.addCallback(self._handle_response,
                               deferred=deferred, call=call)
            result.addErrback(self._handle_failure, method, args, kwargs,
                              deferred=deferred, call=call)


class RemoteObjectCreator(object):
    """Connect to remote objects exposed by a L{MethodCallProtocol}."""

    factory = MethodCallClientFactory
    remote = RemoteObject

    def __init__(self, reactor, socket, *args, **kwargs):
        """
        @param reactor: A reactor able to connect to Unix sockets.
        @param socket: The path to the socket we want to connect to.
        @param args: Arguments to passed to the created L{RemoteObject}.
        @param kwargs: Keyword arguments for the created L{RemoteObject}.
        """
        self._socket = socket
        self._reactor = reactor
<<<<<<< HEAD
        self._deferred = None

    def connect(self, retry_interval=None, max_retries=None):
        """Connect to the remote L{BrokerServer}.

        @param retry_interval: An optional interval in seconds, if the first
            connection attempt fails, this method will retry.
        @param max_retries: If not C{None}, the method will give up after this
            amount of retries.
        """

        def retry(failure):
            failure.trap(ConnectError)

            if not self._deferred:
                self._deferred = Deferred()

            next_max_retries = max_retries
            if next_max_retries is not None:
                next_max_retries -= 1
                if next_max_retries == 0:
                    self._deferred.errback(failure)
                    return

            # Call specifically the connect method of this class,
            # to let sub-classes use it transparently.
            self._reactor.callLater(retry_interval,
                                    RemoteObjectCreator.connect, self,
                                    retry_interval=retry_interval,
                                    max_retries=next_max_retries)
            return self._deferred

        def set_protocol(protocol):
            self._protocol = protocol
            if self._deferred:
                self._deferred.callback(protocol.remote)
                self._deferred = None
            else:
                return protocol.remote

        connector = ClientCreator(self._reactor, self.protocol, self._reactor)
        connected = connector.connectUNIX(self._socket)
        connected.addCallback(set_protocol)
        if retry_interval is not None:
            connected.addErrback(retry)
        return connected
=======
        self._args = args
        self._kwargs = kwargs

    def connect(self):
        """Connect to a remote object exposed by a L{MethodCallProtocol}.

        This method will connect to the socket provided in the constructor
        and return a L{Deferred} resulting in a connected L{RemoteObject}.
        """
        self._connected = Deferred()
        self._factory = self.factory(self._reactor)
        self._factory.notifier = self._connection_made
        self._reactor.connectUNIX(self._socket, self._factory)
        return self._connected

    def _connection_made(self, protocol):
        """Called when the connection has been established"""
        self._remote = self.remote(protocol, *self._args, **self._kwargs)
        self._factory.notifier = self._remote._handle_reconnect
        self._connected.callback(self._remote)
>>>>>>> 33e50b83

    def disconnect(self):
        """Disconnect the L{RemoteObject} that we have created."""
        self._factory.stopTrying()
        self._remote._protocol.transport.loseConnection()<|MERGE_RESOLUTION|>--- conflicted
+++ resolved
@@ -2,13 +2,8 @@
 
 from uuid import uuid4
 from twisted.internet.defer import Deferred
-<<<<<<< HEAD
-from twisted.internet.error import ConnectError
-from twisted.internet.protocol import ServerFactory, ClientCreator
-=======
 from twisted.internet.protocol import (
     ServerFactory, ReconnectingClientFactory)
->>>>>>> 33e50b83
 from twisted.protocols.amp import Argument, String, Command, AMP
 from twisted.python.failure import Failure
 
@@ -390,54 +385,6 @@
         """
         self._socket = socket
         self._reactor = reactor
-<<<<<<< HEAD
-        self._deferred = None
-
-    def connect(self, retry_interval=None, max_retries=None):
-        """Connect to the remote L{BrokerServer}.
-
-        @param retry_interval: An optional interval in seconds, if the first
-            connection attempt fails, this method will retry.
-        @param max_retries: If not C{None}, the method will give up after this
-            amount of retries.
-        """
-
-        def retry(failure):
-            failure.trap(ConnectError)
-
-            if not self._deferred:
-                self._deferred = Deferred()
-
-            next_max_retries = max_retries
-            if next_max_retries is not None:
-                next_max_retries -= 1
-                if next_max_retries == 0:
-                    self._deferred.errback(failure)
-                    return
-
-            # Call specifically the connect method of this class,
-            # to let sub-classes use it transparently.
-            self._reactor.callLater(retry_interval,
-                                    RemoteObjectCreator.connect, self,
-                                    retry_interval=retry_interval,
-                                    max_retries=next_max_retries)
-            return self._deferred
-
-        def set_protocol(protocol):
-            self._protocol = protocol
-            if self._deferred:
-                self._deferred.callback(protocol.remote)
-                self._deferred = None
-            else:
-                return protocol.remote
-
-        connector = ClientCreator(self._reactor, self.protocol, self._reactor)
-        connected = connector.connectUNIX(self._socket)
-        connected.addCallback(set_protocol)
-        if retry_interval is not None:
-            connected.addErrback(retry)
-        return connected
-=======
         self._args = args
         self._kwargs = kwargs
 
@@ -458,7 +405,6 @@
         self._remote = self.remote(protocol, *self._args, **self._kwargs)
         self._factory.notifier = self._remote._handle_reconnect
         self._connected.callback(self._remote)
->>>>>>> 33e50b83
 
     def disconnect(self):
         """Disconnect the L{RemoteObject} that we have created."""
