--- conflicted
+++ resolved
@@ -80,12 +80,10 @@
         if not method in self.methods:
             raise MethodCallError("Forbidden method '%s'" % method)
 
-<<<<<<< HEAD
-        method_func = getattr(self.factory.object, method)
-        method_args = args[:]
-        method_kwargs = kwargs.copy()
-
-        result = method_func(*method_args, **method_kwargs)
+        try:
+            result = getattr(self.factory.object, method)(*args, **kwargs)
+        except Exception, error:
+            raise MethodCallError("Remote exception %s" % str(error))
 
         # If the method returns a Deferred, register callbacks that will
         # eventually notify the remote peer of its success or failure.
@@ -103,12 +101,6 @@
             result.addBoth(self.send_deferred_response, uuid)
             return {"result": None, "deferred": uuid}
 
-=======
-        try:
-            result = getattr(self.factory.object, method)(*args, **kwargs)
-        except Exception, error:
-            raise MethodCallError("Remote exception %s" % str(error))
->>>>>>> 1a861d75
         if not MethodCallArgument.check(result):
             raise MethodCallError("Non-serializable result")
         return {"result": result}
