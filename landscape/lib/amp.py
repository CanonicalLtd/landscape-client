--- conflicted
+++ resolved
@@ -90,11 +90,7 @@
                 return {"result": result}
 
         return CommandLocator._currentClassCommands.append(
-<<<<<<< HEAD
-            (cls, call_object_method))
-=======
             (MethodCall, call_object_method))
->>>>>>> a4a1693b
 
     @classmethod
     def sender(cls, method):
@@ -102,20 +98,6 @@
 
         Instances of the class of the method being decorated method must
         provide a C{_protocol} attribute, connected to the peer we want
-<<<<<<< HEAD
-        to send commands to.
-
-        When the decorated method is called, it sends the associated
-        L{MethodCall} to the remote peer passing it the arguments it
-        was called with, and returing a L{Deferred} resulting in the
-        command's response value.
-        """
-
-        def send_method_call(self, *method_args, **method_kwargs):
-            command_kwargs = method_kwargs.copy()
-            for method_arg, (name, kind) in zip(method_args, cls.arguments):
-                command_kwargs[name] = method_arg
-=======
         to send the L{MethodCall} command to.
 
         When the decorated method is called, it sends the an appropriate
@@ -152,7 +134,6 @@
             method_call_args = args[:]
             method_call_kwargs = kwargs.copy()
             method_call_kwargs.update(protocol_attributes_kwargs)
->>>>>>> a4a1693b
 
             def unpack_response(response):
                 if not cls.response:
@@ -160,14 +141,10 @@
                 else:
                     return response["result"]
 
-<<<<<<< HEAD
-            sent = self._protocol.callRemote(cls, **command_kwargs)
-=======
             sent = self._protocol.callRemote(MethodCall,
                                              name=method_call_name,
                                              args=method_call_args,
                                              kwargs=method_call_kwargs)
->>>>>>> a4a1693b
             sent.addCallback(unpack_response)
             return sent
 
