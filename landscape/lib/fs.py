--- conflicted
+++ resolved
@@ -33,13 +33,8 @@
         fd.close()
 
 
-<<<<<<< HEAD
-def append_file(path, content):
-    """Append a file with the given binary content.
-=======
 def append_text_file(path, content):
     """Append a file with the given content.
->>>>>>> cdda6847
 
     The file is created, if it doesn't exist already.
 
