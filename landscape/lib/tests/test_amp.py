from twisted.internet import reactor
from twisted.internet.defer import Deferred
from twisted.internet.protocol import ClientCreator

from landscape.lib.amp import (
    MethodCallError, MethodCall, MethodCallServerProtocol,
    MethodCallClientProtocol, MethodCallServerFactory,
    MethodCallClientFactory, RemoteObject, RemoteObjectCreator)
from landscape.tests.helpers import LandscapeTest


class WordsException(Exception):
    """Test exception."""


class Words(object):
    """Test class to be used as target object of a L{MethodCallProtocol}."""

    def secret(self):
        raise RuntimeError("I'm not supposed to be called!")

    def empty(self):
        pass

    def motd(self):
        return "Words are cool"

    def capitalize(self, word):
        return word.capitalize()

    def is_short(self, word):
        return len(word) < 4

    def concatenate(self, word1, word2):
        return word1 + word2

    def lower_case(self, word, index=None):
        if index is None:
            return word.lower()
        else:
            return word[:index] + word[index:].lower()

    def multiply_alphabetically(self, word_times):
        result = ""
        for word, times in sorted(word_times.iteritems()):
            result += word * times
        return result

    def meaning_of_life(self):

        class Complex(object):
            pass
        return Complex()

    def _check(self, word, seed, value=3):
        if seed == "cool" and value == 4:
            return "Guessed!"

    def guess(self, word, *args, **kwargs):
        return self._check(word, *args, **kwargs)

<<<<<<< HEAD
    def google(self, word):
        deferred = Deferred()
        if word == "Landscape":
            reactor.callLater(0.01, lambda: deferred.callback("Cool!"))
        elif word == "Easy query":
            deferred.callback("Done!")
        elif word == "Weird stuff":
            reactor.callLater(0.01, lambda: deferred.errback(Exception("bad")))
        elif word == "Censored":
            deferred.errback(Exception("very bad"))
        elif word == "Long query":
            # Do nothing, the deferred won't be fired at all
            pass
        return deferred
=======
    def translate(self, word):
        raise WordsException("Unknown word")
>>>>>>> 1a861d75


class WordsProtocol(MethodCallServerProtocol):

    methods = ["empty",
               "motd",
               "capitalize",
               "is_short",
               "concatenate",
               "lower_case",
               "multiply_alphabetically",
               "translate",
               "meaning_of_life",
               "guess",
               "google"]


class MethodCallProtocolTest(LandscapeTest):

    def setUp(self):
        super(MethodCallProtocolTest, self).setUp()
        socket = self.mktemp()
        factory = MethodCallServerFactory(Words())
        factory.protocol = WordsProtocol
        self.port = reactor.listenUNIX(socket, factory)

        def set_protocol(protocol):
            self.protocol = protocol

        connector = ClientCreator(reactor, MethodCallClientProtocol)
        connected = connector.connectUNIX(socket)
        return connected.addCallback(set_protocol)

    def tearDown(self):
        self.protocol.transport.loseConnection()
        self.port.stopListening()
        super(MethodCallProtocolTest, self).tearDown()

    def test_with_forbidden_method(self):
        """
        If a method is not included in L{MethodCallProtocol.methods} it
        can't be called.
        """
        result = self.protocol.send_method_call(method="secret",
                                                args=[],
                                                kwargs={})
        return self.assertFailure(result, MethodCallError)

    def test_with_no_arguments(self):
        """
        A connected client can issue a L{MethodCall} without arguments and
        with an empty response.
        """
        result = self.protocol.send_method_call(method="empty",
                                                args=[],
                                                kwargs={})
        return self.assertSuccess(result, {"result": None,
                                           "deferred": None})

    def test_with_return_value(self):
        """
        A connected client can issue a L{MethodCall} targeted to an
        object method with a return value.
        """
        result = self.protocol.send_method_call(method="motd",
                                                args=[],
                                                kwargs={})
        return self.assertSuccess(result, {"result": "Words are cool",
                                           "deferred": None})

    def test_with_one_argument(self):
        """
        A connected AMP client can issue a L{MethodCall} with one argument and
        a response value.
        """
        result = self.protocol.send_method_call(method="capitalize",
                                                args=["john"],
                                                kwargs={})
        return self.assertSuccess(result, {"result": "John",
                                           "deferred": None})

    def test_with_boolean_return_value(self):
        """
        The return value of a L{MethodCall} argument can be a boolean.
        """
        result = self.protocol.send_method_call(method="is_short",
                                                args=["hi"],
                                                kwargs={})
        return self.assertSuccess(result, {"result": True,
                                           "deferred": None})

    def test_with_many_arguments(self):
        """
        A connected client can issue a L{MethodCall} with many arguments.
        """
        result = self.protocol.send_method_call(method="concatenate",
                                                args=["You ", "rock"],
                                                kwargs={})
        return self.assertSuccess(result, {"result": "You rock",
                                           "deferred": None})

    def test_with_default_arguments(self):
        """
        A connected client can issue a L{MethodCall} for methods having
        default arguments.
        """
        result = self.protocol.send_method_call(method="lower_case",
                                                args=["OHH"],
                                                kwargs={})
        return self.assertSuccess(result, {"result": "ohh",
                                           "deferred": None})

    def test_with_overriden_default_arguments(self):
        """
        A connected client can issue a L{MethodCall} with keyword arguments
        having default values in the target object.  If a value is specified by
        the caller it will be used in place of the default value
        """
        result = self.protocol.send_method_call(method="lower_case",
                                                args=["OHH"],
                                                kwargs={"index": 2})
        return self.assertSuccess(result, {"result": "OHh",
                                           "deferred": None})

    def test_with_dictionary_arguments(self):
        """
        Method arguments passed to a L{MethodCall} can be dictionaries.
        """
        result = self.protocol.send_method_call(method="multiply_"
                                                       "alphabetically",
                                                args=[{"foo": 2, "bar": 3}],
                                                kwargs={})
        return self.assertSuccess(result, {"result": "barbarbarfoofoo",
                                           "deferred": None})

    def test_with_non_serializable_return_value(self):
        """
        If the target object method returns an object that can't be serialized,
        the L{MethodCall} result is C{None}.
        """
        result = self.protocol.send_method_call(method="meaning_of_life",
                                                args=[],
                                                kwargs={})
        return self.assertFailure(result, MethodCallError)

    def test_translate(self):
        """
        If the target object method raises an exception, the remote call fails
        with a L{MethodCallError}.
        """
        result = self.protocol.send_method_call(method="translate",
                                                args=["hi"],
                                                kwargs={})
        return self.assertFailure(result, MethodCallError)


class RemoteObjectTest(LandscapeTest):

    def setUp(self):
        super(RemoteObjectTest, self).setUp()
        socket = self.mktemp()
        server_factory = MethodCallServerFactory(Words())
        server_factory.protocol = WordsProtocol
        self.port = reactor.listenUNIX(socket, server_factory)

        def set_remote(protocol):
            self.protocol = protocol
            self.words = RemoteObject(protocol)

        connected = Deferred()
        connected.addCallback(set_remote)
        client_factory = MethodCallClientFactory(reactor, connected.callback)
        reactor.connectUNIX(socket, client_factory)
        return connected

    def tearDown(self):
        self.protocol.transport.loseConnection()
        self.port.stopListening()
        super(RemoteObjectTest, self).tearDown()

    def test_method_call_sender_with_forbidden_method(self):
        """
        A L{RemoteObject} can send L{MethodCall}s without arguments and withj
        an empty response.
        """
        result = self.words.secret()
        return self.assertFailure(result, MethodCallError)

    def test_with_no_arguments(self):
        """
        A L{RemoteObject} can send L{MethodCall}s without arguments and withj
        an empty response.
        """
        return self.assertSuccess(self.words.empty())

    def test_with_return_value(self):
        """
        A L{RemoteObject} can send L{MethodCall}s without arguments and get
        back the value of the commands's response.
        """
        result = self.words.motd()
        return self.assertSuccess(result, "Words are cool")

    def test_with_one_argument(self):
        """
        A L{RemoteObject} can send L{MethodCall}s with one argument and get
        the response value.
        """
        result = self.words.capitalize("john")
        return self.assertSuccess(result, "John")

    def test_with_one_keyword_argument(self):
        """
        A L{RemoteObject} can send L{MethodCall}s with a named argument.
        """
        result = self.words.capitalize(word="john")
        return self.assertSuccess(result, "John")

    def test_with_boolean_return_value(self):
        """
        The return value of a L{MethodCall} argument can be a boolean.
        """
        return self.assertSuccess(self.words.is_short("hi"), True)

    def test_with_many_arguments(self):
        """
        A L{RemoteObject} can send L{MethodCall}s with more than one argument.
        """
        result = self.words.concatenate("You ", "rock")
        return self.assertSuccess(result, "You rock")

    def test_with_many_keyword_arguments(self):
        """
        A L{RemoteObject} can send L{MethodCall}s with several
        named arguments.
        """
        result = self.words.concatenate(word2="rock", word1="You ")
        return self.assertSuccess(result, "You rock")

    def test_with_default_arguments(self):
        """
        A L{RemoteObject} can send a L{MethodCall} having an argument with
        a default value.
        """
        result = self.words.lower_case("OHH")
        return self.assertSuccess(result, "ohh")

    def test_with_overriden_default_arguments(self):
        """
        A L{RemoteObject} can send L{MethodCall}s overriding the default
        value of an argument.
        """
        result = self.words.lower_case("OHH", 2)
        return self.assertSuccess(result, "OHh")

    def test_with_dictionary_arguments(self):
        """
        A L{RemoteObject} can send a L{MethodCall}s for methods requiring
        a dictionary arguments.
        """
        result = self.words.multiply_alphabetically({"foo": 2, "bar": 3})
        return self.assertSuccess(result, "barbarbarfoofoo")

    def test_with_generic_args_and_kwargs(self):
        """
        A L{RemoteObject} behaves well with L{MethodCall}s for methods
        having generic C{*args} and C{**kwargs} arguments.
        """
        result = self.words.guess("word", "cool", value=4)
        return self.assertSuccess(result, "Guessed!")

    def test_with_success_full_deferred(self):
        """
        If the target object method returns a L{Deferred}, it is handled
        transparently.
        """
        result = self.words.google("Landscape")
        return self.assertSuccess(result, "Cool!")

    def test_with_failing_deferred(self):
        """
        If the target object method returns a failing L{Deferred}, a
        L{MethodCallError} is raised.
        """
        result = self.words.google("Weird stuff")
        return self.assertFailure(result, MethodCallError)

    def test_with_already_callback_deferred(self):
        """
        The target object method can return an already fired L{Deferred}.
        """
        result = self.words.google("Easy query")
        return self.assertSuccess(result, "Done!")

    def test_with_already_errback_deferred(self):
        """
        If the target object method can return an already failed L{Deferred}.
        """
        result = self.words.google("Censored")
        return self.assertFailure(result, MethodCallError)

    def test_with_deferred_timeout(self):
        """
        If the peer protocol doesn't send a response for a deferred within
        the given timeout, the method call fails.
        """
        self.protocol.timeout = 0.1
        result = self.words.google("Long query")
        return self.assertFailure(result, MethodCallError)


class RemoteObjectCreatorTest(LandscapeTest):

    def setUp(self):
        super(RemoteObjectCreatorTest, self).setUp()
        socket = self.mktemp()
        factory = MethodCallServerFactory(Words())
        factory.protocol = WordsProtocol
        self.port = reactor.listenUNIX(socket, factory)

        def set_remote(remote):
            self.words = remote

        self.connector = RemoteObjectCreator(reactor, socket)
        connected = self.connector.connect()
        return connected.addCallback(set_remote)

    def tearDown(self):
        self.connector.disconnect()
        self.port.stopListening()
        super(RemoteObjectCreatorTest, self).tearDown()

    def test_connect(self):
        """
        A L{RemoteObject} can send L{MethodCall}s without arguments and with
        an empty response.
        """
        return self.assertSuccess(self.words.empty())<|MERGE_RESOLUTION|>--- conflicted
+++ resolved
@@ -3,7 +3,7 @@
 from twisted.internet.protocol import ClientCreator
 
 from landscape.lib.amp import (
-    MethodCallError, MethodCall, MethodCallServerProtocol,
+    MethodCallError, MethodCallServerProtocol,
     MethodCallClientProtocol, MethodCallServerFactory,
     MethodCallClientFactory, RemoteObject, RemoteObjectCreator)
 from landscape.tests.helpers import LandscapeTest
@@ -59,7 +59,9 @@
     def guess(self, word, *args, **kwargs):
         return self._check(word, *args, **kwargs)
 
-<<<<<<< HEAD
+    def translate(self, word):
+        raise WordsException("Unknown word")
+
     def google(self, word):
         deferred = Deferred()
         if word == "Landscape":
@@ -74,10 +76,6 @@
             # Do nothing, the deferred won't be fired at all
             pass
         return deferred
-=======
-    def translate(self, word):
-        raise WordsException("Unknown word")
->>>>>>> 1a861d75
 
 
 class WordsProtocol(MethodCallServerProtocol):
