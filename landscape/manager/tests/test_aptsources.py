import os

import mock

from twisted.internet.defer import Deferred, succeed

from landscape.manager.aptsources import AptSources
from landscape.manager.plugin import SUCCEEDED, FAILED

from landscape.lib.twisted_util import gather_results
from landscape.tests.helpers import LandscapeTest, ManagerHelper
from landscape.package.reporter import find_reporter_command


class FakeStatResult(object):

    def __init__(self, st_mode, st_uid, st_gid):
        self.st_mode = st_mode
        self.st_uid = st_uid
        self.st_gid = st_gid


class AptSourcesTests(LandscapeTest):
    helpers = [ManagerHelper]

    def setUp(self):
        super(AptSourcesTests, self).setUp()
        self.sourceslist = AptSources()
        self.sources_path = self.makeDir()
        self.sourceslist.SOURCES_LIST = os.path.join(self.sources_path,
                                                     "sources.list")
        sources_d = os.path.join(self.sources_path, "sources.list.d")
        os.mkdir(sources_d)
        self.sourceslist.SOURCES_LIST_D = sources_d
        self.manager.add(self.sourceslist)

        with open(self.sourceslist.SOURCES_LIST, "w") as sources:
            sources.write("\n")

        service = self.broker_service
        service.message_store.set_accepted_types(["operation-result"])

        self.sourceslist._run_process = lambda *args, **kwargs: succeed(None)
        self.log_helper.ignore_errors(".*")

    def test_replace_sources_list(self):
        """
        When getting a repository message, AptSources replaces the
        sources.list file.
        """
        with open(self.sourceslist.SOURCES_LIST, "w") as sources:
            sources.write("oki\n\ndoki\n#comment\n # other comment\n")

        self.manager.dispatch_message(
            {"type": "apt-sources-replace",
             "sources": [{"name": "bla", "content": ""}],
             "gpg-keys": [],
             "operation-id": 1})

<<<<<<< HEAD
        with open(self.sourceslist.SOURCES_LIST) as sources_list:
            result = sources_list.read()

        self.assertEqual(
            "#oki\n\n#doki\n#comment\n # other comment\n", result)
=======
        with file(self.sourceslist.SOURCES_LIST) as sources:
            self.assertEqual(
                "# Landscape manages repositories for this computer\n"
                "# Original content of sources.list can be found in "
                "sources.list.save\n", sources.read())
>>>>>>> 77d06275

    def test_save_sources_list(self):
        """
        When getting a repository message, AptSources saves a copy of the
        sources.list file.
        """
        with open(self.sourceslist.SOURCES_LIST, "w") as sources:
            sources.write("oki\n\ndoki\n#comment\n # other comment\n")

        self.manager.dispatch_message(
            {"type": "apt-sources-replace",
             "sources": [{"name": "bla", "content": ""}],
             "gpg-keys": [],
             "operation-id": 1})

        saved_sources_path = "{}.save".format(self.sourceslist.SOURCES_LIST)
        self.assertTrue(os.path.exists(saved_sources_path))
        with file(saved_sources_path) as saved_sources:
            self.assertEqual("oki\n\ndoki\n#comment\n # other comment\n",
                             saved_sources.read())

    def test_existing_saved_sources_list(self):
        """
        When getting a repository message, AptSources saves a copy of the
        sources.list file, only if a previously saved copy doesn't exist
        """
        with open(self.sourceslist.SOURCES_LIST, "w") as sources:
            sources.write("oki\n\ndoki\n#comment\n # other comment\n")

        saved_sources_path = "{}.save".format(self.sourceslist.SOURCES_LIST)
        with open(saved_sources_path, "w") as saved_sources:
            saved_sources.write("original content\n")

        self.manager.dispatch_message(
            {"type": "apt-sources-replace",
             "sources": [{"name": "bla", "content": ""}],
             "gpg-keys": [],
             "operation-id": 1})

        self.assertTrue(os.path.exists(saved_sources_path))
        with file(saved_sources_path) as saved_sources:
            self.assertEqual("original content\n", saved_sources.read())

    def test_restore_sources_list(self):
        """
        When getting a repository message without sources, AptSources
        restores the previous contents of the sources.list file.
        """
        saved_sources_path = "{}.save".format(self.sourceslist.SOURCES_LIST)
        with open(saved_sources_path, "w") as old_sources:
            old_sources.write("original content\n")

        with open(self.sourceslist.SOURCES_LIST, "w") as sources:
            sources.write("oki\n\ndoki\n#comment\n # other comment\n")

        self.manager.dispatch_message(
            {"type": "apt-sources-replace",
             "sources": [],
             "gpg-keys": [],
             "operation-id": 1})

        with file(self.sourceslist.SOURCES_LIST) as sources:
            self.assertEqual("original content\n", sources.read())

    def test_sources_list_permissions(self):
        """
        When getting a repository message, L{AptSources} keeps sources.list
        permissions.
        """
        with open(self.sourceslist.SOURCES_LIST, "w") as sources:
            sources.write("oki\n\ndoki\n#comment\n # other comment\n")

        # change file mode from default to check it's restored
        os.chmod(self.sourceslist.SOURCES_LIST, 0o400)
        sources_stat_orig = os.stat(self.sourceslist.SOURCES_LIST)

        fake_stats = FakeStatResult(st_mode=sources_stat_orig.st_mode,
                                    st_uid=30, st_gid=30)

        orig_stat = os.stat

        def mocked_stat(filename):
            if filename.endswith("sources.list"):
                return fake_stats
            return orig_stat(filename)

        with mock.patch("os.stat", side_effect=mocked_stat) as mock_stat, \
             mock.patch("os.chown") as mock_chown:

            self.manager.dispatch_message(
                {"type": "apt-sources-replace",
                 "sources": [{"name": "bla", "content": ""}],
                 "gpg-keys": [],
                 "operation-id": 1})

            service = self.broker_service
            self.assertMessages(service.message_store.get_pending_messages(),
                                [{"type": "operation-result",
                                  "status": SUCCEEDED, "operation-id": 1}])

            mock_stat.assert_any_call(self.sourceslist.SOURCES_LIST)
            mock_chown.assert_any_call(
                self.sourceslist.SOURCES_LIST, fake_stats.st_uid,
                fake_stats.st_gid)

        sources_stat_after = os.stat(self.sourceslist.SOURCES_LIST)
        self.assertEqual(
            sources_stat_orig.st_mode, sources_stat_after.st_mode)

    def test_random_failures(self):
        """
        If a failure happens during the manipulation of sources, the activity
        is reported as FAILED with the error message.
        """
        self.sourceslist.SOURCES_LIST = "/doesntexist"

        self.manager.dispatch_message(
            {"type": "apt-sources-replace",
             "sources": [{"name": "bla", "content": ""}],
             "gpg-keys": [],
             "operation-id": 1})

        msg = "OSError: [Errno 2] No such file or directory: '/doesntexist'"
        service = self.broker_service
        self.assertMessages(service.message_store.get_pending_messages(),
                            [{"type": "operation-result",
                              "result-text": msg, "status": FAILED,
                              "operation-id": 1}])

    def test_rename_sources_list_d(self):
        """
        The sources files in sources.list.d are renamed to .save when a message
        is received.
        """
<<<<<<< HEAD
        with open(
                os.path.join(self.sourceslist.SOURCES_LIST_D, "file1.list"),
                "w") as sources1:
            sources1.write("ok\n")

        with open(
                os.path.join(
                    self.sourceslist.SOURCES_LIST_D, "file2.list.save"),
                "w") as sources2:
=======
        with open(os.path.join(self.sourceslist.SOURCES_LIST_D, "file1.list"),
                  "w") as sources1:
            sources1.write("ok\n")

        with open(os.path.join(self.sourceslist.SOURCES_LIST_D,
                               "file2.list.save"), "w") as sources2:
>>>>>>> 77d06275
            sources2.write("ok\n")

        self.manager.dispatch_message(
            {"type": "apt-sources-replace", "sources": [], "gpg-keys": [],
             "operation-id": 1})

        self.assertFalse(
            os.path.exists(
                os.path.join(self.sourceslist.SOURCES_LIST_D, "file1.list")))

        self.assertTrue(
            os.path.exists(
                os.path.join(self.sourceslist.SOURCES_LIST_D,
                             "file1.list.save")))

        self.assertTrue(
            os.path.exists(
                os.path.join(self.sourceslist.SOURCES_LIST_D,
                             "file2.list.save")))

    def test_create_landscape_sources(self):
        """
        For every sources listed in the sources field of the message,
        C{AptSources} creates a file with the content in sources.list.d.
        """
        sources = [{"name": "dev", "content": "oki\n"},
                   {"name": "lucid", "content": "doki\n"}]
        self.manager.dispatch_message(
            {"type": "apt-sources-replace", "sources": sources, "gpg-keys": [],
             "operation-id": 1})

        dev_file = os.path.join(self.sourceslist.SOURCES_LIST_D,
                                "landscape-dev.list")
        self.assertTrue(os.path.exists(dev_file))
        with open(dev_file) as file:
            result = file.read()
        self.assertEqual("oki\n", result)

        lucid_file = os.path.join(self.sourceslist.SOURCES_LIST_D,
                                  "landscape-lucid.list")
        self.assertTrue(os.path.exists(lucid_file))
        with open(lucid_file) as file:
            result = file.read()
        self.assertEqual("doki\n", result)

    def test_import_gpg_keys(self):
        """
        C{AptSources} runs a process with apt-key for every keys in the
        message.
        """
        deferred = Deferred()

        def _run_process(command, args, env={}, path=None, uid=None, gid=None):
            self.assertEqual("/usr/bin/apt-key", command)
            self.assertEqual("add", args[0])
            filename = args[1]
            with open(filename) as file:
                result = file.read()
            self.assertEqual("Some key content", result)
            deferred.callback(("ok", "", 0))
            return deferred

        self.sourceslist._run_process = _run_process

        self.manager.dispatch_message(
            {"type": "apt-sources-replace", "sources": [],
             "gpg-keys": ["Some key content"], "operation-id": 1})

        return deferred

    def test_import_delete_temporary_files(self):
        """
        The files created to be imported by C{apt-key} are removed after the
        import.
        """
        deferred = Deferred()
        filenames = []

        def _run_process(command, args, env={}, path=None, uid=None, gid=None):
            if not filenames:
                filenames.append(args[1])
                deferred.callback(("ok", "", 0))
                return deferred

        self.sourceslist._run_process = _run_process

        self.manager.dispatch_message(
            {"type": "apt-sources-replace", "sources": [],
             "gpg-keys": ["Some key content"], "operation-id": 1})

        self.assertFalse(os.path.exists(filenames[0]))

        return deferred

    def test_failed_import_delete_temporary_files(self):
        """
        The files created to be imported by C{apt-key} are removed after the
        import, even if there is a failure.
        """
        deferred = Deferred()
        filenames = []

        def _run_process(command, args, env={}, path=None, uid=None, gid=None):
            filenames.append(args[1])
            deferred.callback(("error", "", 1))
            return deferred

        self.sourceslist._run_process = _run_process

        self.manager.dispatch_message(
            {"type": "apt-sources-replace", "sources": [],
             "gpg-keys": ["Some key content"], "operation-id": 1})

        self.assertFalse(os.path.exists(filenames[0]))

        return deferred

    def test_failed_import_reported(self):
        """
        If the C{apt-key} command failed for some reasons, the output of the
        command is reported and the activity fails.
        """
        deferred = Deferred()

        def _run_process(command, args, env={}, path=None, uid=None, gid=None):
            deferred.callback(("nok", "some error", 1))
            return deferred

        self.sourceslist._run_process = _run_process

        self.manager.dispatch_message(
            {"type": "apt-sources-replace", "sources": [], "gpg-keys": ["key"],
             "operation-id": 1})

        service = self.broker_service
        msg = "ProcessError: nok\nsome error"
        self.assertMessages(service.message_store.get_pending_messages(),
                            [{"type": "operation-result",
                              "result-text": msg, "status": FAILED,
                              "operation-id": 1}])
        return deferred

    def test_signaled_import_reported(self):
        """
        If the C{apt-key} fails with a signal, the output of the command is
        reported and the activity fails.
        """
        deferred = Deferred()

        def _run_process(command, args, env={}, path=None, uid=None, gid=None):
            deferred.errback(("nok", "some error", 1))
            return deferred

        self.sourceslist._run_process = _run_process

        self.manager.dispatch_message(
            {"type": "apt-sources-replace", "sources": [], "gpg-keys": ["key"],
             "operation-id": 1})

        service = self.broker_service
        msg = "ProcessError: nok\nsome error"
        self.assertMessages(service.message_store.get_pending_messages(),
                            [{"type": "operation-result",
                              "result-text": msg, "status": FAILED,
                              "operation-id": 1}])
        return deferred

    def test_failed_import_no_changes(self):
        """
        If the C{apt-key} command failed for some reasons, the current
        repositories aren't changed.
        """
        deferred = Deferred()

        def _run_process(command, args, env={}, path=None, uid=None, gid=None):
            deferred.callback(("nok", "some error", 1))
            return deferred

        self.sourceslist._run_process = _run_process

        with open(self.sourceslist.SOURCES_LIST, "w") as sources:
            sources.write("oki\n\ndoki\n#comment\n")

        self.manager.dispatch_message(
            {"type": "apt-sources-replace", "sources": [], "gpg-keys": ["key"],
             "operation-id": 1})

        with open(self.sourceslist.SOURCES_LIST) as sources_list:
            result = sources_list.read()

        self.assertEqual("oki\n\ndoki\n#comment\n", result)

        return deferred

    def test_multiple_import_sequential(self):
        """
        If multiple keys are specified, the imports run sequentially, not in
        parallel.
        """
        deferred1 = Deferred()
        deferred2 = Deferred()
        deferreds = [deferred1, deferred2]

        def _run_process(command, args, env={}, path=None, uid=None, gid=None):
            if not deferreds:
                return succeed(None)
            return deferreds.pop(0)

        self.sourceslist._run_process = _run_process

        self.manager.dispatch_message(
            {"type": "apt-sources-replace", "sources": [],
             "gpg-keys": ["key1", "key2"], "operation-id": 1})

        self.assertEqual(1, len(deferreds))
        deferred1.callback(("ok", "", 0))

        self.assertEqual(0, len(deferreds))
        deferred2.callback(("ok", "", 0))

        service = self.broker_service
        self.assertMessages(service.message_store.get_pending_messages(),
                            [{"type": "operation-result",
                              "status": SUCCEEDED, "operation-id": 1}])
        return gather_results(deferreds)

    def test_multiple_import_failure(self):
        """
        If multiple keys are specified, and that the first one fails, the error
        is correctly reported.
        """
        deferred1 = Deferred()
        deferred2 = Deferred()
        deferreds = [deferred1, deferred2]

        def _run_process(command, args, env={}, path=None, uid=None, gid=None):
            return deferreds.pop(0)

        self.sourceslist._run_process = _run_process

        self.manager.dispatch_message(
            {"type": "apt-sources-replace", "sources": [],
             "gpg-keys": ["key1", "key2"], "operation-id": 1})

        deferred1.callback(("error", "", 1))
        deferred2.callback(("error", "", 1))

        msg = "ProcessError: error\n"
        service = self.broker_service
        self.assertMessages(service.message_store.get_pending_messages(),
                            [{"type": "operation-result",
                              "result-text": msg, "status": FAILED,
                              "operation-id": 1}])
        return gather_results(deferreds)

    def test_run_reporter(self):
        """
        After receiving a message, L{AptSources} triggers a reporter run to
        have the new packages reported to the server.
        """
        deferred = Deferred()

        def _run_process(command, args, env={}, path=None, uid=None, gid=None):
            self.assertEqual(find_reporter_command(), command)
            self.assertEqual(["--force-apt-update", "--config=%s" %
                              self.manager.config.config], args)
            deferred.callback(("ok", "", 0))
            return deferred

        self.sourceslist._run_process = _run_process

        self.manager.dispatch_message(
            {"type": "apt-sources-replace", "sources": [], "gpg-keys": [],
             "operation-id": 1})

        return deferred<|MERGE_RESOLUTION|>--- conflicted
+++ resolved
@@ -57,19 +57,11 @@
              "gpg-keys": [],
              "operation-id": 1})
 
-<<<<<<< HEAD
-        with open(self.sourceslist.SOURCES_LIST) as sources_list:
-            result = sources_list.read()
-
-        self.assertEqual(
-            "#oki\n\n#doki\n#comment\n # other comment\n", result)
-=======
-        with file(self.sourceslist.SOURCES_LIST) as sources:
+        with open(self.sourceslist.SOURCES_LIST) as sources:
             self.assertEqual(
                 "# Landscape manages repositories for this computer\n"
                 "# Original content of sources.list can be found in "
                 "sources.list.save\n", sources.read())
->>>>>>> 77d06275
 
     def test_save_sources_list(self):
         """
@@ -87,7 +79,7 @@
 
         saved_sources_path = "{}.save".format(self.sourceslist.SOURCES_LIST)
         self.assertTrue(os.path.exists(saved_sources_path))
-        with file(saved_sources_path) as saved_sources:
+        with open(saved_sources_path) as saved_sources:
             self.assertEqual("oki\n\ndoki\n#comment\n # other comment\n",
                              saved_sources.read())
 
@@ -110,7 +102,7 @@
              "operation-id": 1})
 
         self.assertTrue(os.path.exists(saved_sources_path))
-        with file(saved_sources_path) as saved_sources:
+        with open(saved_sources_path) as saved_sources:
             self.assertEqual("original content\n", saved_sources.read())
 
     def test_restore_sources_list(self):
@@ -131,7 +123,7 @@
              "gpg-keys": [],
              "operation-id": 1})
 
-        with file(self.sourceslist.SOURCES_LIST) as sources:
+        with open(self.sourceslist.SOURCES_LIST) as sources:
             self.assertEqual("original content\n", sources.read())
 
     def test_sources_list_permissions(self):
@@ -204,24 +196,12 @@
         The sources files in sources.list.d are renamed to .save when a message
         is received.
         """
-<<<<<<< HEAD
-        with open(
-                os.path.join(self.sourceslist.SOURCES_LIST_D, "file1.list"),
-                "w") as sources1:
-            sources1.write("ok\n")
-
-        with open(
-                os.path.join(
-                    self.sourceslist.SOURCES_LIST_D, "file2.list.save"),
-                "w") as sources2:
-=======
         with open(os.path.join(self.sourceslist.SOURCES_LIST_D, "file1.list"),
                   "w") as sources1:
             sources1.write("ok\n")
 
         with open(os.path.join(self.sourceslist.SOURCES_LIST_D,
                                "file2.list.save"), "w") as sources2:
->>>>>>> 77d06275
             sources2.write("ok\n")
 
         self.manager.dispatch_message(
