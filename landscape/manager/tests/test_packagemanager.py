import os

from twisted.internet.defer import Deferred

from landscape.package.changer import find_changer_command, PackageChanger
from landscape.package.releaseupgrader import (
    ReleaseUpgrader, find_release_upgrader_command)
from landscape.package.store import PackageStore

from landscape.manager.packagemanager import PackageManager
from landscape.manager.manager import ManagerPluginRegistry
from landscape.tests.helpers import (
    LandscapeIsolatedTest, RemoteBrokerHelper, EnvironSaverHelper)


class PackageManagerTest(LandscapeIsolatedTest):
    """Tests for the temperature plugin."""

    helpers = [RemoteBrokerHelper, EnvironSaverHelper]

    def setUp(self):
        """Initialize test helpers and create a sample thermal zone."""
        LandscapeIsolatedTest.setUp(self)

        self.manager = ManagerPluginRegistry(self.remote,
                                             self.broker_service.reactor,
                                             self.broker_service.config)

        self.package_store = PackageStore(os.path.join(self.data_path,
                                                       "package/database"))
        self.package_manager = PackageManager()

    def test_create_default_store_on_registration(self):
        filename = os.path.join(self.broker_service.config.data_path,
                                "package/database")
        package_manager = PackageManager()
        os.unlink(filename)
        self.assertFalse(os.path.isfile(filename))
        self.manager.add(package_manager)
        self.assertTrue(os.path.isfile(filename))

    def test_dont_spawn_changer_if_message_not_accepted(self):
        """
        The L{PackageManager} spawns a L{PackageChanger} run only if the
        appropriate message type is accepted.
        """
        self.manager.add(self.package_manager)

        package_manager_mock = self.mocker.patch(self.package_manager)
        package_manager_mock.spawn_handler(PackageChanger)
        self.mocker.count(0)

        self.mocker.replay()

        return self.package_manager.run()

    def test_dont_spawn_release_upgrader_if_message_not_accepted(self):
        """
        The L{PackageManager} spawns a L{ReleaseUpgrader} run only if the
        appropriate message type is accepted.
        """
        self.manager.add(self.package_manager)

        package_manager_mock = self.mocker.patch(self.package_manager)
        package_manager_mock.spawn_handler(ReleaseUpgrader)
        self.mocker.count(0)

        self.mocker.replay()

        return self.package_manager.run()

    def test_spawn_handler_on_registration_when_already_accepted(self):
        package_manager_mock = self.mocker.patch(self.package_manager)
        package_manager_mock.spawn_handler(PackageChanger)

        # Slightly tricky as we have to wait for the result of run(),
        # but we don't have its deferred yet.  To handle it, we create
        # our own deferred, and register a callback for when run()
        # returns, chaining both deferreds at that point.
        deferred = Deferred()

        def run_has_run(run_result_deferred):
            return run_result_deferred.chainDeferred(deferred)

        package_manager_mock.run()
        self.mocker.passthrough(run_has_run)

        self.mocker.replay()

        service = self.broker_service
        service.message_store.set_accepted_types(["change-packages-result"])
        self.manager.add(self.package_manager)

        return deferred

    def test_spawn_changer_on_run_if_message_accepted(self):
        """
        The L{PackageManager} spawns a L{PackageChanger} run if messages
        of type C{"change-packages-result"} are accepted.
        """
        self.manager.add(self.package_manager)

        service = self.broker_service
        service.message_store.set_accepted_types(["change-packages-result"])

        package_manager_mock = self.mocker.patch(self.package_manager)
        package_manager_mock.spawn_handler(PackageChanger)
        self.mocker.count(2) # Once for registration, then again explicitly.

        self.mocker.replay()

        return self.package_manager.run()

    def test_spawn_release_upgrader_on_run_if_message_accepted(self):
        """
        The L{PackageManager} spawns a L{ReleaseUpgrader} run if messages
        of type C{"operation-result"} are accepted.
        """
        self.manager.add(self.package_manager)

        service = self.broker_service
        service.message_store.set_accepted_types(["operation-result"])

        package_manager_mock = self.mocker.patch(self.package_manager)
        package_manager_mock.spawn_handler(ReleaseUpgrader)
        self.mocker.count(2) # Once for registration, then again explicitly.

        self.mocker.replay()

        return self.package_manager.run()

    def test_change_packages_handling(self):
        self.manager.add(self.package_manager)

        package_manager_mock = self.mocker.patch(self.package_manager)
        package_manager_mock.spawn_handler(PackageChanger)
        self.mocker.replay()

        message = {"type": "change-packages"}
        service = self.broker_service
        self.manager.dispatch_message(message)
        task = self.package_store.get_next_task("changer")
        self.assertTrue(task)
        self.assertEquals(task.data, message)

    def test_release_upgrade_handling(self):
        """
<<<<<<< HEAD
        The L{PackageManager.handle_message} method is registered has handler
        for messages of type C{"release-upgrade"}, and queues a task in the
        appropriate queue.
=======
        The L{PackageManager.handle_release_upgrade} method is registered has
        handler for messages of type C{"release-upgrade"}, and queues a task
        in the appropriate queue.
>>>>>>> 8ff9ad74
        """
        self.manager.add(self.package_manager)

        package_manager_mock = self.mocker.patch(self.package_manager)
        package_manager_mock.spawn_handler(ReleaseUpgrader)
        self.mocker.replay()

        message = {"type": "release-upgrade"}
<<<<<<< HEAD
        service = self.broker_service
=======
>>>>>>> 8ff9ad74
        self.manager.dispatch_message(message)
        task = self.package_store.get_next_task("release-upgrader")
        self.assertTrue(task)
        self.assertEquals(task.data, message)

    def test_spawn_changer(self):
        """
        The L{PackageManager.spawn_handler} method executes the correct command
        when passed the L{PackageChanger} class as argument.
        """
        command = self.makeFile("#!/bin/sh\necho 'I am the changer!' >&2\n")
        os.chmod(command, 0755)
        find_command_mock = self.mocker.replace(find_changer_command)
        find_command_mock()
        self.mocker.result(command)
        self.mocker.replay()

        self.package_store.add_task("changer", "Do something!")

        self.manager.add(self.package_manager)
        result = self.package_manager.spawn_handler(PackageChanger)

        def got_result(result):
            log = self.logfile.getvalue()
            self.assertIn("I am the changer!", log)
            self.assertNotIn(command, log)

        return result.addCallback(got_result)

    def test_spawn_release_upgrader(self):
        """
        The L{PackageManager.spawn_handler} method executes the correct command
        when passed the L{ReleaseUpgrader} class as argument.
        """
        command = self.makeFile("#!/bin/sh\necho 'I am the upgrader!' >&2\n")
        os.chmod(command, 0755)
        find_command_mock = self.mocker.replace(find_release_upgrader_command)
        find_command_mock()
        self.mocker.result(command)
        self.mocker.replay()

        self.package_store.add_task("release-upgrader", "Do something!")

        self.manager.add(self.package_manager)
        result = self.package_manager.spawn_handler(ReleaseUpgrader)

        def got_result(result):
            log = self.logfile.getvalue()
            self.assertIn("I am the upgrader!", log)
            self.assertNotIn(command, log)

        return result.addCallback(got_result)

    def test_spawn_handler_without_output(self):
        find_command_mock = self.mocker.replace(find_changer_command)
        find_command_mock()
        self.mocker.result("/bin/true")
        self.mocker.replay()

        self.package_store.add_task("changer", "Do something!")

        self.manager.add(self.package_manager)
        result = self.package_manager.spawn_handler(PackageChanger)

        def got_result(result):
            log = self.logfile.getvalue()
            self.assertNotIn("changer output", log)

        return result.addCallback(got_result)

    def test_spawn_handler_copies_environment(self):
        command = self.makeFile("#!/bin/sh\necho VAR: $VAR\n")
        os.chmod(command, 0755)
        find_command_mock = self.mocker.replace(find_changer_command)
        find_command_mock()
        self.mocker.result(command)
        self.mocker.replay()

        self.manager.add(self.package_manager)

        self.package_store.add_task("changer", "Do something!")

        os.environ["VAR"] = "HI!"

        result = self.package_manager.spawn_handler(PackageChanger)

        def got_result(result):
            log = self.logfile.getvalue()
            self.assertIn("VAR: HI!", log)
            self.assertNotIn(command, log)

        return result.addCallback(got_result)

    def test_spawn_handler_passes_quiet_option(self):
        command = self.makeFile("#!/bin/sh\necho OPTIONS: $@\n")
        os.chmod(command, 0755)
        find_command_mock = self.mocker.replace(find_changer_command)
        find_command_mock()
        self.mocker.result(command)
        self.mocker.replay()

        self.manager.add(self.package_manager)

        self.package_store.add_task("changer", "Do something!")

        result = self.package_manager.spawn_handler(PackageChanger)

        def got_result(result):
            log = self.logfile.getvalue()
            self.assertIn("OPTIONS: --quiet", log)
            self.assertNotIn(command, log)

        return result.addCallback(got_result)

    def test_spawn_handler_wont_run_without_tasks(self):
        command = self.makeFile("#!/bin/sh\necho RUN!\n")
        os.chmod(command, 0755)

        self.manager.add(self.package_manager)

        result = self.package_manager.spawn_handler(PackageChanger)

        def got_result(result):
            log = self.logfile.getvalue()
            self.assertNotIn("RUN!", log)

        return result.addCallback(got_result)

    def test_spawn_handler_doesnt_chdir(self):
        command = self.makeFile("#!/bin/sh\necho RUN\n")
        os.chmod(command, 0755)
        dir = self.makeDir()
        os.chdir(dir)
        os.chmod(dir, 0)

        find_command_mock = self.mocker.replace(find_changer_command)
        find_command_mock()
        self.mocker.result(command)
        self.mocker.replay()

        self.manager.add(self.package_manager)

        self.package_store.add_task("changer", "Do something!")

        result = self.package_manager.spawn_handler(PackageChanger)

        def got_result(result):
            log = self.logfile.getvalue()
            self.assertIn("RUN", log)
            # restore permissions to the dir so tearDown can clean it up
            os.chmod(dir, 0766)

        return result.addCallback(got_result)<|MERGE_RESOLUTION|>--- conflicted
+++ resolved
@@ -145,15 +145,9 @@
 
     def test_release_upgrade_handling(self):
         """
-<<<<<<< HEAD
-        The L{PackageManager.handle_message} method is registered has handler
-        for messages of type C{"release-upgrade"}, and queues a task in the
-        appropriate queue.
-=======
         The L{PackageManager.handle_release_upgrade} method is registered has
         handler for messages of type C{"release-upgrade"}, and queues a task
         in the appropriate queue.
->>>>>>> 8ff9ad74
         """
         self.manager.add(self.package_manager)
 
@@ -162,10 +156,6 @@
         self.mocker.replay()
 
         message = {"type": "release-upgrade"}
-<<<<<<< HEAD
-        service = self.broker_service
-=======
->>>>>>> 8ff9ad74
         self.manager.dispatch_message(message)
         task = self.package_store.get_next_task("release-upgrader")
         self.assertTrue(task)
