--- conflicted
+++ resolved
@@ -1,19 +1,11 @@
 from landscape.tests.helpers import LandscapeTest
-<<<<<<< HEAD
-from landscape.tests.helpers import ManagerHelper, RemoteBrokerHelper_
-=======
-from landscape.tests.helpers import ManagerHelper_
->>>>>>> c1f73a74
+from landscape.tests.helpers import ManagerHelper
 from landscape.manager.plugin import ManagerPlugin, SUCCEEDED, FAILED
 
 
 class BrokerPluginTest(LandscapeTest):
 
-<<<<<<< HEAD
-    helpers = [ManagerHelper, RemoteBrokerHelper_]
-=======
-    helpers = [ManagerHelper_]
->>>>>>> c1f73a74
+    helpers = [ManagerHelper]
 
     def test_call_with_operation_result_success(self):
         """
