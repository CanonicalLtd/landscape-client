--- conflicted
+++ resolved
@@ -4,38 +4,6 @@
 from landscape.manager.manager import SUCCEEDED, FAILED
 from landscape.monitor.usermonitor import UserMonitor
 from landscape.manager.usermanager import (
-<<<<<<< HEAD
-    UserManager, RemoteUserManagerCreator)
-from landscape.user.tests.helpers import FakeUserProvider, FakeUserManagement
-from landscape.tests.helpers import (
-    LandscapeTest, ManagerHelper, RemoteBrokerHelper_)
-from landscape.user.provider import UserManagementError
-
-
-class UserGroupTestBase(LandscapeTest):
-
-    helpers = [ManagerHelper, RemoteBrokerHelper_]
-
-    def setUp(self):
-
-        def set_up(ignored):
-            self.shadow_file = self.makeFile("""\
-jdoe:$1$xFlQvTqe$cBtrNEDOIKMy/BuJoUdeG0:13348:0:99999:7:::
-psmith:!:13348:0:99999:7:::
-sbarnes:$1$q7sz09uw$q.A3526M/SHu8vUb.Jo1A/:13349:0:99999:7:::
-""")
-            accepted_types = ["operation-result", "users"]
-            self.mstore.set_accepted_types(accepted_types)
-
-        super_setup = super(UserGroupTestBase, self).setUp()
-        return super_setup.addCallback(set_up)
-
-    def tearDown(self):
-        if hasattr(self, "ports"):
-            self.ports[0].stopListening()
-            self.ports[1].stopListening()
-        super(UserGroupTestBase, self).tearDown()
-=======
     UserManager, RemoteUserManagerConnector)
 from landscape.user.tests.helpers import FakeUserProvider, FakeUserManagement
 from landscape.tests.helpers import LandscapeTest, ManagerHelper
@@ -60,7 +28,6 @@
         super(UserGroupTestBase, self).tearDown()
         for plugin in self.plugins:
             plugin.stop()
->>>>>>> 39b08622
 
     def setup_environment(self, users, groups, shadow_file):
         provider = FakeUserProvider(users=users, groups=groups,
@@ -72,11 +39,7 @@
         self.manager.persist = Persist()
         user_monitor.register(self.manager)
         user_manager.register(self.manager)
-<<<<<<< HEAD
-        self.ports = [user_monitor._port, user_manager._port]
-=======
         self.plugins = [user_monitor, user_manager]
->>>>>>> 39b08622
         return user_monitor
 
 
@@ -272,12 +235,8 @@
             return result
 
         def handle_callback2(result, messages):
-<<<<<<< HEAD
-            new_messages = self.mstore.get_pending_messages()
-=======
             mstore = self.broker_service.message_store
             new_messages = mstore.get_pending_messages()
->>>>>>> 39b08622
             self.assertEquals(messages, new_messages)
             return result
 
@@ -1374,34 +1333,6 @@
 
 class RemoteUserManagerTest(LandscapeTest):
 
-<<<<<<< HEAD
-    helpers = [ManagerHelper, RemoteBrokerHelper_]
-
-    def setUp(self):
-
-        def connect(ignored):
-
-            def set_remote(remote):
-                self.remote_user_manager = remote
-
-            connected = self.user_manager_creator.connect()
-            return connected.addCallback(set_remote)
-
-        def register_user_manager(ignored):
-            self.shadow_file = self.makeFile()
-            self.user_manager = UserManager(shadow_file=self.shadow_file)
-            self.user_manager_creator = RemoteUserManagerCreator(self.reactor,
-                                                                 self.config)
-            registered = self.user_manager.register(self.manager)
-            return registered.addCallback(connect)
-
-        super_setup = super(RemoteUserManagerTest, self).setUp()
-        return super_setup.addCallback(register_user_manager)
-
-    def tearDown(self):
-        self.user_manager_creator.disconnect()
-        self.user_manager._port.loseConnection()
-=======
     helpers = [ManagerHelper]
 
     def setUp(self):
@@ -1421,7 +1352,6 @@
     def tearDown(self):
         self.user_manager_connector.disconnect()
         self.user_manager.stop()
->>>>>>> 39b08622
         return super(RemoteUserManagerTest, self).tearDown()
 
     def test_get_locked_usernames(self):
