<<<<<<< HEAD
import logging

from landscape.lib.amp import (
    Method, MethodCallProtocol, MethodCallFactory, RemoteObjectCreator)
from landscape.lib.twisted_util import gather_results

from landscape.user.management import UserManagement
from landscape.manager.manager import ManagerPlugin
from landscape.monitor.usermonitor import RemoteUserMonitorCreator


class UserManagerProtocol(MethodCallProtocol):
    """L{AMP}-based protocol for calling L{UserManager}'s methods remotely."""

    methods = [Method("get_locked_usernames")]


class UserManagerFactory(MethodCallFactory):

    protocol = UserManagerProtocol


class RemoteUserManagerCreator(RemoteObjectCreator):

    protocol = UserManagerProtocol

    def __init__(self, reactor, config):
        super(RemoteUserManagerCreator, self).__init__(
            reactor._reactor, config.user_manager_socket_filename)
=======
import os
import logging

from landscape.lib.amp import RemoteObject
from landscape.amp import (
    ComponentProtocol, ComponentProtocolFactory, RemoteComponentConnector)

from landscape.user.management import UserManagement
from landscape.manager.manager import ManagerPlugin
from landscape.monitor.usermonitor import RemoteUserMonitorConnector
>>>>>>> 39b08622


class UserManager(ManagerPlugin):

    name = "usermanager"

    def __init__(self, management=None, shadow_file="/etc/shadow"):
        self._management = management or UserManagement()
        self._shadow_file = shadow_file
        self._message_types = {"add-user": self._add_user,
                               "edit-user": self._edit_user,
                               "lock-user": self._lock_user,
                               "unlock-user": self._unlock_user,
                               "remove-user": self._remove_user,
                               "add-group": self._add_group,
                               "edit-group": self._edit_group,
                               "remove-group": self._remove_group,
                               "add-group-member": self._add_group_member,
                               "remove-group-member": self._remove_group_member}
        self._port = None

    def register(self, registry):
        """
        Schedule reactor events for generic L{Plugin} callbacks, user
        and group management operations, and resynchronization.
        """
        super(UserManager, self).register(registry)
        self._registry = registry
<<<<<<< HEAD
        results = []

        socket = self.registry.config.user_manager_socket_filename
        factory = UserManagerFactory(self.registry.reactor, self)
        self._port = self.registry.reactor._reactor.listenUNIX(socket, factory, wantPID=True)
        self._user_monitor_creator = RemoteUserMonitorCreator(
            self.registry.reactor, self.registry.config)

        for message_type in self._message_types:
            result = self._registry.register_message(message_type,
                                                     self._message_dispatch)
            results.append(result)
        return gather_results(results)
=======

        factory = UserManagerProtocolFactory(object=self)
        socket = os.path.join(self.registry.config.data_path,
                              self.name + ".sock")
        self._port = self.registry.reactor.listen_unix(socket, factory)
        self._user_monitor_connector = RemoteUserMonitorConnector(
            self.registry.reactor, self.registry.config)

        for message_type in self._message_types:
            self._registry.register_message(message_type,
                                            self._message_dispatch)

    def stop(self):
        """Stop exposing ourselves over AMP."""
        if self._port:
            self._port.stopListening()
            self._port = None
>>>>>>> 39b08622

    def get_locked_usernames(self):
        """Return a list of usernames with locked system accounts."""
        locked_users = []
        if self._shadow_file:
            try:
                shadow_file = open(self._shadow_file, "r")
                for line in shadow_file:
                    parts = line.split(":")
                    if len(parts)>1:
                        if parts[1].startswith("!"):
                            locked_users.append(parts[0].strip())
            except IOError, e:
                logging.error("Error reading shadow file. %s" % e)
        return locked_users

    def _message_dispatch(self, message):

        def detect_changes(user_monitor):
            self._user_monitor = user_monitor
            return user_monitor.detect_changes()

<<<<<<< HEAD
#        def disconnect(result):
#            self._user_monitor_creator.disconnect()
#            return result

        result = self._user_monitor_creator.connect()
        result.addCallback(detect_changes)
#        result.addCallback(disconnect)
=======
        result = self._user_monitor_connector.connect()
        result.addCallback(detect_changes)
>>>>>>> 39b08622
        result.addCallback(self._perform_operation, message)
        result.addCallback(self._send_changes, message)
        return result

    def _perform_operation(self, result, message):
        message_type = message["type"]
        message_method = self._message_types[message_type]
        return self.call_with_operation_result(message, message_method, message)

    def _send_changes(self, result, message):
        result = self._user_monitor.detect_changes(message["operation-id"])
<<<<<<< HEAD
        result.addCallback(lambda x: self._user_monitor_creator.disconnect())
=======
        result.addCallback(lambda x: self._user_monitor_connector.disconnect())
>>>>>>> 39b08622
        return result

    def _add_user(self, message):
        """Run an C{add-user} operation."""
        return self._management.add_user(message["username"], message["name"],
                                         message["password"],
                                         message["require-password-reset"],
                                         message["primary-group-name"],
                                         message["location"],
                                         message["work-number"],
                                         message["home-number"])

    def _edit_user(self, message):
        """Run an C{edit-user} operation."""
        return self._management.set_user_details(
                 message["username"], password=message["password"],
                 name=message["name"], location=message["location"],
                 work_number=message["work-number"],
                 home_number=message["home-number"],
                 primary_group_name=message["primary-group-name"])

    def _lock_user(self, message):
        """Run a C{lock-user} operation."""
        return self._management.lock_user(message["username"])

    def _unlock_user(self, message):
        """Run an C{unlock-user} operation."""
        return self._management.unlock_user(message["username"])

    def _remove_user(self, message):
        """Run a C{remove-user} operation."""
        return self._management.remove_user(message["username"],
                                            message["delete-home"])

    def _add_group(self, message):
        """Run an C{add-group} operation."""
        return self._management.add_group(message["groupname"])

    def _edit_group(self, message):
        """Run an C{edit-group} operation."""
        return self._management.set_group_details(message["groupname"],
                                                  message["new-name"])

    def _add_group_member(self, message):
        """Run an C{add-group-member} operation."""
        return self._management.add_group_member(message["username"],
                                                 message["groupname"])

    def _remove_group_member(self, message):
        """Run a C{remove-group-member} operation."""
        return self._management.remove_group_member(message["username"],
                                                    message["groupname"])

    def _remove_group(self, message):
        """Run an C{remove-group} operation."""
        return self._management.remove_group(message["groupname"])


class UserManagerProtocol(ComponentProtocol):
    """L{AMP}-based protocol for calling L{UserManager}'s methods remotely."""

    methods = ["get_locked_usernames"]


class UserManagerProtocolFactory(ComponentProtocolFactory):

    protocol = UserManagerProtocol


class RemoteUserManager(RemoteObject):
    """A connected remote L{UserManager}."""


class RemoteUserManagerConnector(RemoteComponentConnector):

    factory = ComponentProtocolFactory
    remote = RemoteUserManager
    component = UserManager<|MERGE_RESOLUTION|>--- conflicted
+++ resolved
@@ -1,34 +1,3 @@
-<<<<<<< HEAD
-import logging
-
-from landscape.lib.amp import (
-    Method, MethodCallProtocol, MethodCallFactory, RemoteObjectCreator)
-from landscape.lib.twisted_util import gather_results
-
-from landscape.user.management import UserManagement
-from landscape.manager.manager import ManagerPlugin
-from landscape.monitor.usermonitor import RemoteUserMonitorCreator
-
-
-class UserManagerProtocol(MethodCallProtocol):
-    """L{AMP}-based protocol for calling L{UserManager}'s methods remotely."""
-
-    methods = [Method("get_locked_usernames")]
-
-
-class UserManagerFactory(MethodCallFactory):
-
-    protocol = UserManagerProtocol
-
-
-class RemoteUserManagerCreator(RemoteObjectCreator):
-
-    protocol = UserManagerProtocol
-
-    def __init__(self, reactor, config):
-        super(RemoteUserManagerCreator, self).__init__(
-            reactor._reactor, config.user_manager_socket_filename)
-=======
 import os
 import logging
 
@@ -39,7 +8,6 @@
 from landscape.user.management import UserManagement
 from landscape.manager.manager import ManagerPlugin
 from landscape.monitor.usermonitor import RemoteUserMonitorConnector
->>>>>>> 39b08622
 
 
 class UserManager(ManagerPlugin):
@@ -68,21 +36,6 @@
         """
         super(UserManager, self).register(registry)
         self._registry = registry
-<<<<<<< HEAD
-        results = []
-
-        socket = self.registry.config.user_manager_socket_filename
-        factory = UserManagerFactory(self.registry.reactor, self)
-        self._port = self.registry.reactor._reactor.listenUNIX(socket, factory, wantPID=True)
-        self._user_monitor_creator = RemoteUserMonitorCreator(
-            self.registry.reactor, self.registry.config)
-
-        for message_type in self._message_types:
-            result = self._registry.register_message(message_type,
-                                                     self._message_dispatch)
-            results.append(result)
-        return gather_results(results)
-=======
 
         factory = UserManagerProtocolFactory(object=self)
         socket = os.path.join(self.registry.config.data_path,
@@ -100,7 +53,6 @@
         if self._port:
             self._port.stopListening()
             self._port = None
->>>>>>> 39b08622
 
     def get_locked_usernames(self):
         """Return a list of usernames with locked system accounts."""
@@ -123,18 +75,8 @@
             self._user_monitor = user_monitor
             return user_monitor.detect_changes()
 
-<<<<<<< HEAD
-#        def disconnect(result):
-#            self._user_monitor_creator.disconnect()
-#            return result
-
-        result = self._user_monitor_creator.connect()
-        result.addCallback(detect_changes)
-#        result.addCallback(disconnect)
-=======
         result = self._user_monitor_connector.connect()
         result.addCallback(detect_changes)
->>>>>>> 39b08622
         result.addCallback(self._perform_operation, message)
         result.addCallback(self._send_changes, message)
         return result
@@ -146,11 +88,7 @@
 
     def _send_changes(self, result, message):
         result = self._user_monitor.detect_changes(message["operation-id"])
-<<<<<<< HEAD
-        result.addCallback(lambda x: self._user_monitor_creator.disconnect())
-=======
         result.addCallback(lambda x: self._user_monitor_connector.disconnect())
->>>>>>> 39b08622
         return result
 
     def _add_user(self, message):
