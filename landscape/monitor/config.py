--- conflicted
+++ resolved
@@ -5,12 +5,7 @@
                "LoadAverage", "MemoryInfo", "MountInfo", "ProcessorInfo",
                "Temperature", "PackageMonitor", "UserMonitor",
                "RebootRequired", "AptPreferences", "NetworkActivity",
-<<<<<<< HEAD
-               "NetworkDevice", "UpdateManager", "CPUUsage", "CephUsage",
-               "SwiftDeviceInfo"]
-=======
-               "NetworkDevice", "UpdateManager", "CPUUsage"]
->>>>>>> deb3fed8
+               "NetworkDevice", "UpdateManager", "CPUUsage", "SwiftDeviceInfo"]
 
 
 class MonitorConfiguration(Configuration):
