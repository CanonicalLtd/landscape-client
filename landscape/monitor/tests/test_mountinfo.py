import mock
import tempfile

from twisted.python.compat import StringType as basestring
from twisted.python.compat import long

from landscape.monitor.mountinfo import MountInfo
from landscape.tests.helpers import LandscapeTest, mock_counter, MonitorHelper
from landscape.tests.helpers import FakeStatvfsResult


mb = lambda x: x * 1024 * 1024


class MountInfoTest(LandscapeTest):
    """Tests for mount-info plugin."""

    helpers = [MonitorHelper]

    def setUp(self):
        LandscapeTest.setUp(self)
        self.mstore.set_accepted_types(["mount-info", "free-space"])
        self.log_helper.ignore_errors("Typelib file for namespace")

    def get_mount_info(self, *args, **kwargs):
        if "mounts_file" not in kwargs:
            kwargs["mounts_file"] = self.makeFile("/dev/hda1 / ext3 rw 0 0\n")
        if "mtab_file" not in kwargs:
            kwargs["mtab_file"] = self.makeFile("/dev/hda1 / ext3 rw 0 0\n")
        if "statvfs" not in kwargs:
            kwargs["statvfs"] = lambda path: FakeStatvfsResult(
                0, 0, 0, 0, 0, 0, 0, 0, 0)
        plugin = MountInfo(*args, **kwargs)
        # To make sure tests are isolated from the real system by default.
        plugin.is_device_removable = lambda x: False
        return plugin

    def test_read_proc_mounts(self):
        """
        When the mount info plugin runs it reads data from
        /proc/mounts to discover mounts and calls os.statvfs() to
        retrieve current data for each mount point.  This test makes
        sure that os.statvfs() is called without failing, that
        /proc/mounts is readable, and that messages with the expected
        datatypes are generated.
        """
        plugin = self.get_mount_info(create_time=self.reactor.time)
        self.monitor.add(plugin)

        self.reactor.advance(self.monitor.step_size)

        message = plugin.create_mount_info_message()
        self.assertTrue(message)
        self.assertEqual(message["type"], "mount-info")
        self.assertTrue("mount-info" in message)
        self.assertTrue(len(message["mount-info"]) > 0)

        keys = set(["filesystem", "total-space", "device", "mount-point"])
        for now, mount_info in message["mount-info"]:
            self.assertEqual(set(mount_info.keys()), keys)
            self.assertTrue(isinstance(mount_info["filesystem"], basestring))
            self.assertTrue(isinstance(mount_info["device"], basestring))
            self.assertTrue(isinstance(mount_info["total-space"], (int, long)))
            self.assertTrue(isinstance(mount_info["mount-point"], basestring))

    def test_read_sample_data(self):
        """
        Sample data is used to ensure that the free space included in
        the message is calculated correctly.
        """
        def statvfs(path):
            if path == "/":
                return FakeStatvfsResult(
                    4096, 0, mb(1000), mb(100), 0, 0, 0, 0, 0)
            else:
                return FakeStatvfsResult(
                    4096, 0, mb(10000), mb(1000), 0, 0, 0, 0, 0)

        filename = self.makeFile("""\
rootfs / rootfs rw 0 0
none /dev ramfs rw 0 0
/dev/hda1 / ext3 rw 0 0
/dev/hda1 /dev/.static/dev ext3 rw 0 0
proc /proc proc rw,nodiratime 0 0
sysfs /sys sysfs rw 0 0
usbfs /proc/bus/usb usbfs rw 0 0
devpts /dev/pts devpts rw 0 0
tmpfs /dev/shm tmpfs rw 0 0
tmpfs /lib/modules/2.6.12-10-386/volatile tmpfs rw 0 0
/dev/hde1 /mnt/hde1 reiserfs rw 0 0
/dev/hde1 /mnt/bind reiserfs rw 0 0
/dev/sdb2 /media/Boot\\040OSX hfsplus nls=utf8 0 0
""")

        mtab_filename = self.makeFile("""\
rootfs / rootfs rw 0 0
none /dev ramfs rw 0 0
/dev/hda1 / ext3 rw 0 0
/dev/hda1 /dev/.static/dev ext3 rw 0 0
proc /proc proc rw,nodiratime 0 0
sysfs /sys sysfs rw 0 0
usbfs /proc/bus/usb usbfs rw 0 0
devpts /dev/pts devpts rw 0 0
tmpfs /dev/shm tmpfs rw 0 0
tmpfs /lib/modules/2.6.12-10-386/volatile tmpfs rw 0 0
/dev/hde1 /mnt/hde1 reiserfs rw 0 0
/dev/hde1 /mnt/bind none rw,bind 0 0
/dev/sdb2 /media/Boot\\040OSX hfsplus rw 0 0
""")
        plugin = self.get_mount_info(mounts_file=filename, statvfs=statvfs,
                                     create_time=self.reactor.time,
                                     mtab_file=mtab_filename)
        self.monitor.add(plugin)
        self.reactor.advance(self.monitor.step_size)

        message = plugin.create_mount_info_message()
        self.assertTrue(message)
        self.assertEqual(message["type"], "mount-info")

        mount_info = message.get("mount-info", ())

        self.assertEqual(len(mount_info), 3)

        self.assertEqual(mount_info[0][1],
                         {"device": "/dev/hda1", "mount-point": "/",
                          "filesystem": "ext3", "total-space": 4096000})

        self.assertEqual(mount_info[1][1],
                         {"device": "/dev/hde1", "mount-point": "/mnt/hde1",
                          "filesystem": "reiserfs", "total-space": 40960000})

        self.assertEqual(
            mount_info[2][1],
            {"device": "/dev/sdb2", "mount-point": "/media/Boot OSX",
             "filesystem": "hfsplus", "total-space": 40960000})

    def test_read_changing_total_space(self):
        """
        Total space measurements are only sent when (a) none have ever
        been sent, or (b) the value has changed since the last time
        data was collected.  The test sets the mount info plugin
        interval to the same value as the step size and advances the
        reactor such that the plugin will be run twice.  Each time it
        runs it gets a different value from our sample statvfs()
        function which should cause it to queue new messages.
        """
        def statvfs(path, multiplier=mock_counter(1).next):
            return FakeStatvfsResult(
                4096, 0, mb(multiplier() * 1000), mb(100), 0, 0, 0, 0, 0)

        plugin = self.get_mount_info(
            statvfs=statvfs, create_time=self.reactor.time,
            interval=self.monitor.step_size)
        self.monitor.add(plugin)

        self.reactor.advance(self.monitor.step_size * 2)

        message = plugin.create_mount_info_message()
        mount_info = message["mount-info"]
        self.assertEqual(len(mount_info), 2)

        for i, total_space in enumerate([4096000, 8192000]):
            self.assertEqual(mount_info[i][0],
                             (i + 1) * self.monitor.step_size)
            self.assertEqual(mount_info[i][1],
                             {"device": "/dev/hda1", "filesystem": "ext3",
                              "mount-point": "/", "total-space": total_space})

    def test_read_disjointed_changing_total_space(self):
        """
        Total space measurements are only sent when (a) none have ever
        been sent, or (b) the value has changed since the last time
        data was collected.  This test ensures that the (b) criteria
        is checked per-mount point.  The sample statvfs() function
        only provides changing total space for /; therefore, new
        messages should only be queued for / after the first message
        is created.
        """
        def statvfs(path, multiplier=mock_counter(1).next):
            if path == "/":
                return FakeStatvfsResult(
                    4096, 0, mb(1000), mb(100), 0, 0, 0, 0, 0)
            return FakeStatvfsResult(
                4096, 0, mb(multiplier() * 1000), mb(100), 0, 0, 0, 0, 0)

        filename = self.makeFile("""\
/dev/hda1 / ext3 rw 0 0
/dev/hde1 /mnt/hde1 ext3 rw 0 0
""")
        plugin = self.get_mount_info(mounts_file=filename, statvfs=statvfs,
                                     create_time=self.reactor.time,
                                     interval=self.monitor.step_size,
                                     mtab_file=filename)
        self.monitor.add(plugin)

        self.reactor.advance(self.monitor.step_size * 2)

        message = plugin.create_mount_info_message()
        self.assertTrue(message)

        mount_info = message.get("mount-info", ())
        self.assertEqual(len(mount_info), 3)

        self.assertEqual(mount_info[0][0], self.monitor.step_size)
        self.assertEqual(mount_info[0][1],
                         {"device": "/dev/hda1", "mount-point": "/",
                          "filesystem": "ext3", "total-space": 4096000})

        self.assertEqual(mount_info[1][0], self.monitor.step_size)
        self.assertEqual(mount_info[1][1],
                         {"device": "/dev/hde1", "mount-point": "/mnt/hde1",
                          "filesystem": "ext3", "total-space": 4096000})

        self.assertEqual(mount_info[2][0], self.monitor.step_size * 2)
        self.assertEqual(mount_info[2][1],
                         {"device": "/dev/hde1", "mount-point": "/mnt/hde1",
                          "filesystem": "ext3", "total-space": 8192000})

    def test_exchange_messages(self):
        """
        The mount_info plugin queues message when manager.exchange()
        is called.  Each message should be aligned to a step boundary;
        messages collected bewteen exchange periods should be
        delivered in a single message.
        """
        def statvfs(path):
            return FakeStatvfsResult(4096, 0, mb(1000), mb(100), 0, 0, 0, 0, 0)

        plugin = self.get_mount_info(
            statvfs=statvfs, create_time=self.reactor.time)
        step_size = self.monitor.step_size
        self.monitor.add(plugin)

        # Exchange should trigger a flush of the persist database
        plugin.registry.flush = mock.Mock()

        self.reactor.advance(step_size * 2)
        self.monitor.exchange()

        messages = self.mstore.get_pending_messages()
        self.assertEqual(len(messages), 2)

        message = [d for d in messages if d["type"] == "free-space"][0]
        free_space = message["free-space"]
        for i in range(len(free_space)):
            self.assertEqual(free_space[i][0], (i + 1) * step_size)
            self.assertEqual(free_space[i][1], "/")
            self.assertEqual(free_space[i][2], 409600)

        plugin.registry.flush.assert_called_with()

    def test_messaging_flushes(self):
        """
        Duplicate message should never be created.  If no data is
        available, None will be returned when messages are created.
        """
        def statvfs(path):
            return FakeStatvfsResult(4096, 0, mb(1000), mb(100), 0, 0, 0, 0, 0)

        plugin = self.get_mount_info(
            statvfs=statvfs, create_time=self.reactor.time)
        self.monitor.add(plugin)

        self.reactor.advance(self.monitor.step_size)

        messages = plugin.create_messages()
        self.assertEqual(len(messages), 2)

        messages = plugin.create_messages()
        self.assertEqual(len(messages), 0)

    def test_read_multi_bound_mounts(self):
        """
        The mount info plugin should handle multi-bound mount points
        by reporting them only once.  In practice, this test doesn't
        really test anything since the current behaviour is to ignore
        any mount point for which the device doesn't start with /dev.
        """
        def statvfs(path):
            return FakeStatvfsResult(4096, 0, mb(1000), mb(100), 0, 0, 0, 0, 0)

        filename = self.makeFile("""\
/dev/hdc4 /mm xfs rw 0 0
/mm/ubuntu-mirror /home/dchroot/warty/mirror none bind 0 0
/mm/ubuntu-mirror /home/dchroot/hoary/mirror none bind 0 0
/mm/ubuntu-mirror /home/dchroot/breezy/mirror none bind 0 0
""")
        plugin = self.get_mount_info(mounts_file=filename, statvfs=statvfs,
                                     create_time=self.reactor.time,
                                     mtab_file=filename)
        step_size = self.monitor.step_size
        self.monitor.add(plugin)

        self.reactor.advance(step_size)

        message = plugin.create_mount_info_message()
        self.assertTrue(message)

        mount_info = message.get("mount-info", ())
        self.assertEqual(len(mount_info), 1)

        self.assertEqual(mount_info[0][0], step_size)
        self.assertEqual(mount_info[0][1],
                         {"device": "/dev/hdc4", "mount-point": "/mm",
                          "filesystem": "xfs", "total-space": 4096000})

    def test_ignore_nfs_mounts(self):
        """
        The mount info plugin should only report data about local
        mount points.
        """

        filename = self.makeFile("""\
ennui:/data /data nfs rw,v3,rsize=32768,wsize=32768,hard,lock,proto=udp,\
addr=ennui 0 0
""")
        plugin = self.get_mount_info(mounts_file=filename, mtab_file=filename)
        self.monitor.add(plugin)
        plugin.run()

        message = plugin.create_mount_info_message()
        self.assertEqual(message, None)

    def test_ignore_removable_partitions(self):
        """
        "Removable" partitions are not reported to the server.
        """
        plugin = self.get_mount_info()

        plugin.is_device_removable = lambda x: True  # They are all removable

        self.monitor.add(plugin)
        plugin.run()
        message = plugin.create_mount_info_message()
        self.assertEqual(message, None)

    def test_sample_free_space(self):
        """Test collecting information about free space."""
        def statvfs(path, multiplier=mock_counter(1).next):
            return FakeStatvfsResult(
                4096, 0, mb(1000), mb(multiplier() * 100), 0, 0, 0, 0, 0)

        plugin = self.get_mount_info(
            statvfs=statvfs, create_time=self.reactor.time)
        step_size = self.monitor.step_size
        self.monitor.add(plugin)

        self.reactor.advance(step_size)

        message = plugin.create_free_space_message()
        self.assertTrue(message)
        self.assertEqual(message.get("type"), "free-space")
        free_space = message.get("free-space", ())
        self.assertEqual(len(free_space), 1)
        self.assertEqual(free_space[0], (step_size, "/", 409600))

    def test_never_exchange_empty_messages(self):
        """
        When the plugin has no data, it's various create_X_message()
        methods will return None.  Empty or null messages should never
        be queued.
        """
        self.mstore.set_accepted_types(["load-average"])

        filename = self.makeFile("")
        plugin = self.get_mount_info(mounts_file=filename, mtab_file=filename)
        self.monitor.add(plugin)
        self.monitor.exchange()
        self.assertEqual(len(self.mstore.get_pending_messages()), 0)

    def test_messages(self):
        """
        Test ensures all expected messages are created and contain the
        right datatypes.
        """
        def statvfs(path):
            return FakeStatvfsResult(4096, 0, mb(1000), mb(100), 0, 0, 0, 0, 0)

        filename = self.makeFile("""\
/dev/hda2 / xfs rw 0 0
""")
        plugin = self.get_mount_info(mounts_file=filename, statvfs=statvfs,
                                     create_time=self.reactor.time,
                                     mtab_file=filename)
        step_size = self.monitor.step_size
        self.monitor.add(plugin)

        self.reactor.advance(step_size)
        self.monitor.exchange()

        messages = self.mstore.get_pending_messages()
        self.assertEqual(len(messages), 2)
        self.assertEqual(messages[0].get("mount-info"),
                         [(step_size,
                           {"device": "/dev/hda2", "mount-point": "/",
                            "filesystem": "xfs", "total-space": 4096000})])
        self.assertEqual(messages[1].get("free-space"),
                         [(step_size, "/", 409600)])
        self.assertTrue(isinstance(messages[1]["free-space"][0][2],
                                   (int, long)))

    def test_resynchronize(self):
        """
        On the reactor "resynchronize" event, new mount-info messages
        should be sent.
        """
        def statvfs(path):
<<<<<<< HEAD
            return FakeStatvfsResult(4096, 0, mb(1000), mb(100), 0, 0, 0, 0, 0)
        filename = self.makeFile("""\
/dev/hda1 / ext3 rw 0 0
""")
        plugin = self.get_mount_info(mounts_file=filename,
                                     create_time=self.reactor.time,
                                     statvfs=statvfs, mtab_file=filename)
=======
            return (4096, 0, mb(1000), mb(100), 0, 0, 0, 0, 0)
        plugin = self.get_mount_info(
            create_time=self.reactor.time, statvfs=statvfs)
>>>>>>> 2b872d3c
        self.monitor.add(plugin)

        plugin.run()
        plugin.exchange()
        self.reactor.fire("resynchronize", scopes=["disk"])
        plugin.run()
        plugin.exchange()
        messages = self.mstore.get_pending_messages()
        messages = [message for message in messages
                    if message["type"] == "mount-info"]
        expected_message = {
            "type": "mount-info",
            "mount-info": [(0, {"device": "/dev/hda1", "mount-point": "/",
                                "total-space": 4096000,
                                "filesystem": "ext3"})]}
        self.assertMessages(messages, [expected_message, expected_message])

    def test_bind_mounts(self):
        """
        Mounted devices that are mounted using Linux's "--bind" option
        shouldn't be listed, as they have the same free space/used space as the
        device they're bound to.
        """
        def statvfs(path):
            return FakeStatvfsResult(4096, 0, mb(1000), mb(100), 0, 0, 0, 0, 0)

        # From this test data, we expect only two mount points to be returned,
        # and the other two to be ignored (the rebound /dev/hda2 -> /mnt
        # mounting)
        filename = self.makeFile("""\
/dev/devices/by-uuid/12345567 / ext3 rw 0 0
/dev/hda2 /usr ext3 rw 0 0
/dev/devices/by-uuid/12345567 /mnt ext3 rw 0 0
/dev/devices/by-uuid/12345567 /media/Boot\\040OSX hfsplus rw 0 0
""")

        mtab_filename = self.makeFile("""\
/dev/hda1 / ext3 rw 0 0
/dev/hda2 /usr ext3 rw 0 0
/opt /mnt none rw,bind 0 0
/opt /media/Boot\\040OSX none rw,bind 0 0
""")
        plugin = MountInfo(mounts_file=filename, create_time=self.reactor.time,
                           statvfs=statvfs, mtab_file=mtab_filename)

        self.monitor.add(plugin)
        plugin.run()
        message = plugin.create_mount_info_message()
        self.assertEqual(message.get("mount-info"),
                         [(0, {"device": "/dev/devices/by-uuid/12345567",
                               "mount-point": "/", "total-space": 4096000,
                               "filesystem": "ext3"}),
                          (0, {"device": "/dev/hda2",
                               "mount-point": "/usr",
                               "total-space": 4096000,
                               "filesystem": "ext3"}),
                          ])

    def test_no_mtab_file(self):
        """
        If there's no mtab file available, then we can make no guesses about
        bind mounted directories, so any filesystems in /proc/mounts will be
        reported.
        """
        def statvfs(path):
            return FakeStatvfsResult(4096, 0, mb(1000), mb(100), 0, 0, 0, 0, 0)

        # In this test, we expect all mount points to be returned, as we can't
        # identify any as bind mounts.
        filename = self.makeFile("""\
/dev/devices/by-uuid/12345567 / ext3 rw 0 0
/dev/hda2 /usr ext3 rw 0 0
/dev/devices/by-uuid/12345567 /mnt ext3 rw 0 0
""")
        # mktemp isn't normally secure, due to race conditions, but in this
        # case, we don't actually create the file at all.
        mtab_filename = tempfile.mktemp()
        plugin = MountInfo(mounts_file=filename, create_time=self.reactor.time,
                           statvfs=statvfs, mtab_file=mtab_filename)
        self.monitor.add(plugin)
        plugin.run()
        message = plugin.create_mount_info_message()
        self.assertEqual(message.get("mount-info"),
                         [(0, {"device": "/dev/devices/by-uuid/12345567",
                               "mount-point": "/", "total-space": 4096000,
                               "filesystem": "ext3"}),
                          (0, {"device": "/dev/hda2",
                               "mount-point": "/usr",
                               "total-space": 4096000,
                               "filesystem": "ext3"}),
                          (0, {"device": "/dev/devices/by-uuid/12345567",
                               "mount-point": "/mnt",
                               "total-space": 4096000,
                               "filesystem": "ext3"})])

    def test_no_message_if_not_accepted(self):
        """
        Don't add any messages at all if the broker isn't currently
        accepting their type.
        """
        self.mstore.set_accepted_types([])

        def statvfs(path):
            return FakeStatvfsResult(4096, 0, mb(1000), mb(100), 0, 0, 0, 0, 0)

        # From this test data, we expect only two mount points to be returned,
        # and the third to be ignored (the rebound /dev/hda2 -> /mnt mounting)
        filename = self.makeFile("""\
/dev/devices/by-uuid/12345567 / ext3 rw 0 0
/dev/hda2 /usr ext3 rw 0 0
/dev/devices/by-uuid/12345567 /mnt ext3 rw 0 0
""")

        mtab_filename = self.makeFile("""\
/dev/hda1 / ext3 rw 0 0
/dev/hda2 /usr ext3 rw 0 0
/opt /mnt none rw,bind 0 0
""")

        plugin = MountInfo(mounts_file=filename, create_time=self.reactor.time,
                           statvfs=statvfs, mtab_file=mtab_filename)
        self.monitor.add(plugin)
        self.reactor.advance(self.monitor.step_size * 2)
        self.monitor.exchange()

        self.mstore.set_accepted_types(["mount-info"])
        self.assertMessages(list(self.mstore.get_pending_messages()), [])

    def test_call_on_accepted(self):
        plugin = self.get_mount_info(create_time=self.reactor.time)
        self.monitor.add(plugin)

        self.reactor.advance(plugin.run_interval)

        with mock.patch.object(self.remote, "send_message"):
            self.reactor.fire(
                ("message-type-acceptance-changed", "mount-info"),
                True)
            self.remote.send_message.assert_called_with(
                mock.ANY, mock.ANY, urgent=True)
            self.assertEqual(self.remote.send_message.call_count, 2)

    def test_persist_timing(self):
        """Mount info are only persisted when exchange happens.

        Previously mount info were persisted as soon as they were gathered: if
        an event happened between the persist and the exchange, the server
        didn't get the mount info at all. This test ensures that mount info are
        only saved when exchange happens.
        """
        def statvfs(path):
            return FakeStatvfsResult(4096, 0, mb(1000), mb(100), 0, 0, 0, 0, 0)

        filename = self.makeFile("""\
/dev/hda1 / ext3 rw 0 0
""")
        plugin = MountInfo(mounts_file=filename, create_time=self.reactor.time,
                           statvfs=statvfs, mtab_file=filename)
        self.monitor.add(plugin)
        plugin.run()
        message1 = plugin.create_mount_info_message()
        self.assertEqual(
            message1.get("mount-info"),
            [(0, {"device": "/dev/hda1",
                  "filesystem": "ext3",
                  "mount-point": "/",
                  "total-space": 4096000})])
        plugin.run()
        message2 = plugin.create_mount_info_message()
        self.assertEqual(
            message2.get("mount-info"),
            [(0, {"device": "/dev/hda1",
                  "filesystem": "ext3",
                  "mount-point": "/",
                  "total-space": 4096000})])
        # Run again, calling create_mount_info_message purge the information
        plugin.run()
        plugin.exchange()
        plugin.run()
        message3 = plugin.create_mount_info_message()
        self.assertIdentical(message3, None)

    def test_exchange_limits_exchanged_free_space_messages(self):
        """
        In order not to overload the server, the client should stagger the
        exchange of free-space messages.
        """
        def statvfs(path):
            return FakeStatvfsResult(4096, 0, mb(1000), mb(100), 0, 0, 0, 0, 0)

        plugin = self.get_mount_info(
            statvfs=statvfs, create_time=self.reactor.time)
        # Limit the test exchange to 5 items.
        plugin.max_free_space_items_to_exchange = 5
        step_size = self.monitor.step_size
        self.monitor.add(plugin)

        # Exchange should trigger a flush of the persist database
        plugin.registry.flush = mock.Mock()

        # Generate 10 data points
        self.reactor.advance(step_size * 10)
        self.monitor.exchange()

        messages = self.mstore.get_pending_messages()
        self.assertEqual(len(messages), 2)

        message = [d for d in messages if d["type"] == "free-space"][0]
        free_space = message["free-space"]
        free_space_items = len(free_space)
        self.assertEqual(free_space_items, 5)
        for i in range(free_space_items):
            self.assertEqual(free_space[i][0], (i + 1) * step_size)
            self.assertEqual(free_space[i][1], "/")
            self.assertEqual(free_space[i][2], 409600)

        # The second exchange should pick up the remaining items.
        self.mstore.delete_all_messages()
        self.monitor.exchange()

        messages = self.mstore.get_pending_messages()
        self.assertEqual(len(messages), 1)

        message = [d for d in messages if d["type"] == "free-space"][0]
        free_space = message["free-space"]
        free_space_items = len(free_space)
        self.assertEqual(free_space_items, 5)
        for i in range(free_space_items):
            # Note (i+6) we've already retrieved the first 5 items.
            self.assertEqual(free_space[i][0], (i + 6) * step_size)
            self.assertEqual(free_space[i][1], "/")
            self.assertEqual(free_space[i][2], 409600)

        # Third exchange should not get any further free-space messages
        self.mstore.delete_all_messages()
        self.monitor.exchange()
        messages = self.mstore.get_pending_messages()
        self.assertEqual(len(messages), 0)

        plugin.registry.flush.assert_called_with()<|MERGE_RESOLUTION|>--- conflicted
+++ resolved
@@ -405,19 +405,9 @@
         should be sent.
         """
         def statvfs(path):
-<<<<<<< HEAD
-            return FakeStatvfsResult(4096, 0, mb(1000), mb(100), 0, 0, 0, 0, 0)
-        filename = self.makeFile("""\
-/dev/hda1 / ext3 rw 0 0
-""")
-        plugin = self.get_mount_info(mounts_file=filename,
-                                     create_time=self.reactor.time,
-                                     statvfs=statvfs, mtab_file=filename)
-=======
-            return (4096, 0, mb(1000), mb(100), 0, 0, 0, 0, 0)
+            return FakeStatvfsResult(4096, 0, mb(1000), mb(100), 0, 0, 0, 0, 0)
         plugin = self.get_mount_info(
             create_time=self.reactor.time, statvfs=statvfs)
->>>>>>> 2b872d3c
         self.monitor.add(plugin)
 
         plugin.run()
