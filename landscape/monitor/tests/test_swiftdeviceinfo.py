from twisted.internet.defer import succeed

from landscape.lib.fetch import HTTPCodeError
from landscape.monitor.swiftdeviceinfo import SwiftDeviceInfo
from landscape.tests.helpers import LandscapeTest, MonitorHelper
from landscape.tests.mocker import ANY


class FakeRingInfo(object):
    def __init__(self, ip_port_tuples=[]):
        self.devs = []
        for ip, port in ip_port_tuples:
            self.devs.append({"ip": ip, "port": port})


class SwiftDeviceInfoTest(LandscapeTest):
    """Tests for swift-device-info plugin."""

    helpers = [MonitorHelper]

    def setUp(self):
        LandscapeTest.setUp(self)
        self.mstore.set_accepted_types(["swift-device-info"])

    def test_exchange_messages(self):
        """
        The swift_device_info plugin queues message when manager.exchange()
        is called.  Each message should be aligned to a step boundary;
        only a sing message with the latest swift device information will
        be delivered in a single message.
        """
        def fake_swift_devices():
            return [{"device": "/dev/hdf", "mounted": True},
                    {"device": "/dev/hda2", "mounted": False}]

        plugin = SwiftDeviceInfo(create_time=self.reactor.time)
        plugin._get_swift_devices = fake_swift_devices

        step_size = self.monitor.step_size
        self.monitor.add(plugin)

        # Exchange should trigger a flush of the persist database
        registry_mocker = self.mocker.replace(plugin.registry)
        registry_mocker.flush()
        self.mocker.result(None)
        self.mocker.replay()

        self.reactor.advance(step_size * 2)
        self.monitor.exchange()

        messages = self.mstore.get_pending_messages()
        self.assertEqual(len(messages), 1)
        expected_message_content = [
                {"device": "/dev/hdf", "mounted": True},
                {"device": "/dev/hda2", "mounted": False}]

        swift_devices = messages[0]["swift-device-info"]
        self.assertEqual(swift_devices, expected_message_content)

    def test_messaging_flushes(self):
        """
        Duplicate message should never be created.  If no data is
        available, None will be returned when messages are created.
        """
        def fake_swift_devices():
            return [{"device": "/dev/hdf", "mounted": True},
                    {"device": "/dev/hda2", "mounted": False}]

        plugin = SwiftDeviceInfo(create_time=self.reactor.time)
        self.monitor.add(plugin)
        plugin._get_swift_devices = fake_swift_devices

        self.reactor.advance(self.monitor.step_size)

        message = plugin.create_swift_device_info_message()
        self.assertEqual(message.keys(), ["swift-device-info", "type"])

        message = plugin.create_swift_device_info_message()
        self.assertEqual(message, None)

    def test_never_exchange_empty_messages(self):
        """
        When the plugin has no data, its various create_X_message()
        methods will return None.  Empty or null messages should never
        be queued.
        """
        self.mstore.set_accepted_types(["load-average"])

        plugin = SwiftDeviceInfo()
        self.monitor.add(plugin)
        self.monitor.exchange()
        self.assertEqual(len(self.mstore.get_pending_messages()), 0)

    def test_messages_with_swift_data(self):
        """
        All swift-affiliated devices are sent in swift-device-info messages.
        Both mounted and unmounted swift devices send data.
        """
        def fake_swift_devices():
            return [{"device": "/dev/hdf", "mounted": True},
                    {"device": "/dev/hda2", "mounted": False}]

        plugin = SwiftDeviceInfo(create_time=self.reactor.time)

        plugin._get_swift_devices = fake_swift_devices

        step_size = self.monitor.step_size
        self.monitor.add(plugin)
        plugin.run()

        self.reactor.advance(step_size)
        self.monitor.exchange()

        messages = self.mstore.get_pending_messages()
        self.assertEqual(len(messages), 1)

        # Need to see both mounted and unmounted swift device info
        self.assertEqual(
            messages[0].get("swift-device-info"),
            [{'device': u'/dev/hdf', 'mounted': True},
             {'device': u'/dev/hda2', 'mounted': False}])

    def test_resynchronize(self):
        """
        On the reactor "resynchronize" event, new swift-device-info messages
        should be sent.
        """
        plugin = SwiftDeviceInfo(create_time=self.reactor.time)

        def fake_swift_devices():
            return [{"device": "/dev/hdf", "mounted": True},
                    {"device": "/dev/hda2", "mounted": False}]

        self.monitor.add(plugin)
        plugin._get_swift_devices = fake_swift_devices

        plugin.run()
        plugin.exchange()
<<<<<<< HEAD
        storage_scope = ["storage"]
        self.reactor.fire("resynchronize", storage_scope)
=======
        self.reactor.fire("resynchronize", scopes=["storage"])
>>>>>>> 2ac6eba6
        plugin.run()
        plugin.exchange()
        messages = self.mstore.get_pending_messages()
        expected_message = {
            "type": "swift-device-info",
            "swift-device-info": [
                {"device": "/dev/hdf", "mounted": True},
                {"device": "/dev/hda2", "mounted": False}]}
        self.assertMessages(messages, [expected_message, expected_message])

    def test_no_message_if_not_accepted(self):
        """
        Don't add any messages at all if the broker isn't currently
        accepting their type.
        """
        self.mstore.set_accepted_types([])

        def fake_swift_devices():
            return [{"device": "/dev/hdf", "mounted": True},
                    {"device": "/dev/hda2", "mounted": False}]

        plugin = SwiftDeviceInfo(create_time=self.reactor.time)
        self.monitor.add(plugin)
        plugin._get_swift_devices = fake_swift_devices

        self.reactor.advance(self.monitor.step_size * 2)
        self.monitor.exchange()

        self.mstore.set_accepted_types(["swift-device-info"])
        self.assertMessages(list(self.mstore.get_pending_messages()), [])

    def test_call_on_accepted(self):
        """
        When message type acceptance is added for swift-device-info,
        send_message gets called.
        """
        def fake_swift_devices():
            return [{"device": "/dev/hdf", "mounted": True},
                    {"device": "/dev/hda2", "mounted": False}]

        plugin = SwiftDeviceInfo(create_time=self.reactor.time)
        self.monitor.add(plugin)
        plugin._get_swift_devices = fake_swift_devices

        self.reactor.advance(plugin.run_interval)

        remote_broker_mock = self.mocker.replace(self.remote)
        remote_broker_mock.send_message(ANY, ANY, urgent=True)
        self.mocker.result(succeed(None))
        self.mocker.count(1)  # 1 send message is called for swift-device-info
        self.mocker.replay()

        self.reactor.fire(
            ("message-type-acceptance-changed", "swift-device-info"), True)

    def test_persist_deltas(self):
        """
        Swift persistent device info drops old devices from persist storage if
        the device no longer exists in the current device list.
        """
        def fake_swift_devices():
            return [{"device": "/dev/hdf", "mounted": True},
                    {"device": "/dev/hda2", "mounted": False}]

        def fake_swift_devices_no_hdf():
            return [{"device": "/dev/hda2", "mounted": False}]

        plugin = SwiftDeviceInfo(create_time=self.reactor.time)
        self.monitor.add(plugin)
        plugin._get_swift_devices = fake_swift_devices
        plugin.run()
        plugin.exchange()  # To persist swift recon data
        self.assertEqual(
            plugin._persist.get("swift-device-info"),
            {"/dev/hdf": {"device": "/dev/hdf", "mounted": True},
             "/dev/hda2": {"device": "/dev/hda2", "mounted": False}})

        # Drop a device
        plugin._get_swift_devices = fake_swift_devices_no_hdf
        plugin.run()
        plugin.exchange()
        self.assertEqual(
            plugin._persist.get("swift-device-info"),
            {"/dev/hda2": {"device": "/dev/hda2", "mounted": False}})

        # Run again, calling create_swift_device_info_message which purges info
        plugin.run()
        plugin.exchange()
        message3 = plugin.create_swift_device_info_message()
        self.assertIdentical(message3, None)

    def test_persist_timing(self):
        """Swift device info is only persisted when exchange happens.

        If an event happened between the persist and the exchange, the server
        didn't get the mount info at all. This test ensures that mount info are
        only saved when exchange happens.
        """
        def fake_swift_devices():
            return [{"device": "/dev/hdf", "mounted": True},
                    {"device": "/dev/hda2", "mounted": False}]

        plugin = SwiftDeviceInfo(create_time=self.reactor.time)
        self.monitor.add(plugin)
        plugin._get_swift_devices = fake_swift_devices
        plugin.run()
        message1 = plugin.create_swift_device_info_message()
        self.assertEqual(
            message1.get("swift-device-info"),
            [{"device": "/dev/hdf", "mounted": True},
             {"device": "/dev/hda2", "mounted": False}])
        plugin.run()
        message2 = plugin.create_swift_device_info_message()
        self.assertEqual(
            message2.get("swift-device-info"),
            [{"device": "/dev/hdf", "mounted": True},
             {"device": "/dev/hda2", "mounted": False}])
        # Run again, calling create_swift_device_info_message which purges info
        plugin.run()
        plugin.exchange()
        plugin.run()
        message3 = plugin.create_swift_device_info_message()
        self.assertIdentical(message3, None)

    def test_wb_get_swift_devices_when_not_a_swift_node(self):
        """
        When not a swift node, _get_swift_devices returns an empty list and
        no error messages.
        """
        plugin = SwiftDeviceInfo(create_time=self.reactor.time)
        self.assertEqual(plugin._get_swift_devices(), [])

    def test_wb_get_swift_devices_when_on_a_swift_node(self):
        """
        When on a swift node, _get_swift_devices reports a warning if the ring
        files don't exist yet.
        """
        plugin = SwiftDeviceInfo(create_time=self.reactor.time,
                                     swift_config="/etc/hosts")
        logging_mock = self.mocker.replace("logging.warning")
        logging_mock("Swift ring files are not available yet.")
        self.mocker.replay()
        self.assertEqual(plugin._get_swift_devices(), [])

    def test_run_disabled_when_missing_swift_config(self):
        """
        When on a node that doesn't have the appropriate swift config file. The
        plugin logs an info message and is disabled.
        """
        plugin = SwiftDeviceInfo(create_time=self.reactor.time,
                                     swift_config="/config/file/doesnotexist")
        logging_mock = self.mocker.replace("logging.info")
        logging_mock("This does not appear to be a swift storage server. "
                     "'swift-device-info' plugin has been disabled.")
        self.mocker.replay()
        self.monitor.add(plugin)
        self.assertEqual(plugin.enabled, True)
        plugin.run()
        self.assertEqual(plugin.enabled, False)

    def test_wb_get_swift_devices_no_swift_python_libs_available(self):
        """
        The plugin logs an error and doesn't find swift devices when it can't
        import the swift python libs which it requires.
        """
        plugin = SwiftDeviceInfo(create_time=self.reactor.time,
                                     swift_config="/etc/hosts",
                                     swift_ring="/etc/hosts")

        logging_mock = self.mocker.replace("logging.error")
        logging_mock("Swift python common libraries not found. "
                     "'swift-device-info' plugin has been disabled.")
        self.mocker.replay()

        self.assertEqual(plugin._get_swift_devices(), [])

    def test_wb_get_swift_disk_usage_when_no_swift_service_running(self):
        """
        When the swift service is running, but recon middleware is not active,
        the Swift storage usage logs an error.
        """
        self.log_helper.ignore_errors(".*")
        plugin = SwiftDeviceInfo(create_time=self.reactor.time)
        plugin._swift_recon_url = "http://localhost:12654"
        result = plugin._get_swift_disk_usage()
        self.assertIs(None, result)
        self.assertIn(
            "Swift service not available at %s." % plugin._swift_recon_url,
            self.logfile.getvalue())

    def test_wb_get_swift_disk_usage_when_no_recon_service_configured(self):
        """
        When the swift service is running, but recon middleware is not active,
        an error is logged.
        """
        plugin = SwiftDeviceInfo(create_time=self.reactor.time)

        plugin._swift_recon_url = "http://localhost:12654"

        def fetch_error(url):
            raise HTTPCodeError(400, "invalid path: /recon/diskusage")
        plugin._fetch = fetch_error

        logging_mock = self.mocker.replace("logging.error", passthrough=False)
        logging_mock(
            "Swift service is running without swift-recon enabled. "
            "'swift-device-info' plugin has been disabled.")
        self.mocker.result(None)
        self.mocker.replay()

        result = plugin._get_swift_disk_usage()
        self.assertIs(None, result)

    def test_wb_get_swift_usage_no_information(self):
        """
        When the swift recon service returns no disk usage information,
        the _get_swift_disk_usage method returns None.
        """
        plugin = SwiftDeviceInfo(create_time=self.reactor.time)

        def fetch_none(url):
            return None

        plugin._fetch = fetch_none

        result = plugin._get_swift_disk_usage()
        self.assertEqual(None, result)

    def test_wb_get_swift_devices_no_matched_local_service(self):
        """
        The plugin logs an error when the swift ring file does not represent
        a swift service running local IP address on the current node.
        """
        plugin = SwiftDeviceInfo(create_time=self.reactor.time,
                                     swift_config="/etc/hosts")

        def get_fake_ring():
            return FakeRingInfo([("192.168.1.10", 6000)])
        plugin._get_ring = get_fake_ring

        def local_network_devices():
            return [{"ip_address": "10.1.2.3"}]
        plugin._get_network_devices = local_network_devices

        logging_mock = self.mocker.replace("logging.error")
        logging_mock("Local swift service not found. "
                     "'swift-device-info' plugin has been disabled.")
        self.mocker.replay()
        self.assertEqual(plugin._get_swift_devices(), [])<|MERGE_RESOLUTION|>--- conflicted
+++ resolved
@@ -136,12 +136,7 @@
 
         plugin.run()
         plugin.exchange()
-<<<<<<< HEAD
-        storage_scope = ["storage"]
-        self.reactor.fire("resynchronize", storage_scope)
-=======
         self.reactor.fire("resynchronize", scopes=["storage"])
->>>>>>> 2ac6eba6
         plugin.run()
         plugin.exchange()
         messages = self.mstore.get_pending_messages()
