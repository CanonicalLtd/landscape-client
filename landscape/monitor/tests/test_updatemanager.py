from landscape.monitor.updatemanager import UpdateManager
from landscape.tests.helpers import (
    LandscapeTest, MonitorHelper, LogKeeperHelper)
from landscape.tests.mocker import ANY


class UpdateManagerTest(LandscapeTest):
    """
    Tests relating to the L{UpdateManager} monitoring plug-in, which should
    notice changes to update-manager's configuration and report these back to
    landscape server.
    """

    helpers = [MonitorHelper, LogKeeperHelper]

    def setUp(self):
        super(UpdateManagerTest, self).setUp()
        self.update_manager_filename = self.makeFile()
        self.plugin = UpdateManager(self.update_manager_filename)
        self.monitor.add(self.plugin)
        self.mstore.set_accepted_types(["update-manager-info"])

    def test_get_prompt(self):
        """
        L{UpdateManager._get_prompt} returns the value of the
        variable C{Prompt} in the update-manager's configuration.
        """
        content = """
[DEFAULT]
Prompt=lts
"""
        self.makeFile(path=self.update_manager_filename, content=content)
        self.assertEqual("lts", self.plugin._get_prompt())

    def test_get_prompt_with_invalid_value_configured(self):
        """
        L{update_manager._get_prompt} returns "normal" if an invalid value
        is specified in the file.  A warning is also logged.
        """
        content = """
[DEFAULT]
Prompt=zarniwhoop
"""
        self.makeFile(path=self.update_manager_filename, content=content)
        self.assertEqual("normal", self.plugin._get_prompt())

    def test_get_prompt_with_missing_config_file(self):
        """
        When the configuration file does not exist we just return "normal".
        Any machine that doesn't have update-manager installed would fit into
        this category, so there's no need to warn about it.
        """
        self.plugin.update_manager_filename = "/I/Do/Not/Exist"
        self.assertEqual("normal", self.plugin._get_prompt())

    def test_send_message(self):
        """
        A new C{"update-manager-info"} message should be enqueued if and only
        if the update-manager status of the system has changed.
        """
        content = """
[DEFAULT]
Prompt=never
"""
        self.makeFile(path=self.update_manager_filename, content=content)
        self.plugin.send_message()
        self.assertIn("Queueing message with updated update-manager status.",
                      self.logfile.getvalue())
        self.assertMessages(self.mstore.get_pending_messages(),
                            [{"type": "update-manager-info",
                              "prompt": u"never"}])
        self.mstore.delete_all_messages()
        self.plugin.send_message()
        self.assertMessages(self.mstore.get_pending_messages(), [])

    def test_run_interval(self):
        """
        The L{UpdateManager} plugin will be scheduled to run every hour.
        """
        self.assertEqual(3600, self.plugin.run_interval)

    def test_run_immediately(self):
        """
        The L{UpdateManager} plugin will be run immediately at startup.
        """
        self.assertTrue(True, self.plugin.run_immediately)

    def test_run(self):
        """
        If the server can accept them, the plugin should send
        C{update-manager} messages.
        """
        broker_mock = self.mocker.replace(self.remote)
        broker_mock.send_message(ANY, ANY)
        self.mocker.replay()
        self.plugin.run()
        self.mstore.set_accepted_types([])
        self.plugin.run()

    def test_resynchronize(self):
        """
        The "resynchronize" reactor message cause the plugin to send fresh
        data.
        """
        self.plugin.run()
<<<<<<< HEAD
        package_scope = ["package"]
        self.reactor.fire("resynchronize", package_scope)
=======
        self.reactor.fire("resynchronize", scopes=["package"])
>>>>>>> 2ac6eba6
        self.plugin.run()
        messages = self.mstore.get_pending_messages()
        self.assertEqual(len(messages), 2)<|MERGE_RESOLUTION|>--- conflicted
+++ resolved
@@ -103,12 +103,7 @@
         data.
         """
         self.plugin.run()
-<<<<<<< HEAD
-        package_scope = ["package"]
-        self.reactor.fire("resynchronize", package_scope)
-=======
         self.reactor.fire("resynchronize", scopes=["package"])
->>>>>>> 2ac6eba6
         self.plugin.run()
         messages = self.mstore.get_pending_messages()
         self.assertEqual(len(messages), 2)