--- conflicted
+++ resolved
@@ -150,11 +150,10 @@
                                 "work-phone": None}],
               "type": "users"}])
 
-<<<<<<< HEAD
-    def test_wb_resynchronize_event_with_global_scope(self):
-        """
-        When a C{resynchronize} event, with global scope, occurs we act exactly
-        as if it had 'users' scope.
+    def test_do_not_resynchronize_with_other_scope(self):
+        """
+        When a C{resynchronize} event, with an irrelevant scope, occurs we do
+        nothing.
         """
         self.provider.users = [("jdoe", "x", 1000, 1000, "JD,,,,",
                                 "/home/jdoe", "/bin/sh")]
@@ -173,100 +172,12 @@
                                     "location": None, "name": u"JD",
                                     "primary-gid": 1000, "uid": 1000,
                                     "username": u"jdoe", "work-phone": None}],
-                                    "type": "users"}])
-        self.broker_service.message_store.delete_all_messages()
-        deferred = self.monitor.reactor.fire("resynchronize")[0]
-        self.successResultOf(deferred)
-        self.assertMessages(
-            self.broker_service.message_store.get_pending_messages(),
-            [{"create-group-members": {u"webdev":[u"jdoe"]},
-              "create-groups": [{"gid": 1000, "name": u"webdev"}],
-              "create-users": [{"enabled": True, "home-phone": None,
-                                "location": None, "name": u"JD",
-                                "primary-gid": 1000, "uid": 1000,
-                                "username": u"jdoe",
-                                "work-phone": None}],
-              "type": "users"}])
-
-=======
->>>>>>> 2ac6eba6
-    def test_do_not_resynchronize_with_other_scope(self):
-        """
-        When a C{resynchronize} event, with an irrelevant scope, occurs we do
-        nothing.
-        """
-        self.provider.users = [("jdoe", "x", 1000, 1000, "JD,,,,",
-                                "/home/jdoe", "/bin/sh")]
-        self.provider.groups = [("webdev", "x", 1000, ["jdoe"])]
-        self.broker_service.message_store.set_accepted_types(["users"])
-        self.monitor.add(self.plugin)
-        self.successResultOf(self.plugin.run())
-        persist = self.plugin._persist
-        self.assertTrue(persist.get("users"))
-        self.assertTrue(persist.get("groups"))
-        self.assertMessages(
-                self.broker_service.message_store.get_pending_messages(),
-                [{"create-group-members": {u"webdev":[u"jdoe"]},
-                  "create-groups": [{"gid": 1000, "name": u"webdev"}],
-                  "create-users": [{"enabled": True, "home-phone": None,
-                                    "location": None, "name": u"JD",
-                                    "primary-gid": 1000, "uid": 1000,
-                                    "username": u"jdoe", "work-phone": None}],
                   "type": "users"}])
         self.broker_service.message_store.delete_all_messages()
-<<<<<<< HEAD
-        disk_scope = ["disk"]
-        self.monitor.reactor.fire("resynchronize", disk_scope)[0]
+        self.monitor.reactor.fire("resynchronize", scopes=["disk"])[0]
         self.assertMessages(
             self.broker_service.message_store.get_pending_messages(),
             [])
-=======
-        self.monitor.reactor.fire("resynchronize", scopes=["disk"])[0]
-        self.assertMessages(
-            self.broker_service.message_store.get_pending_messages(),
-            [])
-# =======
-#         When a C{resynchronize} event occurs any cached L{UserChange}
-#         snapshots should be cleared and a new message with users generated.
-#         """
-#         self.provider.users = [("jdoe", "x", 1000, 1000, "JD,,,,",
-#                                 "/home/jdoe", "/bin/sh")]
-#         self.provider.groups = [("webdev", "x", 1000, ["jdoe"])]
-#         self.broker_service.message_store.set_accepted_types(["users"])
-#         self.monitor.add(self.plugin)
-#         self.successResultOf(self.plugin.run())
-
-#         persist = self.plugin._persist
-#         self.assertTrue(persist.get("users"))
-#         self.assertTrue(persist.get("groups"))
-#         self.assertMessages(
-#             self.broker_service.message_store.get_pending_messages(),
-#             [{"create-group-members": {u"webdev":[u"jdoe"]},
-#               "create-groups": [{"gid": 1000, "name": u"webdev"}],
-#               "create-users": [{"enabled": True, "home-phone": None,
-#                                 "location": None, "name": u"JD",
-#                                 "primary-gid": 1000, "uid": 1000,
-#                                 "username": u"jdoe", "work-phone": None}],
-#               "type": "users"}])
-
-#         # Clear all the messages from the message store
-#         self.broker_service.message_store.delete_all_messages()
-
-#         self.monitor.reactor.fire("resynchronize")
-
-#         self.successResultOf(self.plugin.run())
-#         self.assertMessages(
-#             self.broker_service.message_store.get_pending_messages(),
-#             [{"create-group-members": {u"webdev":[u"jdoe"]},
-#               "create-groups": [{"gid": 1000, "name": u"webdev"}],
-#               "create-users": [{"enabled": True, "home-phone": None,
-#                                 "location": None, "name": u"JD",
-#                                 "primary-gid": 1000, "uid": 1000,
-#                                 "username": u"jdoe",
-#                                 "work-phone": None}],
-#               "type": "users"}])
-# >>>>>>> MERGE-SOURCE
->>>>>>> 2ac6eba6
 
     def test_run(self):
         """
