--- conflicted
+++ resolved
@@ -3,43 +3,15 @@
 from twisted.internet.defer import maybeDeferred
 
 from landscape.lib.log import log_failure
-<<<<<<< HEAD
-from landscape.lib.amp import (
-    Method, MethodCallProtocol, MethodCallFactory, RemoteObjectCreator)
-=======
 from landscape.lib.amp import RemoteObject
 from landscape.amp import (
     ComponentProtocol, ComponentProtocolFactory, RemoteComponentConnector)
->>>>>>> 39b08622
 
 from landscape.monitor.monitor import MonitorPlugin
 from landscape.user.changes import UserChanges
 from landscape.user.provider import UserProvider
 
 
-<<<<<<< HEAD
-class UserMonitorProtocol(MethodCallProtocol):
-    """L{AMP}-based protocol for calling L{UserMonitor}'s methods remotely."""
-
-    methods = [Method("detect_changes")]
-
-
-class UserMonitorFactory(MethodCallFactory):
-
-    protocol = UserMonitorProtocol
-
-
-class RemoteUserMonitorCreator(RemoteObjectCreator):
-
-    protocol = UserMonitorProtocol
-
-    def __init__(self, reactor, config):
-        super(RemoteUserMonitorCreator, self).__init__(
-            reactor._reactor, config.user_monitor_socket_filename)
-
-
-=======
->>>>>>> 39b08622
 class UserMonitor(MonitorPlugin):
     """
     A plugin which monitors the system user databases.
@@ -61,17 +33,6 @@
         self.registry.reactor.call_on("resynchronize", self._resynchronize)
         self.call_on_accepted("users", self._run_detect_changes, None)
 
-<<<<<<< HEAD
-        from landscape.manager.usermanager import RemoteUserManagerCreator
-        self._start()
-        self._user_manager_creator = RemoteUserManagerCreator(
-            self.registry.reactor, self.registry.config)
-
-    def _start(self):
-        socket = self.registry.config.user_monitor_socket_filename
-        factory = UserMonitorFactory(self.registry.reactor._reactor, self)
-        self._port = self.registry.reactor._reactor.listenUNIX(socket, factory, wantPID=True)
-=======
         factory = UserMonitorProtocolFactory(object=self)
         socket = os.path.join(self.registry.config.data_path,
                               self.name + ".sock")
@@ -84,7 +45,6 @@
         if self._port:
             self._port.stopListening()
             self._port = None
->>>>>>> 39b08622
 
     def _resynchronize(self):
         """Resynchronize user and group data."""
@@ -116,17 +76,10 @@
                 return user_manager.get_locked_usernames()
 
             def disconnect(locked_usernames):
-<<<<<<< HEAD
-                self._user_manager_creator.disconnect()
-                return locked_usernames
-
-            result = self._user_manager_creator.connect()
-=======
                 self._user_manager_connector.disconnect()
                 return locked_usernames
 
             result = self._user_manager_connector.connect()
->>>>>>> 39b08622
             result.addCallback(get_locked_usernames)
             result.addCallback(disconnect)
             result.addCallback(self._detect_changes, operation_id)
