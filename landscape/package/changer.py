--- conflicted
+++ resolved
@@ -122,7 +122,7 @@
         else:
             raise PackageTaskError()
 
-    def init_channels(self, binaries):
+    def init_channels(self, binaries=()):
         """Initialize the Smart channels as needed.
 
         @param binaries: A possibly empty list of 3-tuples of the form
@@ -146,17 +146,10 @@
 
         self._facade.ensure_channels_reloaded()
 
-<<<<<<< HEAD
     def mark_packages(self, upgrade=False, install=(), remove=(), reset=True):
         """Mark packages for upgrade, installation or removal.
 
         @param upgrade: If C{True} mark all installed packages for upgrade.
-=======
-    def mark_packages(self, upgrade=False, install=(), remove=()):
-        """Mark packages for upgrade, installation or removal.
-
-        @param upgrade_all: If C{True} mark all installed packages for upgrade.
->>>>>>> 8f0c8a08
         @param install: A list of package ids to be marked for installation.
         @param remove: A list of package ids to be marked for removal.
         @param reset: iF C{True} all existing marks will be reset.
@@ -222,9 +215,10 @@
         else:
             code = SUCCESS_RESULT
 
-        if installs and policy == POLICY_ALLOW_INSTALLS:
-            self._mark_packages(installs=installs, reset=False)
-            return self._perform_changes()
+        if installs and not removals and policy == POLICY_ALLOW_INSTALLS:
+            # We have just packages to install and the policy allows to go on
+            self.mark_packages(install=installs, reset=False)
+            return self.perform_changes()
 
         return code, text, installs, removals
 
@@ -233,10 +227,11 @@
 
         self.init_channels(message.get("binaries", ()))
         self.mark_packages(message.get("upgrade-all", False),
-                            message.get("install", ()),
-                            message.get("remove", ()))
-
-        code, text, installs, removals = self.perform_changes()
+                           message.get("install", ()),
+                           message.get("remove", ()))
+
+        code, text, installs, removals = self.perform_changes(
+            message.get("policy", POLICY_STRICT))
 
         response = {"type": "change-packages-result",
                    "operation-id": message.get("operation-id")}
