import hashlib
import os
import subprocess
import tempfile
from cStringIO import StringIO
from operator import attrgetter

has_smart = True
try:
    import smart
    from smart.transaction import (
        Transaction, PolicyInstall, PolicyUpgrade, PolicyRemove, Failed)
    from smart.const import INSTALL, REMOVE, UPGRADE, ALWAYS, NEVER
except ImportError:
    has_smart = False

# Importing apt throws a FutureWarning on hardy, that we don't want to
# see.
import warnings
warnings.filterwarnings("ignore", module="apt", category=FutureWarning)
del warnings

import apt
import apt_inst
import apt_pkg

has_new_enough_apt = True
from aptsources.sourceslist import SourcesList
try:
    from apt.progress.text import AcquireProgress
except ImportError:
    AcquireProgress = object
    has_new_enough_apt = False

from landscape.lib.fs import append_file, create_file, read_file
from landscape.package.skeleton import build_skeleton, build_skeleton_apt


class TransactionError(Exception):
    """Raised when the transaction fails to run."""


class DependencyError(Exception):
    """Raised when a needed dependency wasn't explicitly marked."""

    def __init__(self, packages):
        self.packages = packages

    def __str__(self):
        return ("Missing dependencies: %s" %
                ", ".join([str(package) for package in self.packages]))


class SmartError(Exception):
    """Raised when Smart fails in an undefined way."""


class ChannelError(Exception):
    """Raised when channels fail to load."""


class LandscapeAcquireProgress(AcquireProgress):

    def _winch(self, *dummy):
        """Override trying to get the column count of the buffer.

        We always send the output to a file, not to a terminal, so the
        default width (80 columns) is fine for us.

        Overriding this method means that we don't have to care about
        fcntl.ioctl API differences for different Python versions.
        """


class AptFacade(object):
    """Wrapper for tasks using Apt.

    This object wraps Apt features, in a way that makes using and testing
    these features slightly more comfortable.

    @param root: The root dir of the Apt configuration files.
    @ivar refetch_package_index: Whether to refetch the package indexes
        when reloading the channels, or reuse the existing local
        database.
    """

    supports_package_holds = True
    supports_package_locks = False

    def __init__(self, root=None):
        self._root = root
        self._dpkg_args = []
        if self._root is not None:
            self._ensure_dir_structure()
            self._dpkg_args.extend(["--root", self._root])
        # don't use memonly=True here because of a python-apt bug on Natty when
        # sources.list contains invalid lines (LP: #886208)
        self._cache = apt.cache.Cache(rootdir=root)
        self._channels_loaded = False
        self._pkg2hash = {}
        self._hash2pkg = {}
        self._version_installs = []
        self._global_upgrade = False
        self._version_removals = []
        self.refetch_package_index = False

    def _ensure_dir_structure(self):
        self._ensure_sub_dir("etc/apt")
        self._ensure_sub_dir("etc/apt/sources.list.d")
        self._ensure_sub_dir("var/cache/apt/archives/partial")
        self._ensure_sub_dir("var/lib/apt/lists/partial")
        dpkg_dir = self._ensure_sub_dir("var/lib/dpkg")
        self._ensure_sub_dir("var/lib/dpkg/info")
        self._ensure_sub_dir("var/lib/dpkg/updates")
        self._ensure_sub_dir("var/lib/dpkg/triggers")
        create_file(os.path.join(dpkg_dir, "available"), "")
        self._dpkg_status = os.path.join(dpkg_dir, "status")
        if not os.path.exists(self._dpkg_status):
            create_file(self._dpkg_status, "")

    def _ensure_sub_dir(self, sub_dir):
        """Ensure that a dir in the Apt root exists."""
        full_path = os.path.join(self._root, sub_dir)
        if not os.path.exists(full_path):
            os.makedirs(full_path)
        return full_path

    def deinit(self):
        """This method exists solely to be compatible with C{SmartFacade}."""

    def get_packages(self):
        """Get all the packages available in the channels."""
        return self._hash2pkg.itervalues()

    def get_locked_packages(self):
        """Get all packages in the channels that are locked.

        For Apt, it means all packages that are held.
        """
        return [
            version for version in self.get_packages()
            if (self.is_package_installed(version)
                and self._is_package_held(version.package))]

    def get_package_locks(self):
        """Return all set package locks.

        @return: A C{list} of ternary tuples, contaning the name, relation
            and version details for each lock currently set on the system.

        XXX: This method isn't implemented yet. It's here to make the
        transition to Apt in the package reporter easier.
        """
        return []

    def get_package_holds(self):
        """Return the name of all the packages that are on hold."""
        return [version.package.name for version in self.get_locked_packages()]

    def _set_dpkg_selections(self, selection):
        """Set the dpkg selection.

        It basically does "echo $selection | dpkg --set-selections".
        """
        process = subprocess.Popen(
            ["dpkg", "--set-selections"] + self._dpkg_args,
            stdin=subprocess.PIPE)
        process.communicate(selection)

    def set_package_hold(self, name):
        """Add a dpkg hold for a package.

        @param name: The name of the package to hold.
        """
        self._set_dpkg_selections(name + " hold")

    def remove_package_hold(self, name):
        """Removes a dpkg hold for a package.

        @param name: The name of the package to unhold.
        """
        versions = self.get_packages_by_name(name)
        if not versions or not self._is_package_held(versions[0].package):
            return
        self._set_dpkg_selections(name + " install")

    def reload_channels(self):
        """Reload the channels and update the cache."""
        self._cache.open(None)
        if self.refetch_package_index:
            try:
                self._cache.update()
            except apt.cache.FetchFailedException:
                raise ChannelError(
                    "Apt failed to reload channels (%r)" % (
                        self.get_channels()))
            self._cache.open(None)

        self._pkg2hash.clear()
        self._hash2pkg.clear()
        for package in self._cache:
            if not self._is_main_architecture(package):
                continue
            for version in package.versions:
                hash = self.get_package_skeleton(
                    version, with_info=False).get_hash()
                # Use a tuple including the package, since the Version
                # objects of two different packages can have the same
                # hash.
                self._pkg2hash[(package, version)] = hash
                self._hash2pkg[hash] = version

    def ensure_channels_reloaded(self):
        """Reload the channels if they haven't been reloaded yet."""
        if self._channels_loaded:
            return
        self.reload_channels()
        self._channels_loaded = True

    def add_channel_apt_deb(self, url, codename, components=None):
        """Add a deb URL which points to a repository.

        @param url: The base URL of the repository.
        @param codename: The dist in the repository.
        @param components: The components to be included.
        """
        sources_dir = apt_pkg.config.find_dir("Dir::Etc::sourceparts")
        sources_file_path = os.path.join(
            sources_dir, "_landscape-internal-facade.list")
        sources_line = "deb %s %s" % (url, codename)
        if components:
            sources_line += " %s" % " ".join(components)
        sources_line += "\n"
        append_file(sources_file_path, sources_line)

    def add_channel_deb_dir(self, path):
        """Add a directory with packages as a channel.

        @param path: The path to the directory containing the packages.

        A Packages file is created in the directory with information
        about the deb files.
        """
        self._create_packages_file(path)
        self.add_channel_apt_deb("file://%s" % path, "./", None)

    def _create_packages_file(self, deb_dir):
        """Create a Packages file in a directory with debs."""
        packages_contents = "\n".join(
            self.get_package_stanza(os.path.join(deb_dir, filename))
            for filename in sorted(os.listdir(deb_dir)))
        create_file(os.path.join(deb_dir, "Packages"), packages_contents)

    def get_channels(self):
        """Return a list of channels configured.

        A channel is a deb line in sources.list or sources.list.d. It's
        represented by a dict with baseurl, distribution, components,
        and type keys.
        """
        sources_list = SourcesList()
        return [{"baseurl": entry.uri, "distribution": entry.dist,
                 "components": " ".join(entry.comps), "type": entry.type}
                for entry in sources_list if not entry.disabled]

    def reset_channels(self):
        """Remove all the configured channels."""
        sources_list = SourcesList()
        for entry in sources_list:
            entry.set_enabled(False)
        sources_list.save()

    def get_package_stanza(self, deb_path):
        """Return a stanza for the package to be included in a Packages file.

        @param deb_path: The path to the deb package.
        """
        deb_file = open(deb_path)
        deb = apt_inst.DebFile(deb_file)
        control = deb.control.extractdata("control")
        deb_file.close()
        filename = os.path.basename(deb_path)
        size = os.path.getsize(deb_path)
        contents = read_file(deb_path)
        md5 = hashlib.md5(contents).hexdigest()
        sha1 = hashlib.sha1(contents).hexdigest()
        sha256 = hashlib.sha256(contents).hexdigest()
        # Use rewrite_section to ensure that the field order is correct.
        return apt_pkg.rewrite_section(
            apt_pkg.TagSection(control), apt_pkg.REWRITE_PACKAGE_ORDER,
            [("Filename", filename), ("Size", str(size)),
             ("MD5sum", md5), ("SHA1", sha1), ("SHA256", sha256)])

    def get_arch(self):
        """Return the architecture APT is configured to use."""
        return apt_pkg.config.get("APT::Architecture")

    def set_arch(self, architecture):
        """Set the architecture that APT should use.

        Setting multiple architectures isn't supported.
        """
        if architecture is None:
            architecture = ""
        # From oneiric and onwards Architectures is used to set which
        # architectures can be installed, in case multiple architectures
        # are supported. We force it to be single architecture, until we
        # have a plan for supporting multiple architectures.
        apt_pkg.config.clear("APT::Architectures")
        apt_pkg.config.set("APT::Architectures::", architecture)
        result = apt_pkg.config.set("APT::Architecture", architecture)
        # Reload the cache, otherwise architecture change isn't reflected in
        # package list
        self._cache.open(None)
        return result

    def get_package_skeleton(self, pkg, with_info=True):
        """Return a skeleton for the provided package.

        The skeleton represents the basic structure of the package.

        @param pkg: Package to build skeleton from.
        @param with_info: If True, the skeleton will include information
            useful for sending data to the server.  Such information isn't
            necessary if the skeleton will be used to build a hash.

        @return: a L{PackageSkeleton} object.
        """
        return build_skeleton_apt(pkg, with_info=with_info, with_unicode=True)

    def get_package_hash(self, version):
        """Return a hash from the given package.

        @param version: an L{apt.package.Version} object.
        """
        return self._pkg2hash.get((version.package, version))

    def get_package_hashes(self):
        """Get the hashes of all the packages available in the channels."""
        return self._pkg2hash.values()

    def get_package_by_hash(self, hash):
        """Get the package having the provided hash.

        @param hash: The hash the package should have.

        @return: The L{apt.package.Package} that has the given hash.
        """
        return self._hash2pkg.get(hash)

    def is_package_installed(self, version):
        """Is the package version installed?"""
        return version == version.package.installed

    def is_package_available(self, version):
        """Is the package available for installation?"""
        return version.downloadable

    def is_package_upgrade(self, version):
        """Is the package an upgrade for another installed package?"""
        if not version.package.is_upgradable or not version.package.installed:
            return False
        return version > version.package.installed

    def _is_main_architecture(self, package):
        """Is the package for the facade's main architecture?"""
        # package.name includes the architecture, if it's for a foreign
        # architectures. package.shortname never includes the
        # architecture. package.shortname doesn't exist on releases that
        # don't support multi-arch, though.
        if not hasattr(package, "shortname"):
            return True
        return package.name == package.shortname

    def _is_package_held(self, package):
        """Is the package marked as held?"""
        return package._pkg.selected_state == apt_pkg.SELSTATE_HOLD

    def get_packages_by_name(self, name):
        """Get all available packages matching the provided name.

        @param name: The name the returned packages should have.
        """
        return [
            version for version in self.get_packages()
            if version.package.name == name]

    def _get_broken_packages(self):
        """Return the packages that are in a broken state."""
        return set(
            version.package for version in self.get_packages()
            if version.package.is_inst_broken)

    def _get_changed_versions(self, package):
        """Return the versions that will be changed for the package.

        Apt gives us that a package is going to be changed and have
        variables set on the package to indicate what will change. We
        need to convert that into a list of versions that will be either
        installed or removed, which is what the server expects to get.
        """
        if package.marked_install:
            return [package.candidate]
        if package.marked_upgrade or package.marked_downgrade:
            return [package.installed, package.candidate]
        if package.marked_delete:
            return [package.installed]
        return None

    def _check_changes(self, requested_changes):
        """Check that the changes Apt will do have all been requested.

        @raises DependencyError: If some change hasn't been explicitly
            requested.
        @return: C{True} if all the changes that Apt will perform have
            been requested.
        """
        # Build tuples of (package, version) so that we can do
        # comparison checks. Same versions of different packages compare
        # as being the same, so we need to include the package as well.
        all_changes = [
            (version.package, version) for version in requested_changes]
        versions_to_be_changed = set()
        for package in self._cache.get_changes():
            if not self._is_main_architecture(package):
                continue
            versions = self._get_changed_versions(package)
            versions_to_be_changed.update(
                (package, version) for version in versions)
        dependencies = versions_to_be_changed.difference(all_changes)
        if dependencies:
            raise DependencyError(
                [version for package, version in dependencies])
        return len(versions_to_be_changed) > 0

    def _get_unmet_relation_info(self, dep_relation):
        """Return a string representation of a specific dependency relation."""
        info = dep_relation.target_pkg.name
        if dep_relation.target_ver:
            info += " (%s %s)" % (
                dep_relation.comp_type, dep_relation.target_ver)
        reason = " but is not installable"
<<<<<<< HEAD
        if self._cache.has_key(dep_relation.target_pkg.name):
            dep_package = self._cache[dep_relation.target_pkg.name]
=======
        if dep_relation.name in self._cache:
            dep_package = self._cache[dep_relation.name]
>>>>>>> b8454236
            if dep_package.installed or dep_package.marked_install:
                version = dep_package.candidate.version
                if dep_package not in self._cache.get_changes():
                    version = dep_package.installed.version
                reason = " but %s is to be installed" % version
        info += reason
        return info

    def _get_unmet_dependency_info(self):
        """Get information about unmet dependencies in the cache state.

        Go through all the broken packages and say which dependencies
        haven't been satisfied.

        @return: A string with dependency information like what you get
            from apt-get.
        """

        broken_packages = self._get_broken_packages()
        if not broken_packages:
            return ""
        all_info = ["The following packages have unmet dependencies:"]
        for package in sorted(broken_packages, key=attrgetter("name")):
<<<<<<< HEAD
            for dep_type in ["PreDepends", "Depends", "Conflicts", "Breaks"]:
                dependencies = package.candidate._cand.depends_list.get(
                    dep_type, [])
                is_negative_dep = dep_type in ["Conflicts", "Breaks"]
                for dependency in dependencies:
                    has_targets = False
                    for or_dep in dependency:
                        for target in or_dep.all_targets():
                            if (target.parent_pkg.current_state ==
                                    apt_pkg.CURSTATE_INSTALLED or
                                self._cache._depcache.marked_install(
                                    target.parent_pkg)):
                                has_targets = True
                                break
                    if is_negative_dep != has_targets:
                        continue
                    relation_infos = []
                    for dep_relation in dependency:
                        relation_infos.append(
                            self._get_unmet_relation_info(dep_relation))
                    info = "  %s: %s: " % (package.name, dep_type)
                    or_divider = " or\n" + " "*len(info)
                    all_info.append(info + or_divider.join(relation_infos))
=======
            raw_dependencies = (
                package.candidate._cand.depends_list.get("PreDepends", []) +
                package.candidate._cand.depends_list.get("Depends", []))
            dependencies = zip(
                package.candidate.dependencies, raw_dependencies)
            for dep, raw_dep in dependencies:
                if any(or_dep.all_targets() for or_dep in raw_dep):
                    continue
                relation_type = "Depends"
                relation_infos = []
                for dep_relation in dep.or_dependencies:
                    if dep_relation.pre_depend:
                        relation_type = "PreDepends"
                    relation_infos.append(
                        self._get_unmet_relation_info(dep_relation))
                info = "  %s: %s: " % (package.name, relation_type)
                or_divider = " or\n" + " " * len(info)
                all_info.append(info + or_divider.join(relation_infos))
>>>>>>> b8454236
        return "\n".join(all_info)

    def perform_changes(self):
        """Perform the pending package operations."""
        held_package_names = set()
        package_installs = set(
            version.package for version in self._version_installs)
        package_upgrades = set(
            version.package for version in self._version_removals
            if version.package in package_installs)
        version_changes = self._version_installs[:]
        version_changes.extend(self._version_removals)
        if not version_changes and not self._global_upgrade:
            return None
        fixer = apt_pkg.ProblemResolver(self._cache._depcache)
        already_broken_packages = self._get_broken_packages()
        for version in self._version_installs:
            # Set the candidate version, so that the version we want to
            # install actually is the one getting installed.
            version.package.candidate = version
            version.package.mark_install(auto_fix=False)
            # If we need to resolve dependencies, try avoiding having
            # the package we asked to be installed from being removed.
            # (This is what would have been done if auto_fix would have
            # been True.
            fixer.clear(version.package._pkg)
            fixer.protect(version.package._pkg)
        if self._global_upgrade:
            self._cache.upgrade(dist_upgrade=True)
        for version in self._version_removals:
            if self._is_package_held(version.package):
                held_package_names.add(version.package.name)
            if version.package in package_upgrades:
                # The server requests the old version to be removed for
                # upgrades, since Smart worked that way. For Apt we have
                # to take care not to mark upgraded packages for # removal.
                continue
            version.package.mark_delete(auto_fix=False)
            # Configure the resolver in the same way
            # mark_delete(auto_fix=True) would have done.
            fixer.clear(version.package._pkg)
            fixer.protect(version.package._pkg)
            fixer.remove(version.package._pkg)
            fixer.install_protect()

        if held_package_names:
            raise TransactionError(
                "Can't perform the changes, since the following packages" +
                " are held: %s" % ", ".join(sorted(held_package_names)))

        now_broken_packages = self._get_broken_packages()
        if now_broken_packages != already_broken_packages:
            try:
                fixer.resolve(True)
            except SystemError, error:
                raise TransactionError(
                    error.args[0] + "\n" + self._get_unmet_dependency_info())
        if not self._check_changes(version_changes):
            return None
        fetch_output = StringIO()
        # Redirect stdout and stderr to a file. We need to work with the
        # file descriptors, rather than sys.stdout/stderr, since dpkg is
        # run in a subprocess.
        fd, install_output_path = tempfile.mkstemp()
        old_stdout = os.dup(1)
        old_stderr = os.dup(2)
        os.dup2(fd, 1)
        os.dup2(fd, 2)
        try:
            self._cache.commit(
                fetch_progress=LandscapeAcquireProgress(fetch_output))
        except SystemError, error:
            result_text = (
                fetch_output.getvalue() + read_file(install_output_path))
            raise TransactionError(
                error.args[0] + "\n\nPackage operation log:\n" + result_text)
        else:
            result_text = (
                fetch_output.getvalue() + read_file(install_output_path))
        finally:
            # Restore stdout and stderr.
            os.dup2(old_stdout, 1)
            os.dup2(old_stderr, 2)
            os.remove(install_output_path)
        return result_text

    def reset_marks(self):
        """Clear the pending package operations."""
        del self._version_installs[:]
        del self._version_removals[:]
        self._global_upgrade = False

    def mark_install(self, version):
        """Mark the package for installation."""
        self._version_installs.append(version)

    def mark_global_upgrade(self):
        """Upgrade all installed packages."""
        self._global_upgrade = True

    def mark_remove(self, version):
        """Mark the package for removal."""
        self._version_removals.append(version)


class SmartFacade(object):
    """Wrapper for tasks using Smart.

    This object wraps Smart features, in a way that makes using and testing
    these features slightly more comfortable.

    @param smart_init_kwargs: A dictionary that can be used to pass specific
        keyword parameters to to L{smart.init}.
    """

    _deb_package_type = None
    supports_package_holds = False
    supports_package_locks = True

    def __init__(self, smart_init_kwargs={}, sysconf_args=None):
        if not has_smart:
            raise RuntimeError(
                "Smart needs to be installed if SmartFacade is used.")
        self._smart_init_kwargs = smart_init_kwargs.copy()
        self._smart_init_kwargs.setdefault("interface", "landscape")
        self._sysconfig_args = sysconf_args or {}
        self._reset()

    def _reset(self):
        # This attribute is initialized lazily in the _get_ctrl() method.
        self._ctrl = None
        self._pkg2hash = {}
        self._hash2pkg = {}
        self._marks = {}
        self._caching = ALWAYS
        self._channels_reloaded = False

    def deinit(self):
        """Deinitialize the Facade and the Smart library."""
        if self._ctrl:
            smart.deinit()
        self._reset()

    def _get_ctrl(self):
        if self._ctrl is None:
            if self._smart_init_kwargs.get("interface") == "landscape":
                from landscape.package.interface import (
                    install_landscape_interface)
                install_landscape_interface()
            self._ctrl = smart.init(**self._smart_init_kwargs)
            for key, value in self._sysconfig_args.items():
                smart.sysconf.set(key, value, soft=True)
            smart.initDistro(self._ctrl)
            smart.initPlugins()
            smart.sysconf.set("pm-iface-output", True, soft=True)
            smart.sysconf.set("deb-non-interactive", True, soft=True)

            # We can't import it before hand because reaching .deb.* depends
            # on initialization (yeah, sucky).
            from smart.backends.deb.base import DebPackage
            self._deb_package_type = DebPackage

            self.smart_initialized()
        return self._ctrl

    def smart_initialized(self):
        """Hook called when the Smart library is initialized."""

    def ensure_channels_reloaded(self):
        """Reload the channels if they haven't been reloaded yet."""
        if self._channels_reloaded:
            return
        self._channels_reloaded = True
        self.reload_channels()

    def reload_channels(self):
        """
        Reload Smart channels, getting all the cache (packages) in memory.

        @raise: L{ChannelError} if Smart fails to reload the channels.
        """
        ctrl = self._get_ctrl()

        try:
            reload_result = ctrl.reloadChannels(caching=self._caching)
        except smart.Error:
            failed = True
        else:
            # Raise an error only if we are trying to download remote lists
            failed = not reload_result and self._caching == NEVER
        if failed:
            raise ChannelError("Smart failed to reload channels (%s)"
                               % smart.sysconf.get("channels"))

        self._hash2pkg.clear()
        self._pkg2hash.clear()

        for pkg in self.get_packages():
            hash = self.get_package_skeleton(pkg, False).get_hash()
            self._hash2pkg[hash] = pkg
            self._pkg2hash[pkg] = hash

        self.channels_reloaded()

    def channels_reloaded(self):
        """Hook called after Smart channels are reloaded."""

    def get_package_skeleton(self, pkg, with_info=True):
        """Return a skeleton for the provided package.

        The skeleton represents the basic structure of the package.

        @param pkg: Package to build skeleton from.
        @param with_info: If True, the skeleton will include information
            useful for sending data to the server.  Such information isn't
            necessary if the skeleton will be used to build a hash.

        @return: a L{PackageSkeleton} object.
        """
        return build_skeleton(pkg, with_info)

    def get_package_hash(self, pkg):
        """Return a hash from the given package.

        @param pkg: a L{smart.backends.deb.base.DebPackage} objects
        """
        return self._pkg2hash.get(pkg)

    def get_package_hashes(self):
        """Get the hashes of all the packages available in the channels."""
        return self._pkg2hash.values()

    def get_packages(self):
        """
        Get all the packages available in the channels.

        @return: a C{list} of L{smart.backends.deb.base.DebPackage} objects
        """
        return [pkg for pkg in self._get_ctrl().getCache().getPackages()
                if isinstance(pkg, self._deb_package_type)]

    def get_locked_packages(self):
        """Get all packages in the channels matching the set locks."""
        return smart.pkgconf.filterByFlag("lock", self.get_packages())

    def get_packages_by_name(self, name):
        """
        Get all available packages matching the provided name.

        @return: a C{list} of L{smart.backends.deb.base.DebPackage} objects
        """
        return [pkg for pkg in self._get_ctrl().getCache().getPackages(name)
                if isinstance(pkg, self._deb_package_type)]

    def get_package_by_hash(self, hash):
        """
        Get all available packages matching the provided hash.

        @return: a C{list} of L{smart.backends.deb.base.DebPackage} objects
        """
        return self._hash2pkg.get(hash)

    def mark_install(self, pkg):
        self._marks[pkg] = INSTALL

    def mark_remove(self, pkg):
        self._marks[pkg] = REMOVE

    def mark_upgrade(self, pkg):
        self._marks[pkg] = UPGRADE

    def mark_global_upgrade(self):
        """Upgrade all installed packages."""
        for package in self.get_packages():
            if self.is_package_installed(package):
                self.mark_upgrade(package)

    def reset_marks(self):
        self._marks.clear()

    def perform_changes(self):
        ctrl = self._get_ctrl()
        cache = ctrl.getCache()

        transaction = Transaction(cache)

        policy = PolicyInstall

        only_remove = True
        for pkg, oper in self._marks.items():
            if oper == UPGRADE:
                policy = PolicyUpgrade
            if oper != REMOVE:
                only_remove = False
            transaction.enqueue(pkg, oper)

        if only_remove:
            policy = PolicyRemove

        transaction.setPolicy(policy)

        try:
            transaction.run()
        except Failed, e:
            raise TransactionError(e.args[0])
        changeset = transaction.getChangeSet()

        if not changeset:
            return None  # Nothing to do.

        missing = []
        for pkg, op in changeset.items():
            if self._marks.get(pkg) != op:
                missing.append(pkg)
        if missing:
            raise DependencyError(missing)

        try:
            self._ctrl.commitChangeSet(changeset)
        except smart.Error, e:
            raise TransactionError(e.args[0])

        output = smart.iface.get_output_for_landscape()
        failed = smart.iface.has_failed_for_landscape()

        smart.iface.reset_for_landscape()

        if failed:
            raise SmartError(output)
        return output

    def reload_cache(self):
        cache = self._get_ctrl().getCache()
        cache.reset()
        cache.load()

    def get_arch(self):
        """
        Get the host dpkg architecture.
        """
        self._get_ctrl()
        from smart.backends.deb.loader import DEBARCH
        return DEBARCH

    def set_arch(self, arch):
        """
        Set the host dpkg architecture.

        To take effect it must be called before L{reload_channels}.

        @param arch: the dpkg architecture to use (e.g. C{"i386"})
        """
        self._get_ctrl()
        smart.sysconf.set("deb-arch", arch)

        # XXX workaround Smart setting DEBARCH statically in the
        # smart.backends.deb.base module
        import smart.backends.deb.loader as loader
        loader.DEBARCH = arch

    def set_caching(self, mode):
        """
        Set Smart's caching mode.

        @param mode: The caching mode to pass to Smart's C{reloadChannels}
            when calling L{reload_channels} (e.g C{smart.const.NEVER} or
            C{smart.const.ALWAYS}).
        """
        self._caching = mode

    def reset_channels(self):
        """Remove all configured Smart channels."""
        self._get_ctrl()
        smart.sysconf.set("channels", {}, soft=True)

    def add_channel(self, alias, channel):
        """
        Add a Smart channel.

        This method can be called more than once to set multiple channels.
        To take effect it must be called before L{reload_channels}.

        @param alias: A string identifying the channel to be added.
        @param channel: A C{dict} holding information about the channel to
            add (see the Smart API for details about valid keys and values).
        """
        channels = self.get_channels()
        channels.update({alias: channel})
        smart.sysconf.set("channels", channels, soft=True)

    def add_channel_apt_deb(self, url, codename, components):
        """Add a Smart channel of type C{"apt-deb"}.

        @see: L{add_channel}
        """
        alias = codename
        channel = {"baseurl": url, "distribution": codename,
                   "components": components, "type": "apt-deb"}
        self.add_channel(alias, channel)

    def add_channel_deb_dir(self, path):
        """Add a Smart channel of type C{"deb-dir"}.

        @see: L{add_channel}
        """
        alias = path
        channel = {"path": path, "type": "deb-dir"}
        self.add_channel(alias, channel)

    def get_channels(self):
        """
        @return: A C{dict} of all configured channels.
        """
        self._get_ctrl()
        return smart.sysconf.get("channels")

    def get_package_locks(self):
        """Return all set package locks.

        @return: A C{list} of ternary tuples, contaning the name, relation
            and version details for each lock currently set on the system.
        """
        self._get_ctrl()
        locks = []
        locks_by_name = smart.pkgconf.getFlagTargets("lock")
        for name in locks_by_name:
            for condition in locks_by_name[name]:
                relation = condition[0] or ""
                version = condition[1] or ""
                locks.append((name, relation, version))
        return locks

    def _validate_lock_condition(self, relation, version):
        if relation and not version:
            raise RuntimeError("Package lock version not provided")
        if version and not relation:
            raise RuntimeError("Package lock relation not provided")

    def set_package_lock(self, name, relation=None, version=None):
        """Set a new package lock.

        Any package matching the given name and possibly the given version
        condition will be locked.

        @param name: The name a package must match in order to be locked.
        @param relation: Optionally, the relation of the version condition the
            package must satisfy in order to be considered as locked.
        @param version: Optionally, the version associated with C{relation}.

        @note: If used at all, the C{relation} and C{version} parameter must be
           both provided.
        """
        self._validate_lock_condition(relation, version)
        self._get_ctrl()
        smart.pkgconf.setFlag("lock", name, relation, version)

    def remove_package_lock(self, name, relation=None, version=None):
        """Remove a package lock."""
        self._validate_lock_condition(relation, version)
        self._get_ctrl()
        smart.pkgconf.clearFlag("lock", name=name, relation=relation,
                                version=version)

    def save_config(self):
        """Flush the current smart configuration to disk."""
        control = self._get_ctrl()
        control.saveSysConf()

    def is_package_installed(self, package):
        """Is the package installed?"""
        return package.installed

    def is_package_available(self, package):
        """Is the package available for installation?"""
        for loader in package.loaders:
            # Is the package also in a non-installed
            # loader?  IOW, "available".
            if not loader.getInstalled():
                return True
        return False

    def is_package_upgrade(self, package):
        """Is the package an upgrade for another installed package?"""
        is_upgrade = False
        for upgrade in package.upgrades:
            for provides in upgrade.providedby:
                for provides_package in provides.packages:
                    if provides_package.installed:
                        is_upgrade = True
                        break
                else:
                    continue
                break
            else:
                continue
            break
        return is_upgrade<|MERGE_RESOLUTION|>--- conflicted
+++ resolved
@@ -440,13 +440,8 @@
             info += " (%s %s)" % (
                 dep_relation.comp_type, dep_relation.target_ver)
         reason = " but is not installable"
-<<<<<<< HEAD
-        if self._cache.has_key(dep_relation.target_pkg.name):
+        if dep_relation.target_pkg.name in self._cache:
             dep_package = self._cache[dep_relation.target_pkg.name]
-=======
-        if dep_relation.name in self._cache:
-            dep_package = self._cache[dep_relation.name]
->>>>>>> b8454236
             if dep_package.installed or dep_package.marked_install:
                 version = dep_package.candidate.version
                 if dep_package not in self._cache.get_changes():
@@ -470,7 +465,6 @@
             return ""
         all_info = ["The following packages have unmet dependencies:"]
         for package in sorted(broken_packages, key=attrgetter("name")):
-<<<<<<< HEAD
             for dep_type in ["PreDepends", "Depends", "Conflicts", "Breaks"]:
                 dependencies = package.candidate._cand.depends_list.get(
                     dep_type, [])
@@ -492,28 +486,8 @@
                         relation_infos.append(
                             self._get_unmet_relation_info(dep_relation))
                     info = "  %s: %s: " % (package.name, dep_type)
-                    or_divider = " or\n" + " "*len(info)
+                    or_divider = " or\n" + " " * len(info)
                     all_info.append(info + or_divider.join(relation_infos))
-=======
-            raw_dependencies = (
-                package.candidate._cand.depends_list.get("PreDepends", []) +
-                package.candidate._cand.depends_list.get("Depends", []))
-            dependencies = zip(
-                package.candidate.dependencies, raw_dependencies)
-            for dep, raw_dep in dependencies:
-                if any(or_dep.all_targets() for or_dep in raw_dep):
-                    continue
-                relation_type = "Depends"
-                relation_infos = []
-                for dep_relation in dep.or_dependencies:
-                    if dep_relation.pre_depend:
-                        relation_type = "PreDepends"
-                    relation_infos.append(
-                        self._get_unmet_relation_info(dep_relation))
-                info = "  %s: %s: " % (package.name, relation_type)
-                or_divider = " or\n" + " " * len(info)
-                all_info.append(info + or_divider.join(relation_infos))
->>>>>>> b8454236
         return "\n".join(all_info)
 
     def perform_changes(self):
