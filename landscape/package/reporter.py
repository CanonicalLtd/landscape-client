try:
    import urlparse
except ImportError:
    import urllib.parse as urlparse

import logging
import time
import sys
import os
import glob
import apt_pkg

from twisted.internet.defer import (
    Deferred, succeed, inlineCallbacks, returnValue)

from landscape.lib import bpickle
from landscape.lib.sequenceranges import sequence_to_ranges
from landscape.lib.twisted_util import gather_results, spawn_process
from landscape.lib.fetch import fetch_async
from landscape.lib.fs import touch_file
from landscape.lib.lsb_release import parse_lsb_release, LSB_RELEASE_FILENAME

from landscape.package.taskhandler import (
    PackageTaskHandlerConfiguration, PackageTaskHandler, run_task_handler)
from landscape.package.store import UnknownHashIDRequest, FakePackageStore


HASH_ID_REQUEST_TIMEOUT = 7200
MAX_UNKNOWN_HASHES_PER_REQUEST = 500
LOCK_RETRY_DELAYS = [0, 20, 40]


class PackageReporterConfiguration(PackageTaskHandlerConfiguration):
    """Specialized configuration for the Landscape package-reporter."""

    def make_parser(self):
        """
        Specialize L{Configuration.make_parser}, adding options
        reporter-specific options.
        """
        parser = super(PackageReporterConfiguration, self).make_parser()
        parser.add_option("--force-apt-update", default=False,
                          action="store_true",
                          help="Force running apt-update.")
        parser.add_option("--http-proxy", metavar="URL",
                          help="The URL of the HTTP proxy, if one is needed.")
        parser.add_option("--https-proxy", metavar="URL",
                          help="The URL of the HTTPS proxy, if one is needed.")
        return parser


class PackageReporter(PackageTaskHandler):
    """Report information about the system packages.

    @cvar queue_name: Name of the task queue to pick tasks from.
    """
    config_factory = PackageReporterConfiguration

    queue_name = "reporter"

    apt_update_filename = "/usr/lib/landscape/apt-update"
    sources_list_filename = "/etc/apt/sources.list"
    sources_list_directory = "/etc/apt/sources.list.d"
    _got_task = False

    def run(self):
        self._got_task = False

        result = Deferred()
        # Set us up to communicate properly
        result.addCallback(lambda x: self.get_session_id())

        result.addCallback(lambda x: self.run_apt_update())

        # If the appropriate hash=>id db is not there, fetch it
        result.addCallback(lambda x: self.fetch_hash_id_db())

        # Attach the hash=>id database if available
        result.addCallback(lambda x: self.use_hash_id_db())

        # Now, handle any queued tasks.
        result.addCallback(lambda x: self.handle_tasks())

        # Then, remove any expired hash=>id translation requests.
        result.addCallback(lambda x: self.remove_expired_hash_id_requests())

        # After that, check if we have any unknown hashes to request.
        result.addCallback(lambda x: self.request_unknown_hashes())

        # Finally, verify if we have anything new to report to the server.
        result.addCallback(lambda x: self.detect_changes())

        result.callback(None)
        return result

    def send_message(self, message):
        return self._broker.send_message(
            message, self._session_id, True)

    def fetch_hash_id_db(self):
        """
        Fetch the appropriate pre-canned database of hash=>id mappings
        from the server. If the database is already present, it won't
        be downloaded twice.

        The format of the database filename is <uuid>_<codename>_<arch>,
        and it will be downloaded from the HTTP directory set in
        config.package_hash_id_url, or config.url/hash-id-databases if
        the former is not set.

        Fetch failures are handled gracefully and logged as appropriate.
        """

        def fetch_it(hash_id_db_filename):

            if hash_id_db_filename is None:
                # Couldn't determine which hash=>id database to fetch,
                # just ignore the failure and go on
                return

            if os.path.exists(hash_id_db_filename):
                # We don't download twice
                return

            base_url = self._get_hash_id_db_base_url()
            if not base_url:
                logging.warning("Can't determine the hash=>id database url")
                return

            # Cast to str as pycurl doesn't like unicode
            url = str(base_url + os.path.basename(hash_id_db_filename))

            def fetch_ok(data):
                hash_id_db_fd = open(hash_id_db_filename, "w")
                hash_id_db_fd.write(data)
                hash_id_db_fd.close()
                logging.info("Downloaded hash=>id database from %s" % url)

            def fetch_error(failure):
                exception = failure.value
                logging.warning("Couldn't download hash=>id database: %s" %
                                str(exception))

            if url.startswith("https"):
                proxy = self._config.get("https_proxy")
            else:
                proxy = self._config.get("http_proxy")

            result = fetch_async(url,
                                 cainfo=self._config.get("ssl_public_key"),
                                 proxy=proxy)
            result.addCallback(fetch_ok)
            result.addErrback(fetch_error)

            return result

        result = self._determine_hash_id_db_filename()
        result.addCallback(fetch_it)
        return result

    def _get_hash_id_db_base_url(self):

        base_url = self._config.get("package_hash_id_url")

        if not base_url:

            if not self._config.get("url"):
                # We really have no idea where to download from
                return None

            # If config.url is http://host:123/path/to/message-system
            # then we'll use http://host:123/path/to/hash-id-databases
            base_url = urlparse.urljoin(self._config.url.rstrip("/"),
                                        "hash-id-databases")

        return base_url.rstrip("/") + "/"

    def _apt_sources_have_changed(self):
        """Return a boolean indicating if the APT sources were modified."""
        from landscape.monitor.packagemonitor import PackageMonitor

        filenames = []

        if os.path.exists(self.sources_list_filename):
            filenames.append(self.sources_list_filename)

        if os.path.exists(self.sources_list_directory):
            filenames.extend(
                [os.path.join(self.sources_list_directory, filename) for
                 filename in os.listdir(self.sources_list_directory)])

        for filename in filenames:
            seconds_since_last_change = (
                time.time() - os.path.getmtime(filename))
            if seconds_since_last_change < PackageMonitor.run_interval:
                return True

        return False

    def _apt_update_timeout_expired(self, interval):
        """Check if the apt-update timeout has passed."""
        if os.path.exists(self.update_notifier_stamp):
            stamp = self.update_notifier_stamp
        elif os.path.exists(self._config.update_stamp_filename):
            stamp = self._config.update_stamp_filename
        else:
            return True

        last_update = os.stat(stamp).st_mtime
        return (last_update + interval) < time.time()

    @inlineCallbacks
    def run_apt_update(self):
        """
        Check if an L{_apt_update} call must be performed looping over specific
        delays so it can be retried.

        @return: a deferred returning (out, err, code)
        """
        if (self._config.force_apt_update or self._apt_sources_have_changed()
            or self._apt_update_timeout_expired(
                self._config.apt_update_interval)):

            accepted_apt_errors = (
                "Problem renaming the file /var/cache/apt/srcpkgcache.bin",
                "Problem renaming the file /var/cache/apt/pkgcache.bin")

            for retry in range(len(LOCK_RETRY_DELAYS)):
                deferred = Deferred()
                self._reactor.call_later(
                    LOCK_RETRY_DELAYS[retry], self._apt_update, deferred)
                out, err, code = yield deferred
<<<<<<< HEAD
                out = out.decode("utf-8")
                err = err.decode("utf-8")
=======
                timestamp = self._reactor.time()

>>>>>>> 41073c3f
                touch_file(self._config.update_stamp_filename)
                logging.debug(
                    "'%s' exited with status %d (out='%s', err='%s')" % (
                        self.apt_update_filename, code, out, err))

                if code != 0:
                    if code == 100:
                        if retry < len(LOCK_RETRY_DELAYS) - 1:
                            logging.warning(
                                "Could not acquire the apt lock. Retrying in"
                                " %s seconds." % LOCK_RETRY_DELAYS[retry + 1])
                            continue

                    logging.warning("'%s' exited with status %d (%s)" % (
                        self.apt_update_filename, code, err))

                    # Errors caused by missing cache files are acceptable,
                    # as they are not an issue for the lists update
                    # process.
                    # These errors can happen if an 'apt-get clean' is run
                    # while 'apt-get update' is running.
                    for message in accepted_apt_errors:
                        if message in err:
                            out, err, code = "", "", 0
                            break

                elif not self._facade.get_channels():
                    code = 1
                    err = ("There are no APT sources configured in %s or %s." %
                           (self.sources_list_filename,
                            self.sources_list_directory))

                yield self._broker.call_if_accepted(
                    "package-reporter-result", self.send_result, timestamp,
                    code, err)
                yield returnValue((out, err, code))
        else:
            logging.debug("'%s' didn't run, update interval has not passed" %
                          self.apt_update_filename)
            yield returnValue(("", "", 0))

    def _apt_update(self, deferred):
        """
        Run apt-update using the passed in deferred, which allows for callers
        to inspect the result code.
        """
        env = {}
        if self._config.http_proxy:
            env["http_proxy"] = self._config.http_proxy
        if self._config.https_proxy:
            env["https_proxy"] = self._config.https_proxy
        result = spawn_process(self.apt_update_filename, env=env)

        def callback(args, deferred):
            return deferred.callback(args)

        return result.addCallback(callback, deferred)

    def send_result(self, timestamp, code, err):
        """
        Report the package reporter result to the server in a message.
        """
        message = {
            "type": "package-reporter-result",
            "report-timestamp": timestamp,
            "code": code,
            "err": err}
        return self.send_message(message)

    def handle_task(self, task):
        message = task.data
        if message["type"] == "package-ids":
            self._got_task = True
            return self._handle_package_ids(message)
        if message["type"] == "resynchronize":
            self._got_task = True
            return self._handle_resynchronize()

    def _handle_package_ids(self, message):
        unknown_hashes = []

        try:
            request = self._store.get_hash_id_request(message["request-id"])
        except UnknownHashIDRequest:
            # We've lost this request somehow.  It will be re-requested later.
            return succeed(None)

        hash_ids = {}

        for hash, id in zip(request.hashes, message["ids"]):
            if id is None:
                unknown_hashes.append(hash)
            else:
                hash_ids[hash] = id

        self._store.set_hash_ids(hash_ids)

        logging.info("Received %d package hash => id translations, %d hashes "
                     "are unknown." % (len(hash_ids), len(unknown_hashes)))

        if unknown_hashes:
            result = self._handle_unknown_packages(unknown_hashes)
        else:
            result = succeed(None)

        # Remove the request if everything goes well.
        result.addCallback(lambda x: request.remove())

        return result

    def _handle_resynchronize(self):
        self._store.clear_available()
        self._store.clear_available_upgrades()
        self._store.clear_installed()
        self._store.clear_locked()
        self._store.clear_hash_id_requests()

        return succeed(None)

    def _handle_unknown_packages(self, hashes):

        self._facade.ensure_channels_reloaded()

        hashes = set(hashes)
        added_hashes = []
        packages = []
        for package in self._facade.get_packages():
            hash = self._facade.get_package_hash(package)
            if hash in hashes:
                added_hashes.append(hash)
                skeleton = self._facade.get_package_skeleton(package)
                packages.append({"type": skeleton.type,
                                 "name": skeleton.name,
                                 "version": skeleton.version,
                                 "section": skeleton.section,
                                 "summary": skeleton.summary,
                                 "description": skeleton.description,
                                 "size": skeleton.size,
                                 "installed-size": skeleton.installed_size,
                                 "relations": skeleton.relations})

        if packages:
            logging.info("Queuing messages with data for %d packages to "
                         "exchange urgently." % len(packages))

            message = {"type": "add-packages", "packages": packages}

            result = self._send_message_with_hash_id_request(message,
                                                             added_hashes)
        else:
            result = succeed(None)

        return result

    def remove_expired_hash_id_requests(self):
        now = time.time()
        timeout = now - HASH_ID_REQUEST_TIMEOUT

        def update_or_remove(is_pending, request):
            if is_pending:
                # Request is still in the queue.  Update the timestamp.
                request.timestamp = now
            elif request.timestamp < timeout:
                # Request was delivered, and is older than the threshold.
                request.remove()

        results = []
        for request in self._store.iter_hash_id_requests():
            if request.message_id is None:
                # May happen in some rare cases, when a send_message() is
                # interrupted abruptly.  If it just fails normally, the
                # request is removed and so we don't get here.
                request.remove()
            else:
                result = self._broker.is_message_pending(request.message_id)
                result.addCallback(update_or_remove, request)
                results.append(result)

        return gather_results(results)

    def request_unknown_hashes(self):
        """Detect available packages for which we have no hash=>id mappings.

        This method will verify if there are packages that APT knows
        about but for which we don't have an id yet (no hash => id
        translation), and deliver a message (unknown-package-hashes)
        to request them.

        Hashes previously requested won't be requested again, unless they
        have already expired and removed from the database.
        """
        self._facade.ensure_channels_reloaded()

        unknown_hashes = set()

        for package in self._facade.get_packages():
            hash = self._facade.get_package_hash(package)
            if self._store.get_hash_id(hash) is None:
                unknown_hashes.add(self._facade.get_package_hash(package))

        # Discard unknown hashes in existent requests.
        for request in self._store.iter_hash_id_requests():
            unknown_hashes -= set(request.hashes)

        if not unknown_hashes:
            result = succeed(None)
        else:
            unknown_hashes = sorted(unknown_hashes)
            unknown_hashes = unknown_hashes[:MAX_UNKNOWN_HASHES_PER_REQUEST]

            logging.info("Queuing request for package hash => id "
                         "translation on %d hash(es)." % len(unknown_hashes))

            message = {"type": "unknown-package-hashes",
                       "hashes": unknown_hashes}

            result = self._send_message_with_hash_id_request(message,
                                                             unknown_hashes)

        return result

    def _send_message_with_hash_id_request(self, message, unknown_hashes):
        """Create a hash_id_request and send message with "request-id"."""
        request = self._store.add_hash_id_request(unknown_hashes)
        message["request-id"] = request.id
        result = self.send_message(message)

        def set_message_id(message_id):
            request.message_id = message_id

        def send_message_failed(failure):
            request.remove()
            return failure

        return result.addCallbacks(set_message_id, send_message_failed)

    def detect_changes(self):
        """Detect all changes concerning packages.

        If some changes were detected with respect to our last run, then an
        event of type 'package-data-changed' will be fired in the broker
        reactor.
        """

        def changes_detected(result):
            if result:
                # Something has changed, notify the broker.
                return self._broker.fire_event("package-data-changed")

        deferred = self.detect_packages_changes()
        return deferred.addCallback(changes_detected)

    def detect_packages_changes(self):
        """
        Check if any information regarding packages have changed, and if so
        compute the changes and send a signal.
        """
        if self._got_task or self._package_state_has_changed():
            return self._compute_packages_changes()
        else:
            return succeed(None)

    def _package_state_has_changed(self):
        """
        Detect changes in the universe of known packages.

        This uses the state of packages in /var/lib/dpkg/state and other files
        and simply checks whether they have changed using their "last changed"
        timestamp on the filesystem.

        @return True if the status changed, False otherwise.
        """
        stamp_file = self._config.detect_package_changes_stamp
        if not os.path.exists(stamp_file):
            return True

        status_file = apt_pkg.config.find_file("dir::state::status")
        lists_dir = apt_pkg.config.find_dir("dir::state::lists")
        files = [status_file, lists_dir]
        files.extend(glob.glob("%s/*Packages" % lists_dir))

        last_checked = os.stat(stamp_file).st_mtime
        for f in files:
            last_changed = os.stat(f).st_mtime
            if last_changed >= last_checked:
                return True
        return False

    def _compute_packages_changes(self):
        """Analyse changes in the universe of known packages.

        This method will verify if there are packages that:

        - are now installed, and were not;
        - are now available, and were not;
        - are now locked, and were not;
        - were previously available but are not anymore;
        - were previously installed but are not anymore;
        - were previously locked but are not anymore;

        Additionally it will report package locks that:

        - are now set, and were not;
        - were previously set but are not anymore;

        In all cases, the server is notified of the new situation
        with a "packages" message.

        @return: A deferred resulting in C{True} if package changes were
            detected with respect to the previous run, or C{False} otherwise.
        """
        self._facade.ensure_channels_reloaded()

        old_installed = set(self._store.get_installed())
        old_available = set(self._store.get_available())
        old_upgrades = set(self._store.get_available_upgrades())
        old_locked = set(self._store.get_locked())

        current_installed = set()
        current_available = set()
        current_upgrades = set()
        current_locked = set()
        lsb = parse_lsb_release(LSB_RELEASE_FILENAME)
        backports_archive = "{}-backports".format(lsb["code-name"])

        for package in self._facade.get_packages():
            # Don't include package versions from the official backports
            # archive. The backports archive is enabled by default since
            # xenial with a pinning policy of 100. Ideally we would
            # support pinning, but we don't yet. In the mean time, we
            # ignore backports, so that packages don't get automatically
            # upgraded to the backports version.
            backport_origins = [
                origin for origin in package.origins
                if origin.archive == backports_archive]
            if backport_origins and (
                    len(backport_origins) == len(package.origins)):
                # Ignore the version if it's only in the official
                # backports archive. If it's somewhere else as well,
                # e.g. a PPA, we assume it was added manually and the
                # user wants to get updates from it.
                continue
            hash = self._facade.get_package_hash(package)
            id = self._store.get_hash_id(hash)
            if id is not None:
                if self._facade.is_package_installed(package):
                    current_installed.add(id)
                    if self._facade.is_package_available(package):
                        current_available.add(id)
                else:
                    current_available.add(id)

                # Are there any packages that this package is an upgrade for?
                if self._facade.is_package_upgrade(package):
                    current_upgrades.add(id)

        for package in self._facade.get_locked_packages():
            hash = self._facade.get_package_hash(package)
            id = self._store.get_hash_id(hash)
            if id is not None:
                current_locked.add(id)

        new_installed = current_installed - old_installed
        new_available = current_available - old_available
        new_upgrades = current_upgrades - old_upgrades
        new_locked = current_locked - old_locked

        not_installed = old_installed - current_installed
        not_available = old_available - current_available
        not_upgrades = old_upgrades - current_upgrades
        not_locked = old_locked - current_locked

        message = {}
        if new_installed:
            message["installed"] = \
                list(sequence_to_ranges(sorted(new_installed)))
        if new_available:
            message["available"] = \
                list(sequence_to_ranges(sorted(new_available)))
        if new_upgrades:
            message["available-upgrades"] = \
                list(sequence_to_ranges(sorted(new_upgrades)))
        if new_locked:
            message["locked"] = \
                list(sequence_to_ranges(sorted(new_locked)))

        if not_installed:
            message["not-installed"] = \
                list(sequence_to_ranges(sorted(not_installed)))
        if not_available:
            message["not-available"] = \
                list(sequence_to_ranges(sorted(not_available)))
        if not_upgrades:
            message["not-available-upgrades"] = \
                list(sequence_to_ranges(sorted(not_upgrades)))
        if not_locked:
            message["not-locked"] = \
                list(sequence_to_ranges(sorted(not_locked)))

        if not message:
            return succeed(False)

        message["type"] = "packages"
        result = self.send_message(message)

        logging.info("Queuing message with changes in known packages: "
                     "%d installed, %d available, %d available upgrades, "
                     "%d locked, %d not installed, %d not available, "
                     "%d not available upgrades, %d not locked."
                     % (len(new_installed), len(new_available),
                        len(new_upgrades), len(new_locked),
                        len(not_installed), len(not_available),
                        len(not_upgrades), len(not_locked)))

        def update_currently_known(result):
            if new_installed:
                self._store.add_installed(new_installed)
            if not_installed:
                self._store.remove_installed(not_installed)
            if new_available:
                self._store.add_available(new_available)
            if new_locked:
                self._store.add_locked(new_locked)
            if not_available:
                self._store.remove_available(not_available)
            if new_upgrades:
                self._store.add_available_upgrades(new_upgrades)
            if not_upgrades:
                self._store.remove_available_upgrades(not_upgrades)
            if not_locked:
                self._store.remove_locked(not_locked)
            # Something has changed wrt the former run, let's update the
            # timestamp and return True.
            stamp_file = self._config.detect_package_changes_stamp
            touch_file(stamp_file)
            return True

        result.addCallback(update_currently_known)

        return result


class FakeGlobalReporter(PackageReporter):
    """
    A standard reporter, which additionally stores messages sent into its
    package store.
    """

    package_store_class = FakePackageStore

    def send_message(self, message):
        self._store.save_message(message)
        return super(FakeGlobalReporter, self).send_message(message)


class FakeReporter(PackageReporter):
    """
    A fake reporter which only sends messages previously stored by a
    L{FakeGlobalReporter}.
    """

    package_store_class = FakePackageStore
    global_store_filename = None

    def run(self):
        result = succeed(None)

        result.addCallback(lambda x: self.get_session_id())

        # If the appropriate hash=>id db is not there, fetch it
        result.addCallback(lambda x: self.fetch_hash_id_db())

        result.addCallback(lambda x: self._store.clear_tasks())

        # Finally, verify if we have anything new to send to the server.
        result.addCallback(lambda x: self.send_pending_messages())

        return result

    def send_pending_messages(self):
        """
        As the last callback of L{PackageReporter}, sends messages stored.
        """
        if self.global_store_filename is None:
            self.global_store_filename = os.environ["FAKE_PACKAGE_STORE"]
        if not os.path.exists(self.global_store_filename):
            return succeed(None)
        message_sent = set(self._store.get_message_ids())
        global_store = FakePackageStore(self.global_store_filename)
        all_message_ids = set(global_store.get_message_ids())
        not_sent = all_message_ids - message_sent
        deferred = succeed(None)
        got_type = set()
        if not_sent:
            messages = global_store.get_messages_by_ids(not_sent)
            sent = []
            for message_id, message in messages:
                message = bpickle.loads(message)
                if message["type"] not in got_type:
                    got_type.add(message["type"])
                    sent.append(message_id)
                    deferred.addCallback(
                        lambda x, message=message: self.send_message(message))
            self._store.save_message_ids(sent)
        return deferred


def main(args):
    if "FAKE_GLOBAL_PACKAGE_STORE" in os.environ:
        return run_task_handler(FakeGlobalReporter, args)
    elif "FAKE_PACKAGE_STORE" in os.environ:
        return run_task_handler(FakeReporter, args)
    else:
        return run_task_handler(PackageReporter, args)


def find_reporter_command():
    dirname = os.path.dirname(os.path.abspath(sys.argv[0]))
    return os.path.join(dirname, "landscape-package-reporter")<|MERGE_RESOLUTION|>--- conflicted
+++ resolved
@@ -230,13 +230,11 @@
                 self._reactor.call_later(
                     LOCK_RETRY_DELAYS[retry], self._apt_update, deferred)
                 out, err, code = yield deferred
-<<<<<<< HEAD
                 out = out.decode("utf-8")
                 err = err.decode("utf-8")
-=======
+
                 timestamp = self._reactor.time()
 
->>>>>>> 41073c3f
                 touch_file(self._config.update_stamp_filename)
                 logging.debug(
                     "'%s' exited with status %d (out='%s', err='%s')" % (
