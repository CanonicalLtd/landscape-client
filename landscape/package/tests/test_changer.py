--- conflicted
+++ resolved
@@ -18,7 +18,6 @@
     DependencyError, TransactionError, SmartError)
 from landscape.package.changer import (
     PackageChangerConfiguration, ChangePackagesResult)
-from landscape.package.taskhandler import PackageTaskError
 from landscape.tests.mocker import ANY
 from landscape.tests.helpers import (
     LandscapeTest, BrokerServiceHelper)
@@ -32,7 +31,6 @@
     helpers = [SmartFacadeHelper, BrokerServiceHelper]
 
     def setUp(self):
-<<<<<<< HEAD
 
         def set_up(ignored):
 
@@ -41,6 +39,7 @@
             self.config.data_path = self.makeDir()
             os.mkdir(self.config.package_directory)
             os.mkdir(self.config.binaries_path)
+            touch_file(self.config.smart_update_stamp_filename)
             self.changer = PackageChanger(
                 self.store, self.facade, self.remote, self.config)
             service = self.broker_service
@@ -49,21 +48,6 @@
 
         result = super(PackageChangerTest, self).setUp()
         return result.addCallback(set_up)
-=======
-        super(PackageChangerTest, self).setUp()
-
-        self.store = PackageStore(self.makeFile())
-        self.config = PackageChangerConfiguration()
-        self.config.data_path = self.makeDir()
-        os.mkdir(self.config.package_directory)
-        os.mkdir(self.config.binaries_path)
-        touch_file(self.config.smart_update_stamp_filename)
-        self.changer = PackageChanger(self.store, self.facade, self.remote,
-                                      self.config)
-        service = self.broker_service
-        service.message_store.set_accepted_types(["change-packages-result",
-                                                  "operation-result"])
->>>>>>> 966e2e03
 
     def get_pending_messages(self):
         return self.broker_service.message_store.get_pending_messages()
