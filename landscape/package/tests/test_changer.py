# -*- encoding: utf-8 -*-
import base64
import time
import sys
import os

from twisted.internet.defer import Deferred

from landscape.lib.fs import create_file, read_file, touch_file
from landscape.package.changer import (
    PackageChanger, main, find_changer_command, UNKNOWN_PACKAGE_DATA_TIMEOUT,
    SUCCESS_RESULT, DEPENDENCY_ERROR_RESULT, POLICY_ALLOW_INSTALLS,
    POLICY_ALLOW_ALL_CHANGES, ERROR_RESULT)
from landscape.package.store import PackageStore
from landscape.package.facade import (
    DependencyError, TransactionError)
from landscape.package.changer import (
    PackageChangerConfiguration, ChangePackagesResult)
from landscape.tests.mocker import ANY
from landscape.tests.helpers import (
    LandscapeTest, BrokerServiceHelper, StubProcessFactory)
from landscape.package.tests.helpers import (
    HASH1, HASH2, HASH3, PKGDEB1, PKGDEB2,
    AptFacadeHelper, SimpleRepositoryHelper)
from landscape.manager.manager import FAILED


class AptPackageChangerTest(LandscapeTest):

    helpers = [AptFacadeHelper, SimpleRepositoryHelper, BrokerServiceHelper]

    def setUp(self):

        def set_up(ignored):

            self.store = PackageStore(self.makeFile())
            self.config = PackageChangerConfiguration()
            self.config.data_path = self.makeDir()
            self.process_factory = StubProcessFactory()
            os.mkdir(self.config.package_directory)
            os.mkdir(self.config.binaries_path)
            touch_file(self.config.update_stamp_filename)
            self.changer = PackageChanger(
<<<<<<< HEAD
                self.store, self.facade, self.remote, self.config,
                process_factory=self.process_factory)
=======
                self.store, self.facade, self.remote, self.config)
            self.changer.update_notifier_stamp = "/Not/Existing"
>>>>>>> b95a16de
            service = self.broker_service
            service.message_store.set_accepted_types(["change-packages-result",
                                                      "operation-result"])

        result = super(AptPackageChangerTest, self).setUp()
        return result.addCallback(set_up)

    def set_pkg1_installed(self):
        """Return the hash of a package that is installed."""
        self._add_system_package("foo")
        self.facade.reload_channels()
        [foo] = self.facade.get_packages_by_name("foo")
        return self.facade.get_package_hash(foo)

    def set_pkg2_satisfied(self):
        """Return the hash of a package that can be installed."""
        self._add_package_to_deb_dir(self.repository_dir, "bar")
        self.facade.reload_channels()
        [bar] = self.facade.get_packages_by_name("bar")
        return self.facade.get_package_hash(bar)

    def set_pkg1_and_pkg2_satisfied(self):
        """Make a package depend on another package.

        Return the hashes of the two packages.
        """
        self._add_package_to_deb_dir(
            self.repository_dir, "foo", control_fields={"Depends": "bar"})
        self._add_package_to_deb_dir(self.repository_dir, "bar")
        self.facade.reload_channels()
        [foo] = self.facade.get_packages_by_name("foo")
        [bar] = self.facade.get_packages_by_name("bar")
        return (
            self.facade.get_package_hash(foo),
            self.facade.get_package_hash(bar))

    def set_pkg2_upgrades_pkg1(self):
        """Make it so that one package upgrades another.

        Return the hashes of the two packages.
        """
        self._add_system_package("foo", version="1.0")
        self._add_package_to_deb_dir(self.repository_dir, "foo", version="2.0")
        self.facade.reload_channels()
        foo_1, foo_2 = sorted(self.facade.get_packages_by_name("foo"))
        return (
            self.facade.get_package_hash(foo_1),
            self.facade.get_package_hash(foo_2))

    def remove_pkg2(self):
        """Remove package name2 from its repository."""
        packages_file = os.path.join(self.repository_dir, "Packages")
        packages_contents = read_file(packages_file)
        packages_contents = "\n\n".join(
            [stanza for stanza in packages_contents.split("\n\n")
             if "Package: name2" not in stanza])
        create_file(packages_file, packages_contents)

    def get_transaction_error_message(self):
        """Return part of the apt transaction error message."""
        return "Unable to correct problems"

    def get_binaries_channels(self, binaries_path):
        """Return the channels that will be used for the binaries."""
        return [{"baseurl": "file://%s" % binaries_path,
                 "components": "",
                 "distribution": "./",
                 "type": "deb"}]

    def get_package_name(self, version):
        """Return the name of the package."""
        return version.package.name


    def disable_clear_channels(self):
        """Disable clear_channels(), so that it doesn't remove test setup.

        This is useful for change-packages tests, which will call
        facade.clear_channels(). Normally that's safe, but since we used
        the facade to set up channels, we don't want them to be removed.
        """
        self.facade.clear_channels = lambda: None

    def get_pending_messages(self):
        return self.broker_service.message_store.get_pending_messages()

    def replace_perform_changes(self, func):
        old_perform_changes = self.Facade.perform_changes

        def reset_perform_changes(Facade):
            Facade.perform_changes = old_perform_changes

        self.addCleanup(reset_perform_changes, self.Facade)
        self.Facade.perform_changes = func

    def test_unknown_package_id_for_dependency(self):
        hash1, hash2 = self.set_pkg1_and_pkg2_satisfied()

        # Let's request an operation that would require an answer with a
        # must-install field with a package for which the id isn't yet
        # known by the client.
        self.store.add_task("changer",
                            {"type": "change-packages", "install": [1],
                             "operation-id": 123})

        # In our first try, we should get nothing, because the id of the
        # dependency (hash2) isn't known.
        self.store.set_hash_ids({hash1: 1})
        result = self.changer.handle_tasks()
        self.assertEqual(result.called, True)
        self.assertMessages(self.get_pending_messages(), [])

        self.assertIn("Package data not yet synchronized with server (%r)"
                      % hash2, self.logfile.getvalue())

        # So now we'll set it, and advance the reactor to the scheduled
        # change detection.  We'll get a lot of messages, including the
        # result of our previous message, which got *postponed*.
        self.store.set_hash_ids({hash2: 2})
        result = self.changer.handle_tasks()

        def got_result(result):
            self.assertMessages(self.get_pending_messages(),
                                [{"must-install": [2],
                                  "operation-id": 123,
                                  "result-code": 101,
                                  "type": "change-packages-result"}])
        return result.addCallback(got_result)

    def test_install_unknown_id(self):
        self.store.add_task("changer",
                            {"type": "change-packages", "install": [456],
                             "operation-id": 123})

        self.changer.handle_tasks()

        self.assertIn("Package data not yet synchronized with server (456)",
                      self.logfile.getvalue())
        self.assertTrue(self.store.get_next_task("changer"))

    def test_remove_unknown_id(self):
        self.store.add_task("changer",
                            {"type": "change-packages", "remove": [456],
                             "operation-id": 123})

        self.changer.handle_tasks()

        self.assertIn("Package data not yet synchronized with server (456)",
                      self.logfile.getvalue())
        self.assertTrue(self.store.get_next_task("changer"))

    def test_install_unknown_package(self):
        self.store.set_hash_ids({"hash": 456})
        self.store.add_task("changer",
                            {"type": "change-packages", "install": [456],
                             "operation-id": 123})

        self.changer.handle_tasks()

        self.assertIn("Package data not yet synchronized with server ('hash')",
                      self.logfile.getvalue())
        self.assertTrue(self.store.get_next_task("changer"))

    def test_remove_unknown_package(self):
        self.store.set_hash_ids({"hash": 456})
        self.store.add_task("changer",
                            {"type": "change-packages", "remove": [456],
                             "operation-id": 123})

        self.changer.handle_tasks()

        self.assertIn("Package data not yet synchronized with server ('hash')",
                      self.logfile.getvalue())
        self.assertTrue(self.store.get_next_task("changer"))

    def test_unknown_data_timeout(self):
        """After a while, unknown package data is reported as an error.

        In these cases a warning is logged, and the task is removed.
        """
        self.store.add_task("changer",
                            {"type": "change-packages", "remove": [123],
                             "operation-id": 123})

        time_mock = self.mocker.replace("time.time")
        time_mock()
        self.mocker.result(time.time() + UNKNOWN_PACKAGE_DATA_TIMEOUT)
        self.mocker.count(1, None)
        self.mocker.replay()

        try:
            result = self.changer.handle_tasks()
            self.mocker.verify()
        finally:
            # Reset it earlier so that Twisted has the true time function.
            self.mocker.reset()

        self.assertIn("Package data not yet synchronized with server (123)",
                      self.logfile.getvalue())

        def got_result(result):
            message = {"type": "change-packages-result",
                       "operation-id": 123,
                       "result-code": 100,
                       "result-text": "Package data has changed. "
                                      "Please retry the operation."}
            self.assertMessages(self.get_pending_messages(), [message])
            self.assertEqual(self.store.get_next_task("changer"), None)
        return result.addCallback(got_result)

    def test_dependency_error(self):
        """
        In this test we hack the facade to simulate the situation where
        Smart didn't accept to remove the package due to missing
        dependencies that are present in the system but weren't requested
        in the message.

        The client must answer it saying which additional changes are
        needed to perform the requested operation.

        It's a slightly hackish approach, since we're returning
        the full set of packages available as a dependency error, but
        it serves well for testing this specific feature.
        """
        installed_hash = self.set_pkg1_installed()
        # Use ensure_channels_reloaded() to make sure that the package
        # instances we raise below are the same that the facade will
        # use. The changer will use ensure_channels_reloaded() too,
        # which won't actually reload the package data if it's already
        # loaded.
        self.facade.ensure_channels_reloaded()
        self.store.set_hash_ids({installed_hash: 1, HASH2: 2, HASH3: 3})
        self.store.add_task("changer",
                            {"type": "change-packages", "install": [2],
                             "operation-id": 123})

        packages = [
            self.facade.get_package_by_hash(pkg_hash)
            for pkg_hash in [installed_hash, HASH2, HASH3]]

        def raise_dependency_error(self):
            raise DependencyError(set(packages))

        self.replace_perform_changes(raise_dependency_error)

        result = self.changer.handle_tasks()

        def got_result(result):
            self.assertMessages(self.get_pending_messages(),
                                [{"must-install": [2, 3],
                                  "must-remove": [1],
                                  "operation-id": 123,
                                  "result-code": 101,
                                  "type": "change-packages-result"}])
        return result.addCallback(got_result)

    def test_dependency_error_with_binaries(self):
        """
        Simulate a failing operation involving server-generated binary
        packages. The extra changes needed to perform the transaction
        are sent back to the server.
        """
        self.remove_pkg2()
        installed_hash = self.set_pkg1_installed()
        self.store.set_hash_ids({installed_hash: 1, HASH3: 3})
        self.store.add_task("changer",
                            {"type": "change-packages",
                             "install": [2],
                             "binaries": [(HASH2, 2, PKGDEB2)],
                             "operation-id": 123})

        packages = set()

        def raise_dependency_error(self):
            packages.update(
                self.get_package_by_hash(pkg_hash)
                for pkg_hash in [installed_hash, HASH2, HASH3])
            raise DependencyError(set(packages))

        self.replace_perform_changes(raise_dependency_error)
        self.disable_clear_channels()

        result = self.changer.handle_tasks()

        def got_result(result):
            self.assertMessages(self.get_pending_messages(),
                                [{"must-install": [2, 3],
                                  "must-remove": [1],
                                  "operation-id": 123,
                                  "result-code": 101,
                                  "type": "change-packages-result"}])
        return result.addCallback(got_result)

    def test_perform_changes_with_allow_install_policy(self):
        """
        The C{POLICY_ALLOW_INSTALLS} policy the makes the changer mark
        the missing packages for installation.
        """
        self.store.set_hash_ids({HASH1: 1})
        self.facade.reload_channels()
        [package1] = self.facade.get_packages_by_name("name1")

        self.mocker.order()
        self.facade.perform_changes = self.mocker.mock()
        self.facade.perform_changes()
        self.mocker.throw(DependencyError([package1]))

        self.facade.mark_install = self.mocker.mock()
        self.facade.mark_install(package1)
        self.facade.perform_changes()
        self.mocker.result("success")
        self.mocker.replay()

        result = self.changer.change_packages(POLICY_ALLOW_INSTALLS)

        self.assertEqual(result.code, SUCCESS_RESULT)
        self.assertEqual(result.text, "success")
        self.assertEqual(result.installs, [1])
        self.assertEqual(result.removals, [])

    def test_perform_changes_with_allow_install_policy_and_removals(self):
        """
        The C{POLICY_ALLOW_INSTALLS} policy doesn't allow additional packages
        to be removed.
        """
        installed_hash = self.set_pkg1_installed()
        self.store.set_hash_ids({installed_hash: 1, HASH2: 2})
        self.facade.reload_channels()

        package1 = self.facade.get_package_by_hash(installed_hash)
        [package2] = self.facade.get_packages_by_name("name2")
        self.facade.perform_changes = self.mocker.mock()
        self.facade.perform_changes()
        self.mocker.throw(DependencyError([package1, package2]))
        self.mocker.replay()

        result = self.changer.change_packages(POLICY_ALLOW_INSTALLS)

        self.assertEqual(result.code, DEPENDENCY_ERROR_RESULT)
        self.assertEqual(result.text, None)
        self.assertEqual(result.installs, [2])
        self.assertEqual(result.removals, [1])

    def test_perform_changes_with_max_retries(self):
        """
        After having complemented the requested changes to handle a dependency
        error, the L{PackageChanger.change_packages} will try to perform the
        requested changes again only once.
        """
        self.store.set_hash_ids({HASH1: 1, HASH2: 2})
        self.facade.reload_channels()

        [package1] = self.facade.get_packages_by_name("name1")
        [package2] = self.facade.get_packages_by_name("name2")

        self.facade.perform_changes = self.mocker.mock()
        self.facade.perform_changes()
        self.mocker.throw(DependencyError([package1]))
        self.facade.perform_changes()
        self.mocker.throw(DependencyError([package2]))
        self.mocker.replay()

        result = self.changer.change_packages(POLICY_ALLOW_INSTALLS)

        self.assertEqual(result.code, DEPENDENCY_ERROR_RESULT)
        self.assertEqual(result.text, None)
        self.assertEqual(result.installs, [1, 2])
        self.assertEqual(result.removals, [])

    def test_handle_change_packages_with_policy(self):
        """
        The C{change-packages} message can have an optional C{policy}
        field that will be passed to the C{perform_changes} method.
        """
        self.store.set_hash_ids({HASH1: 1})
        self.store.add_task("changer",
                            {"type": "change-packages",
                             "install": [1],
                             "policy": POLICY_ALLOW_INSTALLS,
                             "operation-id": 123})
        self.changer.change_packages = self.mocker.mock()
        self.changer.change_packages(POLICY_ALLOW_INSTALLS)
        result = ChangePackagesResult()
        result.code = SUCCESS_RESULT
        self.mocker.result(result)
        self.mocker.replay()

        self.disable_clear_channels()
        return self.changer.handle_tasks()

    def test_perform_changes_with_policy_allow_all_changes(self):
        """
        The C{POLICY_ALLOW_ALL_CHANGES} policy allows any needed additional
        package to be installed or removed.
        """
        installed_hash = self.set_pkg1_installed()
        self.store.set_hash_ids({installed_hash: 1, HASH2: 2})
        self.facade.reload_channels()

        self.mocker.order()
        package1 = self.facade.get_package_by_hash(installed_hash)
        [package2] = self.facade.get_packages_by_name("name2")
        self.facade.perform_changes = self.mocker.mock()
        self.facade.perform_changes()
        self.mocker.throw(DependencyError([package1, package2]))
        self.facade.mark_install = self.mocker.mock()
        self.facade.mark_remove = self.mocker.mock()
        self.facade.mark_install(package2)
        self.facade.mark_remove(package1)
        self.facade.perform_changes()
        self.mocker.result("success")
        self.mocker.replay()

        result = self.changer.change_packages(POLICY_ALLOW_ALL_CHANGES)

        self.assertEqual(result.code, SUCCESS_RESULT)
        self.assertEqual(result.text, "success")
        self.assertEqual(result.installs, [2])
        self.assertEqual(result.removals, [1])

    def test_transaction_error(self):
        """
        In this case, the package we're trying to install declared some
        dependencies that can't be satisfied in the client because they
        don't exist at all.  The client must answer the request letting
        the server know about the unsolvable problem.
        """
        self.store.set_hash_ids({HASH1: 1})
        self.store.add_task("changer",
                            {"type": "change-packages", "install": [1],
                             "operation-id": 123})

        self.disable_clear_channels()
        result = self.changer.handle_tasks()

        def got_result(result):
            result_text = self.get_transaction_error_message()
            messages = self.get_pending_messages()
            self.assertEqual(len(messages), 1)
            message = messages[0]
            self.assertEqual(message["operation-id"], 123)
            self.assertEqual(message["result-code"], 100)
            self.assertIn(result_text, message["result-text"])
            self.assertEqual(message["type"], "change-packages-result")
        return result.addCallback(got_result)

    def test_tasks_are_isolated_marks(self):
        """
        Changes attempted on one task should be reset before the next
        task is run.  In this test, we try to run two different
        operations, first installing package 2, then upgrading
        anything available.  The first installation will fail for lack
        of superuser privileges, and the second one will succeed since
        there's nothing to upgrade.  If tasks are mixed up, the second
        operation will fail too, because the installation of package 2
        is still marked in the facade.
        """
        self.log_helper.ignore_errors(".*dpkg")

        installable_hash = self.set_pkg2_satisfied()
        installed_hash = self.set_pkg1_installed()
        self.store.set_hash_ids({installed_hash: 1, installable_hash: 2})

        self.store.add_task("changer",
                            {"type": "change-packages", "install": [2],
                             "operation-id": 123})
        self.store.add_task("changer",
                            {"type": "change-packages", "upgrade-all": True,
                             "operation-id": 124})

        result = self.changer.handle_tasks()

        def got_result(result):
            message = self.get_pending_messages()[1]
            self.assertEqual(124, message["operation-id"])
            self.assertEqual("change-packages-result", message["type"])
            self.assertNotEqual(0, message["result-code"])

        return result.addCallback(got_result)

    def test_tasks_are_isolated_cache(self):
        """
        The package (APT) cache should be reset between task runs.
        In this test, we try to run two different operations, first
        installing package 2, then removing package 1.  Both tasks will
        fail for lack of superuser privileges.  If the package cache
        isn't reset between tasks, the second operation will fail with a
        dependency error, since it will be marked for installation, but
        we haven't explicitly marked it so.
        """
        self.log_helper.ignore_errors(".*dpkg")

        installable_hash = self.set_pkg2_satisfied()
        installed_hash = self.set_pkg1_installed()
        self.store.set_hash_ids({installed_hash: 1, installable_hash: 2})

        self.store.add_task("changer",
                            {"type": "change-packages", "install": [2],
                             "operation-id": 123})
        self.store.add_task("changer",
                            {"type": "change-packages", "remove": [1],
                             "operation-id": 124})

        result = self.changer.handle_tasks()

        def got_result(result):
            message1, message2 = self.get_pending_messages()
            self.assertEqual(123, message1["operation-id"])
            self.assertEqual("change-packages-result", message1["type"])
            self.assertEqual(ERROR_RESULT, message1["result-code"])
            self.assertEqual(124, message2["operation-id"])
            self.assertEqual("change-packages-result", message2["type"])
            self.assertEqual(ERROR_RESULT, message2["result-code"])

        return result.addCallback(got_result)

    def test_successful_operation(self):
        """Simulate a *very* successful operation.

        We'll do that by hacking perform_changes(), and returning our
        *very* successful operation result.
        """
        installed_hash = self.set_pkg1_installed()
        self.store.set_hash_ids({installed_hash: 1, HASH2: 2, HASH3: 3})
        self.store.add_task("changer",
                            {"type": "change-packages", "install": [2],
                             "operation-id": 123})

        def return_good_result(self):
            return "Yeah, I did whatever you've asked for!"
        self.replace_perform_changes(return_good_result)

        result = self.changer.handle_tasks()

        def got_result(result):
            self.assertMessages(self.get_pending_messages(),
                                [{"operation-id": 123,
                                  "result-code": 1,
                                  "result-text": "Yeah, I did whatever you've "
                                                 "asked for!",
                                  "type": "change-packages-result"}])
        return result.addCallback(got_result)

    def test_successful_operation_with_binaries(self):
        """
        Simulate a successful operation involving server-generated binary
        packages.
        """
        self.store.set_hash_ids({HASH3: 3})
        self.store.add_task("changer",
                            {"type": "change-packages", "install": [2, 3],
                             "binaries": [(HASH2, 2, PKGDEB2)],
                             "operation-id": 123})

        def return_good_result(self):
            return "Yeah, I did whatever you've asked for!"
        self.replace_perform_changes(return_good_result)
        self.disable_clear_channels()

        result = self.changer.handle_tasks()

        def got_result(result):
            self.assertMessages(self.get_pending_messages(),
                                [{"operation-id": 123,
                                  "result-code": 1,
                                  "result-text": "Yeah, I did whatever you've "
                                                 "asked for!",
                                  "type": "change-packages-result"}])
        return result.addCallback(got_result)

    def test_global_upgrade(self):
        """
        Besides asking for individual changes, the server may also request
        the client to perform a global upgrade.  This would be the equivalent
        of a "apt-get upgrade" command being executed in the command line.
        """
        hash1, hash2 = self.set_pkg2_upgrades_pkg1()
        self.store.set_hash_ids({hash1: 1, hash2: 2})

        self.store.add_task("changer",
                            {"type": "change-packages", "upgrade-all": True,
                             "operation-id": 123})

        result = self.changer.handle_tasks()

        def got_result(result):
            self.assertMessages(self.get_pending_messages(),
                                [{"operation-id": 123,
                                  "must-install": [2],
                                  "must-remove": [1],
                                  "result-code": 101,
                                  "type": "change-packages-result"}])

        return result.addCallback(got_result)

    def test_global_upgrade_with_nothing_to_do(self):

        self.store.add_task("changer",
                            {"type": "change-packages", "upgrade-all": True,
                             "operation-id": 123})

        result = self.changer.handle_tasks()

        def got_result(result):
            self.assertMessages(self.get_pending_messages(),
                                [{"operation-id": 123,
                                  "result-code": 1,
                                  "type": "change-packages-result"}])

        return result.addCallback(got_result)

    def test_run_with_no_update_stamp(self):
        """
        If the update-stamp file is not there yet, the package changer
        just exists.
        """
        os.remove(self.config.update_stamp_filename)

        def assert_log(ignored):
            self.assertIn("The package-reporter hasn't run yet, exiting.",
                          self.logfile.getvalue())

        result = self.changer.run()
        return result.addCallback(assert_log)

    def test_spawn_reporter_after_running(self):
        output_filename = self.makeFile("REPORTER NOT RUN")
        reporter_filename = self.makeFile("#!/bin/sh\necho REPORTER RUN > %s" %
                                          output_filename)
        os.chmod(reporter_filename, 0755)

        find_command_mock = self.mocker.replace(
            "landscape.package.reporter.find_reporter_command")
        find_command_mock()
        self.mocker.result(reporter_filename)
        self.mocker.replay()

        # Add a task that will do nothing besides producing an answer.
        # The reporter is only spawned if at least one task was handled.
        self.store.add_task("changer", {"type": "change-packages",
                                        "operation-id": 123})

        result = self.changer.run()

        def got_result(result):
            self.assertEqual(open(output_filename).read().strip(),
                             "REPORTER RUN")
        return result.addCallback(got_result)

    def test_spawn_reporter_after_running_with_config(self):
        """The changer passes the config to the reporter when running it."""
        self.config.config = "test.conf"
        output_filename = self.makeFile("REPORTER NOT RUN")
        reporter_filename = self.makeFile("#!/bin/sh\necho ARGS $@ > %s" %
                                          output_filename)
        os.chmod(reporter_filename, 0755)

        find_command_mock = self.mocker.replace(
            "landscape.package.reporter.find_reporter_command")
        find_command_mock()
        self.mocker.result(reporter_filename)
        self.mocker.replay()

        # Add a task that will do nothing besides producing an answer.
        # The reporter is only spawned if at least one task was handled.
        self.store.add_task("changer", {"type": "change-packages",
                                        "operation-id": 123})

        result = self.changer.run()

        def got_result(result):
            self.assertEqual(open(output_filename).read().strip(),
                             "ARGS -c test.conf")
        return result.addCallback(got_result)

    def test_set_effective_uid_and_gid_when_running_as_root(self):
        """
        After the package changer has run, we want the package-reporter to run
        to report the recent changes.  If we're running as root, we want to
        change to the "landscape" user and "landscape" group.
        """

        # We are running as root
        getuid_mock = self.mocker.replace("os.getuid")
        getuid_mock()
        self.mocker.result(0)

        self.mocker.order()

        # We want to return a known gid
        grnam_mock = self.mocker.replace("grp.getgrnam")
        grnam_mock("landscape")

        class FakeGroup(object):
            gr_gid = 199

        self.mocker.result(FakeGroup())

        # First the changer should change the group
        setgid_mock = self.mocker.replace("os.setgid")
        setgid_mock(199)

        # And a known uid as well
        pwnam_mock = self.mocker.replace("pwd.getpwnam")
        pwnam_mock("landscape")

        class FakeUser(object):
            pw_uid = 199

        self.mocker.result(FakeUser())

        # And now the user as well
        setuid_mock = self.mocker.replace("os.setuid")
        setuid_mock(199)

        # Finally, we don't really want the package reporter to run.
        system_mock = self.mocker.replace("os.system")
        system_mock(ANY)

        self.mocker.replay()

        # Add a task that will do nothing besides producing an answer.
        # The reporter is only spawned if at least one task was handled.
        self.store.add_task("changer", {"type": "change-packages",
                                        "operation-id": 123})
        return self.changer.run()

    def test_run(self):
        changer_mock = self.mocker.patch(self.changer)

        self.mocker.order()

        results = [Deferred() for i in range(2)]

        changer_mock.use_hash_id_db()
        self.mocker.result(results[0])

        changer_mock.handle_tasks()
        self.mocker.result(results[1])

        self.mocker.replay()

        self.changer.run()

        # It must raise an error because deferreds weren't yet fired.
        self.assertRaises(AssertionError, self.mocker.verify)

        for deferred in reversed(results):
            deferred.callback(None)

    def test_dont_spawn_reporter_after_running_if_nothing_done(self):
        output_filename = self.makeFile("REPORTER NOT RUN")
        reporter_filename = self.makeFile("#!/bin/sh\necho REPORTER RUN > %s" %
                                          output_filename)
        os.chmod(reporter_filename, 0755)

        find_command_mock = self.mocker.replace(
            "landscape.package.reporter.find_reporter_command")
        find_command_mock()
        self.mocker.result(reporter_filename)
        self.mocker.count(0, None)
        self.mocker.replay()

        result = self.changer.run()

        def got_result(result):
            self.assertEqual(open(output_filename).read().strip(),
                             "REPORTER NOT RUN")
        return result.addCallback(got_result)

    def test_main(self):
        self.mocker.order()

        run_task_handler = self.mocker.replace("landscape.package.taskhandler"
                                               ".run_task_handler",
                                               passthrough=False)
        getpgrp = self.mocker.replace("os.getpgrp")
        self.expect(getpgrp()).result(os.getpid() + 1)
        setsid = self.mocker.replace("os.setsid")
        setsid()
        run_task_handler(PackageChanger, ["ARGS"])
        self.mocker.result("RESULT")

        self.mocker.replay()

        self.assertEqual(main(["ARGS"]), "RESULT")

    def test_main_run_from_shell(self):
        """
        We want the getpid and getpgrp to return the same process id
        this simulates the case where the process is already the process
        session leader, in this case the os.setsid would fail.
        """
        getpgrp = self.mocker.replace("os.getpgrp")
        getpgrp()
        self.mocker.result(os.getpid())

        setsid = self.mocker.replace("os.setsid")
        setsid()
        self.mocker.count(0, 0)

        run_task_handler = self.mocker.replace("landscape.package.taskhandler"
                                               ".run_task_handler",
                                               passthrough=False)
        run_task_handler(PackageChanger, ["ARGS"])
        self.mocker.replay()

        main(["ARGS"])

    def test_find_changer_command(self):
        dirname = self.makeDir()
        filename = self.makeFile("", dirname=dirname,
                                 basename="landscape-package-changer")

        saved_argv = sys.argv
        try:
            sys.argv = [os.path.join(dirname, "landscape-monitor")]

            command = find_changer_command()

            self.assertEqual(command, filename)
        finally:
            sys.argv = saved_argv

    def test_transaction_error_with_unicode_data(self):
        self.store.set_hash_ids({HASH1: 1})
        self.store.add_task("changer",
                            {"type": "change-packages", "install": [1],
                             "operation-id": 123})

        def raise_error(self):
            raise TransactionError(u"áéíóú")
        self.replace_perform_changes(raise_error)
        self.disable_clear_channels()

        result = self.changer.handle_tasks()

        def got_result(result):
            self.assertMessages(self.get_pending_messages(),
                                [{"operation-id": 123,
                                  "result-code": 100,
                                  "result-text": u"áéíóú",
                                  "type": "change-packages-result"}])
        return result.addCallback(got_result)

    def test_update_stamp_exists(self):
        """
        L{PackageChanger.update_stamp_exists} returns C{True} if the
        update-stamp file is there, C{False} otherwise.
        """
        self.assertTrue(self.changer.update_stamp_exists())
        os.remove(self.config.update_stamp_filename)
        self.assertFalse(self.changer.update_stamp_exists())

    def test_update_stamp_exists_notifier(self):
        """
        L{PackageChanger.update_stamp_exists} also checks the existence of the
        C{update_notifier_stamp} file.
        """
        self.assertTrue(self.changer.update_stamp_exists())
        os.remove(self.config.update_stamp_filename)
        self.assertFalse(self.changer.update_stamp_exists())
        self.changer.update_notifier_stamp = self.makeFile("")
        self.assertTrue(self.changer.update_stamp_exists())

    def test_binaries_path(self):
        self.assertEqual(
            self.config.binaries_path,
            os.path.join(self.config.data_path, "package", "binaries"))

    def test_init_channels(self):
        """
        The L{PackageChanger.init_channels} method makes the given
        Debian packages available in a facade channel.
        """
        binaries = [(HASH1, 111, PKGDEB1), (HASH2, 222, PKGDEB2)]

        self.facade.reset_channels()
        self.changer.init_channels(binaries)

        binaries_path = self.config.binaries_path
        self.assertFileContent(os.path.join(binaries_path, "111.deb"),
                               base64.decodestring(PKGDEB1))
        self.assertFileContent(os.path.join(binaries_path, "222.deb"),
                               base64.decodestring(PKGDEB2))
        self.assertEqual(
            self.facade.get_channels(),
            self.get_binaries_channels(binaries_path))

        self.assertEqual(self.store.get_hash_ids(), {HASH1: 111, HASH2: 222})

        self.facade.ensure_channels_reloaded()
        [pkg1, pkg2] = sorted(self.facade.get_packages(),
                              key=self.get_package_name)
        self.assertEqual(self.facade.get_package_hash(pkg1), HASH1)
        self.assertEqual(self.facade.get_package_hash(pkg2), HASH2)

    def test_init_channels_with_existing_hash_id_map(self):
        """
        The L{PackageChanger.init_channels} behaves well even if the
        hash->id mapping for a given deb is already in the L{PackageStore}.
        """
        self.store.set_hash_ids({HASH1: 111})
        self.changer.init_channels([(HASH1, 111, PKGDEB1)])
        self.assertEqual(self.store.get_hash_ids(), {HASH1: 111})

    def test_init_channels_with_existing_binaries(self):
        """
        The L{PackageChanger.init_channels} removes Debian packages
        from previous runs.
        """
        existing_deb_path = os.path.join(self.config.binaries_path, "123.deb")
        self.makeFile(basename=existing_deb_path, content="foo")
        self.changer.init_channels([])
        self.assertFalse(os.path.exists(existing_deb_path))


    def test_binaries_available_in_cache(self):
        """
        If binaries are included in the changes-packages message, those
        will be added to the facade's cache.
        """
        # Make sure to turn off automatic rereading of Packages file,
        # like it is by default.
        self.facade.refetch_package_index = False
        self.assertEqual(None, self.facade.get_package_by_hash(HASH2))
        self.store.add_task("changer",
                            {"type": "change-packages", "install": [2],
                             "binaries": [(HASH2, 2, PKGDEB2)],
                             "operation-id": 123})

        def return_good_result(self):
            return "Yeah, I did whatever you've asked for!"
        self.replace_perform_changes(return_good_result)

        result = self.changer.handle_tasks()

        def got_result(result):
            self.assertNotEqual(None, self.facade.get_package_by_hash(HASH2))
            self.assertFalse(self.facade.refetch_package_index)

        return result.addCallback(got_result)

    def test_change_package_holds(self):
        """
        The L{PackageChanger.handle_tasks} method appropriately creates and
        deletes package holds as requested by the C{change-packages}
        message.
        """
        self._add_system_package("foo")
        self._add_system_package("bar")
        self.facade.reload_channels()
        self._hash_packages_by_name(self.facade, self.store, "foo")
        self._hash_packages_by_name(self.facade, self.store, "bar")
        [foo] = self.facade.get_packages_by_name("foo")
        [bar] = self.facade.get_packages_by_name("bar")
        self.facade.set_package_hold(bar)
        # Make sure that the mtime of the dpkg status file is old when
        # apt loads it, so that it will be reloaded when asserting the
        # test result.
        old_mtime = time.time() - 10
        os.utime(self.facade._dpkg_status, (old_mtime, old_mtime))
        self.facade.reload_channels()
        self.store.add_task("changer", {"type": "change-packages",
                                        "hold": [foo.package.id],
                                        "remove-hold": [bar.package.id],
                                        "operation-id": 123})

        def assert_result(result):
            self.facade.reload_channels()
            self.assertEqual(["foo"], self.facade.get_package_holds())
            self.assertIn("Queuing response with change package results "
                          "to exchange urgently.", self.logfile.getvalue())
            self.assertMessages(
                self.get_pending_messages(),
                [{"type": "change-packages-result",
                  "operation-id": 123,
                  "result-text": "Package holds successfully changed.",
                  "result-code": 1}])

        result = self.changer.handle_tasks()
        return result.addCallback(assert_result)

    def test_create_package_holds_with_identical_version(self):
        """
        The L{PackageChanger.handle_tasks} method appropriately creates
        holds as requested by the C{change-packages} message even
        when versions from two different packages are the same.
        """
        self._add_system_package("foo", version="1.1")
        self._add_system_package("bar", version="1.1")
        self.facade.reload_channels()
        self._hash_packages_by_name(self.facade, self.store, "foo")
        self._hash_packages_by_name(self.facade, self.store, "bar")
        [foo] = self.facade.get_packages_by_name("foo")
        [bar] = self.facade.get_packages_by_name("bar")
        self.facade.reload_channels()
        self.store.add_task("changer", {"type": "change-packages",
                                        "hold": [foo.package.id,
                                                         bar.package.id],
                                        "operation-id": 123})

        def assert_result(result):
            self.facade.reload_channels()
            self.assertEqual(["foo", "bar"], self.facade.get_package_holds())

        result = self.changer.handle_tasks()
        return result.addCallback(assert_result)

    def test_delete_package_holds_with_identical_version(self):
        """
        The L{PackageChanger.handle_tasks} method appropriately deletes
        holds as requested by the C{change-packages} message even
        when versions from two different packages are the same.
        """
        self._add_system_package("foo", version="1.1")
        self._add_system_package("bar", version="1.1")
        self.facade.reload_channels()
        self._hash_packages_by_name(self.facade, self.store, "foo")
        self._hash_packages_by_name(self.facade, self.store, "bar")
        [foo] = self.facade.get_packages_by_name("foo")
        [bar] = self.facade.get_packages_by_name("bar")
        self.facade.set_package_hold(foo)
        self.facade.set_package_hold(bar)
        self.facade.reload_channels()
        self.store.add_task("changer", {"type": "change-packages",
                                        "remove-hold": [foo.package.id,
                                                         bar.package.id],
                                        "operation-id": 123})

        def assert_result(result):
            self.facade.reload_channels()
            self.assertEqual([], self.facade.get_package_holds())

        result = self.changer.handle_tasks()
        return result.addCallback(assert_result)

    def test_change_package_holds_create_already_held(self):
        """
        If the C{change-packages} message requests to add holds for
        packages that are already held, the activity succeeds, since the
        end result is that the requested package holds are there.
        """
        self._add_system_package("foo")
        self.facade.reload_channels()
        self._hash_packages_by_name(self.facade, self.store, "foo")
        [foo] = self.facade.get_packages_by_name("foo")
        self.facade.set_package_hold(foo)
        self.facade.reload_channels()
        self.store.add_task("changer", {"type": "change-packages",
                                        "hold": [foo.package.id],
                                        "operation-id": 123})

        def assert_result(result):
            self.facade.reload_channels()
            self.assertEqual(["foo"], self.facade.get_package_holds())
            self.assertIn("Queuing response with change package results "
                          "to exchange urgently.", self.logfile.getvalue())
            self.assertMessages(
                self.get_pending_messages(),
                [{"type": "change-packages-result",
                  "operation-id": 123,
                  "result-text": "Package holds successfully changed.",
                  "result-code": 1}])

        result = self.changer.handle_tasks()
        return result.addCallback(assert_result)

    def test_change_package_holds_create_other_version_installed(self):
        """
        If the C{change-packages} message requests to add holds for
        packages that have a different version installed than the one
        being requested to hold, the activity fails.

        The whole activity is failed, meaning that other valid hold
        requests won't get processed.
        """
        self._add_system_package("foo", version="1.0")
        self._add_package_to_deb_dir(
            self.repository_dir, "foo", version="2.0")
        self._add_system_package("bar", version="1.0")
        self._add_package_to_deb_dir(
            self.repository_dir, "bar", version="2.0")
        self.facade.reload_channels()
        [foo1, foo2] = sorted(self.facade.get_packages_by_name("foo"))
        [bar1, bar2] = sorted(self.facade.get_packages_by_name("bar"))
        self.store.set_hash_ids({self.facade.get_package_hash(foo1): 1,
                                 self.facade.get_package_hash(foo2): 2,
                                 self.facade.get_package_hash(bar1): 3,
                                 self.facade.get_package_hash(bar2): 4})
        self.facade.reload_channels()
        self.store.add_task("changer", {"type": "change-packages",
                                        "hold": [2, 3],
                                        "operation-id": 123})

        def assert_result(result):
            self.facade.reload_channels()
            self.assertEqual([], self.facade.get_package_holds())
            self.assertIn("Queuing response with change package results "
                          "to exchange urgently.", self.logfile.getvalue())
            self.assertMessages(
                self.get_pending_messages(),
                [{"type": "change-packages-result",
                  "operation-id": 123,
                  "result-text": "Cannot perform the changes, since the" +
                                 " following packages are not installed: foo",
                  "result-code": 100}])

        result = self.changer.handle_tasks()
        return result.addCallback(assert_result)

    def test_change_package_holds_create_not_installed(self):
        """
        If the C{change-packages} message requests to add holds for
        packages that aren't installed, the whole activity is failed. If
        multiple holds are specified, those won't be added. There's no
        difference between a package that is available in some
        repository and a package that the facade doesn't know about at
        all.
        """
        self._add_system_package("foo")
        self._add_package_to_deb_dir(self.repository_dir, "bar")
        self._add_package_to_deb_dir(self.repository_dir, "baz")
        self.facade.reload_channels()
        self._hash_packages_by_name(self.facade, self.store, "foo")
        self._hash_packages_by_name(self.facade, self.store, "bar")
        self._hash_packages_by_name(self.facade, self.store, "baz")
        [foo] = self.facade.get_packages_by_name("foo")
        [bar] = self.facade.get_packages_by_name("bar")
        [baz] = self.facade.get_packages_by_name("baz")
        self.store.add_task("changer", {"type": "change-packages",
                                        "hold": [foo.package.id,
                                                         bar.package.id,
                                                         baz.package.id],
                                        "operation-id": 123})

        def assert_result(result):
            self.facade.reload_channels()
            self.assertEqual([], self.facade.get_package_holds())
            self.assertIn("Queuing response with change package results "
                          "to exchange urgently.", self.logfile.getvalue())
            self.assertMessages(
                self.get_pending_messages(),
                [{"type": "change-packages-result",
                  "operation-id": 123,
                  "result-text": "Cannot perform the changes, since the "
                  "following packages are not installed: "
                  "%s, %s" % tuple(sorted([bar.package.name,
                                           baz.package.name])),
                  "result-code": 100}])

        result = self.changer.handle_tasks()
        return result.addCallback(assert_result)

    def test_change_package_holds_create_unknown_hash(self):
        """
        If the C{change-packages} message requests to add holds for
        packages that the client doesn't know about results in a not yet
        synchronized message and a failure of the operation.
        """

        self.store.add_task("changer",
                            {"type": "change-packages",
                             "hold": [123],
                             "operation-id": 123})

        time_mock = self.mocker.replace("time.time")
        time_mock()
        self.mocker.result(time.time() + UNKNOWN_PACKAGE_DATA_TIMEOUT)
        self.mocker.count(1, None)
        self.mocker.replay()

        try:
            result = self.changer.handle_tasks()
            self.mocker.verify()
        finally:
            # Reset it earlier so that Twisted has the true time function.
            self.mocker.reset()

        self.assertIn("Package data not yet synchronized with server (123)",
                      self.logfile.getvalue())

        def got_result(result):
            message = {"type": "change-packages-result",
                       "operation-id": 123,
                       "result-code": 100,
                       "result-text": "Package data has changed. "
                                      "Please retry the operation."}
            self.assertMessages(self.get_pending_messages(), [message])
            self.assertEqual(self.store.get_next_task("changer"), None)
        return result.addCallback(got_result)

    def test_change_package_holds_delete_not_held(self):
        """
        If the C{change-packages} message requests to remove holds
        for packages that aren't held, the activity succeeds if the
        right version is installed, since the end result is that the
        hold is removed.
        """
        self._add_package_to_deb_dir(self.repository_dir, "foo")
        self.facade.reload_channels()
        self._hash_packages_by_name(self.facade, self.store, "foo")
        [foo] = self.facade.get_packages_by_name("foo")
        self.store.add_task("changer", {"type": "change-packages",
                                        "remove-hold": [foo.package.id],
                                        "operation-id": 123})

        def assert_result(result):
            self.facade.reload_channels()
            self.assertEqual([], self.facade.get_package_holds())
            self.assertIn("Queuing response with change package results "
                          "to exchange urgently.", self.logfile.getvalue())
            self.assertMessages(
                self.get_pending_messages(),
                [{"type": "change-packages-result",
                  "operation-id": 123,
                  "result-text": "Package holds successfully changed.",
                  "result-code": 1}])

        result = self.changer.handle_tasks()
        return result.addCallback(assert_result)

    def test_change_package_holds_delete_different_version_held(self):
        """
        If the C{change-packages} message requests to remove holds
        for packages that aren't held, the activity succeeds if the
        right version is installed, since the end result is that the
        hold is removed.
        """
        self._add_system_package("foo", version="1.0")
        self._add_package_to_deb_dir(
            self.repository_dir, "foo", version="2.0")
        self.facade.reload_channels()
        [foo1, foo2] = sorted(self.facade.get_packages_by_name("foo"))
        self.store.set_hash_ids({self.facade.get_package_hash(foo1): 1,
                                 self.facade.get_package_hash(foo2): 2})
        self.facade.mark_install(foo1)
        self.facade.mark_hold(foo1)
        self.facade.perform_changes()
        self.facade.reload_channels()
        self.store.add_task("changer", {"type": "change-packages",
                                        "remove-hold": [2],
                                        "operation-id": 123})

        def assert_result(result):
            self.facade.reload_channels()
            self.assertEqual(["foo"], self.facade.get_package_holds())
            self.assertIn("Queuing response with change package results "
                          "to exchange urgently.", self.logfile.getvalue())
            self.assertMessages(
                self.get_pending_messages(),
                [{"type": "change-packages-result",
                  "operation-id": 123,
                  "result-text": "Package holds successfully changed.",
                  "result-code": 1}])

        result = self.changer.handle_tasks()
        return result.addCallback(assert_result)

    def test_change_package_holds_delete_not_installed(self):
        """
        If the C{change-packages} message requests to remove holds
        for packages that aren't installed, the activity succeeds, since
        the end result is still that the package isn't held at the
        requested version.
        """
        self._add_system_package("foo")
        self.facade.reload_channels()
        self._hash_packages_by_name(self.facade, self.store, "foo")
        [foo] = self.facade.get_packages_by_name("foo")
        self.store.add_task("changer", {"type": "change-packages",
                                        "remove-hold": [foo.package.id],
                                        "operation-id": 123})

        def assert_result(result):
            self.facade.reload_channels()
            self.assertEqual([], self.facade.get_package_holds())
            self.assertIn("Queuing response with change package results "
                          "to exchange urgently.", self.logfile.getvalue())
            self.assertMessages(
                self.get_pending_messages(),
                [{"type": "change-packages-result",
                  "operation-id": 123,
                  "result-text": "Package holds successfully changed.",
                  "result-code": 1}])

        result = self.changer.handle_tasks()
        return result.addCallback(assert_result)

    def test_change_package_locks(self):
        """
        The L{PackageChanger.handle_tasks} method fails
        change-package-locks activities, since it can't add or remove
        locks because apt doesn't support this.
        """
        self.store.add_task("changer", {"type": "change-package-locks",
                                        "create": [("foo", ">=", "1.0")],
                                        "delete": [("bar", None, None)],
                                        "operation-id": 123})

        def assert_result(result):
            self.assertMessages(
                self.get_pending_messages(),
                [{"type": "operation-result",
                  "operation-id": 123,
                  "status": FAILED,
                  "result-text": "This client doesn't support package locks.",
                  "result-code": 1}])

        result = self.changer.handle_tasks()
        return result.addCallback(assert_result)

    def test_change_packages_with_binaries_removes_binaries(self):
        """
        After the C{change-packages} handler has installed the binaries,
        the binaries and the internal facade deb source is removed.
        """
        self.store.add_task("changer",
                            {"type": "change-packages", "install": [2],
                             "binaries": [(HASH2, 2, PKGDEB2)],
                             "operation-id": 123})

        def return_good_result(self):
            return "Yeah, I did whatever you've asked for!"
        self.replace_perform_changes(return_good_result)

        result = self.changer.handle_tasks()

        def got_result(result):
            self.assertMessages(self.get_pending_messages(),
                                [{"operation-id": 123,
                                  "result-code": 1,
                                  "result-text": "Yeah, I did whatever you've "
                                                 "asked for!",
                                  "type": "change-packages-result"}])
            self.assertEqual([], os.listdir(self.config.binaries_path))
            self.assertFalse(
                os.path.exists(self.facade._get_internal_sources_list()))

        return result.addCallback(got_result)

    def test_change_packages_with_reboot_flag(self):
        """
        When a C{reboot-if-necessary} flag is passed in the C{change-packages},
        A C{ShutdownProtocol} is created and the package result change is
        returned.
        """
        self.store.add_task("changer",
                            {"type": "change-packages", "install": [2],
                             "binaries": [(HASH2, 2, PKGDEB2)],
                             "operation-id": 123,
                             "reboot-if-necessary": True})

        def return_good_result(self):
            return "Yeah, I did whatever you've asked for!"
        self.replace_perform_changes(return_good_result)

        result = self.changer.handle_tasks()

        def got_result(result):
            self.assertMessages(self.get_pending_messages(),
                                [{"operation-id": 123,
                                  "result-code": 1,
                                  "result-text": "Yeah, I did whatever you've "
                                                 "asked for!",
                                  "type": "change-packages-result"}])

        return result.addCallback(got_result)

<|MERGE_RESOLUTION|>--- conflicted
+++ resolved
@@ -41,13 +41,9 @@
             os.mkdir(self.config.binaries_path)
             touch_file(self.config.update_stamp_filename)
             self.changer = PackageChanger(
-<<<<<<< HEAD
                 self.store, self.facade, self.remote, self.config,
                 process_factory=self.process_factory)
-=======
-                self.store, self.facade, self.remote, self.config)
             self.changer.update_notifier_stamp = "/Not/Existing"
->>>>>>> b95a16de
             service = self.broker_service
             service.message_store.set_accepted_types(["change-packages-result",
                                                       "operation-result"])
