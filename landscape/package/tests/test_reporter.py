--- conflicted
+++ resolved
@@ -305,13 +305,8 @@
         mock_fetch_async.assert_called_once_with(hash_id_db_url, cainfo=None)
         return result
 
-<<<<<<< HEAD
     @mock.patch("landscape.package.reporter.fetch_async")
     def test_fetch_hash_id_db_does_not_download_twice(self, mock_fetch_async):
-=======
-    @mock.patch("landscape.lib.fetch.fetch_async")
-    def test_fetch_hash_id_db_does_not_download_twice(self, fetch_async_mock):
->>>>>>> 64163c87
 
         # Let's say that the hash=>id database is already there
         self.config.package_hash_id_url = "http://fake.url/path/"
@@ -330,13 +325,8 @@
         result = self.reporter.fetch_hash_id_db()
 
         def callback(ignored):
-<<<<<<< HEAD
             # Check that fetch_async hasn't been called
             mock_fetch_async.assert_not_called()
-=======
-            self.assertFalse(fetch_async_mock.called)
-            fetch_async(None)
->>>>>>> 64163c87
 
             # The hash=>id database is still there
             self.assertEqual(open(hash_id_db_filename).read(), "test")
