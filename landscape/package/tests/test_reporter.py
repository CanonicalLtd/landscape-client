import glob
import sys
import os
import unittest
import time

from twisted.internet.defer import Deferred, succeed
from twisted.internet import reactor

from landscape.lib.fetch import fetch_async, FetchError
from landscape.package.store import PackageStore, UnknownHashIDRequest
from landscape.package.reporter import (
    PackageReporter, HASH_ID_REQUEST_TIMEOUT, main, find_reporter_command,
    PackageReporterConfiguration)
from landscape.package import reporter
from landscape.package.facade import SmartFacade
from landscape.package.tests.helpers import (
    SmartFacadeHelper, HASH1, HASH2, HASH3)
from landscape.tests.helpers import LandscapeTest, BrokerServiceHelper
from landscape.tests.mocker import ANY

SAMPLE_LSB_RELEASE = "DISTRIB_CODENAME=codename\n"


class PackageReporterConfigurationTest(unittest.TestCase):

    def test_force_smart_update_option(self):
        """
        The L{PackageReporterConfiguration} supports a '--force-smart-update'
        command line option.
        """
        config = PackageReporterConfiguration()
        self.assertFalse(config.force_smart_update)
        config.load(["--force-smart-update"])
        self.assertTrue(config.force_smart_update)


class PackageReporterTest(LandscapeTest):

    helpers = [SmartFacadeHelper, BrokerServiceHelper]

    def setUp(self):

<<<<<<< HEAD
        def set_up(ignored):
            self.store = PackageStore(self.makeFile())
            self.config = PackageReporterConfiguration()
            self.reporter = PackageReporter(
                self.store, self.facade, self.remote, self.config)

        result = super(PackageReporterTest, self).setUp()
        return result.addCallback(set_up)
=======
        self.store = PackageStore(self.makeFile())
        self.config = PackageReporterConfiguration()
        self.reporter = PackageReporter(self.store, self.facade, self.remote,
                                        self.config)
        self.config.data_path = self.makeDir()
        os.mkdir(self.config.package_directory)
>>>>>>> 966e2e03

    def set_pkg2_upgrades_pkg1(self):
        previous = self.Facade.channels_reloaded

        def callback(self):
            from smart.backends.deb.base import DebUpgrades
            previous(self)
            pkg2 = self.get_packages_by_name("name2")[0]
            pkg2.upgrades += (DebUpgrades("name1", "=", "version1-release1"),)
            self.reload_cache() # Relink relations.
        self.Facade.channels_reloaded = callback

    def set_pkg1_installed(self):
        previous = self.Facade.channels_reloaded

        def callback(self):
            previous(self)
            self.get_packages_by_name("name1")[0].installed = True
        self.Facade.channels_reloaded = callback

    def test_set_package_ids_with_all_known(self):
        self.store.add_hash_id_request(["hash1", "hash2"])
        request2 = self.store.add_hash_id_request(["hash3", "hash4"])
        self.store.add_hash_id_request(["hash5", "hash6"])

        self.store.add_task("reporter",
                            {"type": "package-ids", "ids": [123, 456],
                             "request-id": request2.id})

        def got_result(result):
            self.assertEquals(self.store.get_hash_id("hash1"), None)
            self.assertEquals(self.store.get_hash_id("hash2"), None)
            self.assertEquals(self.store.get_hash_id("hash3"), 123)
            self.assertEquals(self.store.get_hash_id("hash4"), 456)
            self.assertEquals(self.store.get_hash_id("hash5"), None)
            self.assertEquals(self.store.get_hash_id("hash6"), None)

        deferred = self.reporter.handle_tasks()
        return deferred.addCallback(got_result)

    def test_set_package_ids_with_unknown_request_id(self):

        self.store.add_task("reporter",
                            {"type": "package-ids", "ids": [123, 456],
                             "request-id": 123})

        # Nothing bad should happen.
        return self.reporter.handle_tasks()

    def test_set_package_ids_with_unknown_hashes(self):
        message_store = self.broker_service.message_store

        message_store.set_accepted_types(["add-packages"])

        request1 = self.store.add_hash_id_request(["foo", HASH1, "bar"])

        self.store.add_task("reporter",
                            {"type": "package-ids",
                             "ids": [123, None, 456],
                             "request-id": request1.id})

        def got_result(result):
            message = message_store.get_pending_messages()[0]

            # The server will answer the "add-packages" message with a
            # "package-ids" message, so we must keep track of the hashes
            # for packages sent.
            request2 = self.store.get_hash_id_request(message["request-id"])
            self.assertEquals(request2.hashes, [HASH1])

            # Keeping track of the message id for the message with the
            # package data allows us to tell if we should consider our
            # request as lost for some reason, and thus re-request it.
            message_id = request2.message_id
            self.assertEquals(type(message_id), int)

            self.assertTrue(message_store.is_pending(message_id))

            self.assertMessages(message_store.get_pending_messages(),
                [{"packages": [{"description": u"Description1",
                                "installed-size": 28672,
                                "name": u"name1",
                                "relations":
                                    [(131074, u"providesname1"),
                                     (196610, u"name1 = version1-release1"),
                                     (262148,
                                      u"prerequirename1 = prerequireversion1"),
                                     (262148,
                                      u"requirename1 = requireversion1"),
                                     (393224, u"name1 < version1-release1"),
                                     (458768,
                                      u"conflictsname1 = conflictsversion1")],
                                "section": u"Group1",
                                "size": 1038,
                                "summary": u"Summary1",
                                "type": 65537,
                                "version": u"version1-release1"}],
                                "request-id": request2.id,
                  "type": "add-packages"}])

        deferred = self.reporter.handle_tasks()
        return deferred.addCallback(got_result)

    def test_set_package_ids_with_unknown_hashes_and_size_none(self):
        message_store = self.broker_service.message_store

        message_store.set_accepted_types(["add-packages"])

        request1 = self.store.add_hash_id_request(["foo", HASH1, "bar"])

        self.store.add_task("reporter",
                            {"type": "package-ids",
                             "ids": [123, None, 456],
                             "request-id": request1.id})

        def got_result(result):
            message = message_store.get_pending_messages()[0]
            request2 = self.store.get_hash_id_request(message["request-id"])
            self.assertMessages(message_store.get_pending_messages(),
                [{"packages": [{"description": u"Description1",
                                "installed-size": None,
                                "name": u"name1",
                                "relations": [],
                                "section": u"Group1",
                                "size": None,
                                "summary": u"Summary1",
                                "type": 65537,
                                "version": u"version1-release1"}],
                                "request-id": request2.id,
                  "type": "add-packages"}])

        class FakePackage(object):
            type = 65537
            name = u"name1"
            version = u"version1-release1"
            section = u"Group1"
            summary = u"Summary1"
            description = u"Description1"
            size = None
            installed_size = None
            relations = []

        mock_facade = self.mocker.patch(SmartFacade)
        mock_facade.get_package_skeleton(ANY)
        self.mocker.result(FakePackage())
        self.mocker.replay()
        deferred = self.reporter.handle_tasks()
        return deferred.addCallback(got_result)

    def test_set_package_ids_with_unknown_hashes_and_failed_send_msg(self):
        message_store = self.broker_service.message_store
        message_store.set_accepted_types(["add-packages"])

        class Boom(Exception):
            pass

        deferred = Deferred()
        deferred.errback(Boom())

        remote_mock = self.mocker.patch(self.reporter._broker)
        remote_mock.send_message(ANY, True)
        self.mocker.result(deferred)
        self.mocker.replay()

        request_id = self.store.add_hash_id_request(["foo", HASH1, "bar"]).id

        self.store.add_task("reporter", {"type": "package-ids",
                                         "ids": [123, None, 456],
                                         "request-id": request_id})

        def got_result(result):
            self.assertMessages(message_store.get_pending_messages(), [])
            self.assertEquals([request.id for request in
                               self.store.iter_hash_id_requests()],
                              [request_id])

        result = self.reporter.handle_tasks()
        self.assertFailure(result, Boom)
        return result.addCallback(got_result)

    def test_set_package_ids_removes_request_id_when_done(self):
        request = self.store.add_hash_id_request(["hash1"])
        self.store.add_task("reporter", {"type": "package-ids", "ids": [123],
                                         "request-id": request.id})

        def got_result(result):
            self.assertRaises(UnknownHashIDRequest,
                              self.store.get_hash_id_request, request.id)

        deferred = self.reporter.handle_tasks()
        return deferred.addCallback(got_result)

    def test_fetch_hash_id_db(self):

        # Assume package_hash_id_url is set
        self.config.data_path = self.makeDir()
        self.config.package_hash_id_url = "http://fake.url/path/"
        os.makedirs(os.path.join(self.config.data_path, "package", "hash-id"))
        hash_id_db_filename = os.path.join(self.config.data_path, "package",
                                           "hash-id", "uuid_codename_arch")

        # Fake uuid, codename and arch
        message_store = self.broker_service.message_store
        message_store.set_server_uuid("uuid")
        self.reporter.lsb_release_filename = self.makeFile(SAMPLE_LSB_RELEASE)
        self.facade.set_arch("arch")

        # Let's say fetch_async is successful
        hash_id_db_url = self.config.package_hash_id_url + "uuid_codename_arch"
        fetch_async_mock = self.mocker.replace("landscape.lib."
                                               "fetch.fetch_async")
        fetch_async_mock(hash_id_db_url, cainfo=None)
        fetch_async_result = Deferred()
        fetch_async_result.callback("hash-ids")
        self.mocker.result(fetch_async_result)

        # The download should be properly logged
        logging_mock = self.mocker.replace("logging.info")
        logging_mock("Downloaded hash=>id database from %s" % hash_id_db_url)
        self.mocker.result(None)

        # We don't have our hash=>id database yet
        self.assertFalse(os.path.exists(hash_id_db_filename))

        # Now go!
        self.mocker.replay()
        result = self.reporter.fetch_hash_id_db()

        # Check the database
        def callback(ignored):
            self.assertTrue(os.path.exists(hash_id_db_filename))
            self.assertEquals(open(hash_id_db_filename).read(), "hash-ids")
        result.addCallback(callback)

        return result

    def test_fetch_hash_id_db_does_not_download_twice(self):

        # Let's say that the hash=>id database is already there
        self.config.package_hash_id_url = "http://fake.url/path/"
        self.config.data_path = self.makeDir()
        os.makedirs(os.path.join(self.config.data_path, "package", "hash-id"))
        hash_id_db_filename = os.path.join(self.config.data_path, "package",
                                           "hash-id", "uuid_codename_arch")
        open(hash_id_db_filename, "w").write("test")

        # Fake uuid, codename and arch
        message_store = self.broker_service.message_store
        message_store.set_server_uuid("uuid")
        self.reporter.lsb_release_filename = self.makeFile(SAMPLE_LSB_RELEASE)
        self.facade.set_arch("arch")

        # Intercept any call to fetch_async
        fetch_async_mock = self.mocker.replace("landscape.lib."
                                               "fetch.fetch_async")
        fetch_async_mock(ANY)

        # Go!
        self.mocker.replay()
        result = self.reporter.fetch_hash_id_db()

        def callback(ignored):
            # Check that fetch_async hasn't been called
            self.assertRaises(AssertionError, self.mocker.verify)
            fetch_async(None)

            # The hash=>id database is still there
            self.assertEquals(open(hash_id_db_filename).read(), "test")

        result.addCallback(callback)

        return result

    def test_fetch_hash_id_db_undetermined_server_uuid(self):
        """
        If the server-uuid can't be determined for some reason, no download
        should be attempted and the failure should be properly logged.
        """
        message_store = self.broker_service.message_store
        message_store.set_server_uuid(None)

        logging_mock = self.mocker.replace("logging.warning")
        logging_mock("Couldn't determine which hash=>id database to use: "
                     "server UUID not available")
        self.mocker.result(None)
        self.mocker.replay()

        result = self.reporter.fetch_hash_id_db()
        return result

    def test_fetch_hash_id_db_undetermined_codename(self):

        # Fake uuid
        message_store = self.broker_service.message_store
        message_store.set_server_uuid("uuid")

        # Undetermined codename
        self.reporter.lsb_release_filename = self.makeFile("Foo=bar")

        # The failure should be properly logged
        logging_mock = self.mocker.replace("logging.warning")
        logging_mock("Couldn't determine which hash=>id database to use: "
                     "missing code-name key in %s" %
                     self.reporter.lsb_release_filename)
        self.mocker.result(None)

        # Go!
        self.mocker.replay()
        result = self.reporter.fetch_hash_id_db()

        return result

    def test_fetch_hash_id_db_undetermined_arch(self):

        # Fake uuid and codename
        message_store = self.broker_service.message_store
        message_store.set_server_uuid("uuid")
        self.reporter.lsb_release_filename = self.makeFile(SAMPLE_LSB_RELEASE)

        # Undetermined arch
        self.facade.set_arch(None)

        # The failure should be properly logged
        logging_mock = self.mocker.replace("logging.warning")
        logging_mock("Couldn't determine which hash=>id database to use: "\
                     "unknown dpkg architecture")
        self.mocker.result(None)

        # Go!
        self.mocker.replay()
        result = self.reporter.fetch_hash_id_db()

        return result

    def test_fetch_hash_id_db_with_default_url(self):

        # Let's say package_hash_id_url is not set but url is
        self.config.data_path = self.makeDir()
        self.config.package_hash_id_url = None
        self.config.url = "http://fake.url/path/message-system/"
        os.makedirs(os.path.join(self.config.data_path, "package", "hash-id"))
        hash_id_db_filename = os.path.join(self.config.data_path, "package",
                                           "hash-id", "uuid_codename_arch")

        # Fake uuid, codename and arch
        message_store = self.broker_service.message_store
        message_store.set_server_uuid("uuid")
        self.reporter.lsb_release_filename = self.makeFile(SAMPLE_LSB_RELEASE)
        self.facade.set_arch("arch")

        # Check fetch_async is called with the default url
        hash_id_db_url = "http://fake.url/path/hash-id-databases/" \
                         "uuid_codename_arch"
        fetch_async_mock = self.mocker.replace("landscape.lib."
                                               "fetch.fetch_async")
        fetch_async_mock(hash_id_db_url, cainfo=None)
        fetch_async_result = Deferred()
        fetch_async_result.callback("hash-ids")
        self.mocker.result(fetch_async_result)

        # Now go!
        self.mocker.replay()
        result = self.reporter.fetch_hash_id_db()

        # Check the database
        def callback(ignored):
            self.assertTrue(os.path.exists(hash_id_db_filename))
            self.assertEquals(open(hash_id_db_filename).read(), "hash-ids")
        result.addCallback(callback)
        return result

    def test_fetch_hash_id_db_with_download_error(self):

        # Assume package_hash_id_url is set
        self.config.data_path = self.makeDir()
        self.config.package_hash_id_url = "http://fake.url/path/"

        # Fake uuid, codename and arch
        message_store = self.broker_service.message_store
        message_store.set_server_uuid("uuid")
        self.reporter.lsb_release_filename = self.makeFile(SAMPLE_LSB_RELEASE)
        self.facade.set_arch("arch")

        # Let's say fetch_async fails
        hash_id_db_url = self.config.package_hash_id_url + "uuid_codename_arch"
        fetch_async_mock = self.mocker.replace("landscape.lib."
                                               "fetch.fetch_async")
        fetch_async_mock(hash_id_db_url, cainfo=None)
        fetch_async_result = Deferred()
        fetch_async_result.errback(FetchError("fetch error"))
        self.mocker.result(fetch_async_result)

        # The failure should be properly logged
        logging_mock = self.mocker.replace("logging.warning")
        logging_mock("Couldn't download hash=>id database: fetch error")
        self.mocker.result(None)

        # Now go!
        self.mocker.replay()
        result = self.reporter.fetch_hash_id_db()

        # We shouldn't have any hash=>id database
        def callback(ignored):
            hash_id_db_filename = os.path.join(
                self.config.data_path, "package", "hash-id",
                "uuid_codename_arch")
            self.assertEquals(os.path.exists(hash_id_db_filename), False)
        result.addCallback(callback)

        return result

    def test_fetch_hash_id_db_with_undetermined_url(self):

        # We don't know where to fetch the hash=>id database from
        self.config.url = None
        self.config.package_hash_id_url = None

        # Fake uuid, codename and arch
        message_store = self.broker_service.message_store
        message_store.set_server_uuid("uuid")
        self.reporter.lsb_release_filename = self.makeFile(SAMPLE_LSB_RELEASE)
        self.facade.set_arch("arch")

        # The failure should be properly logged
        logging_mock = self.mocker.replace("logging.warning")
        logging_mock("Can't determine the hash=>id database url")
        self.mocker.result(None)

        # Let's go
        self.mocker.replay()

        result = self.reporter.fetch_hash_id_db()

        # We shouldn't have any hash=>id database
        def callback(ignored):
            hash_id_db_filename = os.path.join(
                self.config.data_path, "package", "hash-id",
                "uuid_codename_arch")
            self.assertEquals(os.path.exists(hash_id_db_filename), False)
        result.addCallback(callback)

        return result

    def test_fetch_hash_id_db_with_custom_certificate(self):
        """
        The L{PackageReporter.fetch_hash_id_db} method takes into account the
        possible custom SSL certificate specified in the client configuration.
        """

        self.config.url = "http://fake.url/path/message-system/"
        self.config.ssl_public_key = "/some/key"

        # Fake uuid, codename and arch
        message_store = self.broker_service.message_store
        message_store.set_server_uuid("uuid")
        self.reporter.lsb_release_filename = self.makeFile(SAMPLE_LSB_RELEASE)
        self.facade.set_arch("arch")

        # Check fetch_async is called with the default url
        hash_id_db_url = "http://fake.url/path/hash-id-databases/" \
                         "uuid_codename_arch"
        fetch_async_mock = self.mocker.replace("landscape.lib."
                                               "fetch.fetch_async")
        fetch_async_mock(hash_id_db_url, cainfo=self.config.ssl_public_key)
        fetch_async_result = Deferred()
        fetch_async_result.callback("hash-ids")
        self.mocker.result(fetch_async_result)

        # Now go!
        self.mocker.replay()
        result = self.reporter.fetch_hash_id_db()

        return result

    def test_run_smart_update(self):
        """
        The L{PackageReporter.run_smart_update} method should run smart-update
        with the proper arguments.
        """
        self.reporter.sources_list_filename = "/I/Dont/Exist"
        self.reporter.smart_update_filename = self.makeFile(
            "#!/bin/sh\necho -n $@")
        os.chmod(self.reporter.smart_update_filename, 0755)
        debug_mock = self.mocker.replace("logging.debug")
        debug_mock("'%s' exited with status 0 (out='--after %d', err=''" % (
            self.reporter.smart_update_filename,
            self.reporter.smart_update_interval))
        warning_mock = self.mocker.replace("logging.warning")
        self.expect(warning_mock(ANY)).count(0)
        self.mocker.replay()
        deferred = Deferred()

        def do_test():

            result = self.reporter.run_smart_update()

            def callback((out, err, code)):
                interval = self.reporter.smart_update_interval
                self.assertEquals(out, "--after %d" % interval)
                self.assertEquals(err, "")
                self.assertEquals(code, 0)
            result.addCallback(callback)
            result.chainDeferred(deferred)

        reactor.callWhenRunning(do_test)
        return deferred

    def test_run_smart_update_with_force_smart_update(self):
        """
        L{PackageReporter.run_smart_update} forces a smart-update run if
        the '--force-smart-update' command line option was passed.

        """
        self.config.load(["--force-smart-update"])
        self.reporter.smart_update_filename = self.makeFile(
            "#!/bin/sh\necho -n $@")
        os.chmod(self.reporter.smart_update_filename, 0755)

        deferred = Deferred()

        def do_test():
            result = self.reporter.run_smart_update()

            def callback((out, err, code)):
                self.assertEquals(out, "")
            result.addCallback(callback)
            result.chainDeferred(deferred)

        reactor.callWhenRunning(do_test)
        return deferred

    def test_wb_apt_sources_have_changed(self):
        """
        The L{PackageReporter._apt_sources_have_changed} method returns a bool
        indicating if the APT sources list file has changed recently.
        """
        self.reporter.sources_list_filename = "/I/Dont/Exist"
        self.reporter.sources_list_directory = "/I/Dont/Exist/At/All"
        self.assertFalse(self.reporter._apt_sources_have_changed())
        self.reporter.sources_list_filename = self.makeFile("foo")
        self.assertTrue(self.reporter._apt_sources_have_changed())
        os.utime(self.reporter.sources_list_filename, (-1, time.time() - 1799))
        self.assertTrue(self.reporter._apt_sources_have_changed())
        os.utime(self.reporter.sources_list_filename, (-1, time.time() - 1800))
        self.assertFalse(self.reporter._apt_sources_have_changed())

    def test_wb_apt_sources_have_changed_with_directory(self):
        """
        The L{PackageReporter._apt_sources_have_changed} checks also for
        possible additional sources files under /etc/apt/sources.d.
        """
        self.reporter.sources_list_filename = "/I/Dont/Exist/At/All"
        self.reporter.sources_list_directory = self.makeDir()
        self.makeFile(dirname=self.reporter.sources_list_directory,
                      content="deb http://foo ./")
        self.assertTrue(self.reporter._apt_sources_have_changed())

    def test_run_smart_update_with_force_smart_update_if_sources_changed(self):
        """
        L{PackageReporter.run_smart_update} forces a smart-update run if
        the APT sources.list file has changed.

        """
        self.assertEquals(self.reporter.sources_list_filename,
                          "/etc/apt/sources.list")
        self.reporter.sources_list_filename = self.makeFile("deb ftp://url ./")
        self.reporter.smart_update_filename = self.makeFile(
            "#!/bin/sh\necho -n $@")
        os.chmod(self.reporter.smart_update_filename, 0755)

        deferred = Deferred()

        def do_test():
            result = self.reporter.run_smart_update()

            def callback((out, err, code)):
                # Smart update was called without the --after parameter
                self.assertEquals(out, "")
            result.addCallback(callback)
            result.chainDeferred(deferred)

        reactor.callWhenRunning(do_test)
        return deferred

    def test_run_smart_update_warns_about_failures(self):
        """
        The L{PackageReporter.run_smart_update} method should log a warning
        in case smart-update terminates with a non-zero exit code other than 1.
        """
        self.reporter.smart_update_filename = self.makeFile(
            "#!/bin/sh\necho -n error >&2\necho -n output\nexit 2")
        os.chmod(self.reporter.smart_update_filename, 0755)
        logging_mock = self.mocker.replace("logging.warning")
        logging_mock("'%s' exited with status 2"
                     " (error)" % self.reporter.smart_update_filename)
        self.mocker.replay()
        deferred = Deferred()

        def do_test():
            result = self.reporter.run_smart_update()

            def callback((out, err, code)):
                self.assertEquals(out, "output")
                self.assertEquals(err, "error")
                self.assertEquals(code, 2)
            result.addCallback(callback)
            result.chainDeferred(deferred)

        reactor.callWhenRunning(do_test)
        return deferred

    def test_run_smart_update_warns_exit_code_1_and_non_empty_stderr(self):
        """
        The L{PackageReporter.run_smart_update} method should log a warning
        in case smart-update terminates with exit code 1 and non empty stderr.
        """
        self.reporter.smart_update_filename = self.makeFile(
            "#!/bin/sh\necho -n \"error  \" >&2\nexit 1")
        os.chmod(self.reporter.smart_update_filename, 0755)
        logging_mock = self.mocker.replace("logging.warning")
        logging_mock("'%s' exited with status 1"
                     " (error  )" % self.reporter.smart_update_filename)
        self.mocker.replay()
        deferred = Deferred()

        def do_test():
            result = self.reporter.run_smart_update()

            def callback((out, err, code)):
                self.assertEquals(out, "")
                self.assertEquals(err, "error  ")
                self.assertEquals(code, 1)
            result.addCallback(callback)
            result.chainDeferred(deferred)

        reactor.callWhenRunning(do_test)
        return deferred

    def test_run_smart_update_ignores_exit_code_1_and_empty_output(self):
        """
        The L{PackageReporter.run_smart_update} method should not log anything
        in case smart-update terminates with exit code 1 and output containing
        only a newline character.
        """
        self.reporter.smart_update_filename = self.makeFile(
            "#!/bin/sh\necho\nexit 1")
        os.chmod(self.reporter.smart_update_filename, 0755)
        logging_mock = self.mocker.replace("logging.warning")
        self.expect(logging_mock(ANY)).count(0)
        self.mocker.replay()
        deferred = Deferred()

        def do_test():

            result = self.reporter.run_smart_update()

            def callback((out, err, code)):
                self.assertEquals(out, "\n")
                self.assertEquals(err, "")
                self.assertEquals(code, 1)
            result.addCallback(callback)
            result.chainDeferred(deferred)

        reactor.callWhenRunning(do_test)
        return deferred

    def test_run_smart_update_touches_stamp_file(self):
        """
        The L{PackageReporter.run_smart_update} method touches a stamp file
        after running the smart-update wrapper.
        """
        self.reporter.sources_list_filename = "/I/Dont/Exist"
        self.reporter.smart_update_filename = "/bin/true"
        deferred = Deferred()

        def do_test():

            result = self.reporter.run_smart_update()

            def callback(ignored):
                self.assertTrue(
                    os.path.exists(self.config.smart_update_stamp_filename))
            result.addCallback(callback)
            result.chainDeferred(deferred)

        reactor.callWhenRunning(do_test)
        return deferred

    def test_remove_expired_hash_id_request(self):
        request = self.store.add_hash_id_request(["hash1"])
        request.message_id = 9999

        request.timestamp -= HASH_ID_REQUEST_TIMEOUT

        def got_result(result):
            self.assertRaises(UnknownHashIDRequest,
                              self.store.get_hash_id_request, request.id)

        result = self.reporter.remove_expired_hash_id_requests()
        return result.addCallback(got_result)

    def test_remove_expired_hash_id_request_wont_remove_before_timeout(self):
        request1 = self.store.add_hash_id_request(["hash1"])
        request1.message_id = 9999
        request1.timestamp -= HASH_ID_REQUEST_TIMEOUT / 2

        initial_timestamp = request1.timestamp

        def got_result(result):
            request2 = self.store.get_hash_id_request(request1.id)
            self.assertTrue(request2)

            # Shouldn't update timestamp when already delivered.
            self.assertEquals(request2.timestamp, initial_timestamp)

        result = self.reporter.remove_expired_hash_id_requests()
        return result.addCallback(got_result)

    def test_remove_expired_hash_id_request_updates_timestamps(self):
        request = self.store.add_hash_id_request(["hash1"])
        message_store = self.broker_service.message_store
        message_id = message_store.add({"type": "add-packages",
                                        "packages": [],
                                        "request-id": request.id})
        request.message_id = message_id
        initial_timestamp = request.timestamp

        def got_result(result):
            self.assertTrue(request.timestamp > initial_timestamp)

        result = self.reporter.remove_expired_hash_id_requests()
        return result.addCallback(got_result)

    def test_remove_expired_hash_id_request_removes_when_no_message_id(self):
        request = self.store.add_hash_id_request(["hash1"])

        def got_result(result):
            self.assertRaises(UnknownHashIDRequest,
                              self.store.get_hash_id_request, request.id)

        result = self.reporter.remove_expired_hash_id_requests()
        return result.addCallback(got_result)

    def test_request_unknown_hashes(self):
        self.store.set_hash_ids({HASH2: 123})

        message_store = self.broker_service.message_store
        message_store.set_accepted_types(["unknown-package-hashes"])

        def got_result(result):
            self.assertMessages(message_store.get_pending_messages(),
                                [{"hashes": EqualsHashes(HASH1, HASH3),
                                  "request-id": 1,
                                  "type": "unknown-package-hashes"}])

            message = message_store.get_pending_messages()[0]

            request = self.store.get_hash_id_request(1)
            self.assertEquals(request.hashes, message["hashes"])

            self.assertTrue(message_store.is_pending(request.message_id))

        result = self.reporter.request_unknown_hashes()
        return result.addCallback(got_result)

    def test_request_unknown_hashes_limits_number_of_packages(self):
        message_store = self.broker_service.message_store
        message_store.set_accepted_types(["unknown-package-hashes"])

        self.addCleanup(setattr, reporter, "MAX_UNKNOWN_HASHES_PER_REQUEST",
                        reporter.MAX_UNKNOWN_HASHES_PER_REQUEST)

        reporter.MAX_UNKNOWN_HASHES_PER_REQUEST = 2

        def got_result1(result):
            # The first message sent should send any 2 of the 3 hashes.
            self.assertEquals(len(message_store.get_pending_messages()), 1)
            message = message_store.get_pending_messages()[-1]
            self.assertEquals(len(message["hashes"]), 2)

            result2 = self.reporter.request_unknown_hashes()
            result2.addCallback(got_result2, message["hashes"])

            return result2

        def got_result2(result, hashes):
            # The second message sent should send the missing hash.
            self.assertEquals(len(message_store.get_pending_messages()), 2)
            message = message_store.get_pending_messages()[-1]
            self.assertEquals(len(message["hashes"]), 1)
            self.assertNotIn(message["hashes"][0], hashes)

        result1 = self.reporter.request_unknown_hashes()
        result1.addCallback(got_result1)

        return result1

    def test_request_unknown_hashes_with_previously_requested(self):
        """
        In this test we'll pretend that a couple of hashes were
        previously requested, and there's one new hash to be requested.
        """
        message_store = self.broker_service.message_store
        message_store.set_accepted_types(["unknown-package-hashes"])

        self.store.add_hash_id_request([HASH1, HASH3])

        def got_result(result):
            self.assertMessages(message_store.get_pending_messages(),
                                [{"hashes": [HASH2],
                                  "request-id": 2,
                                  "type": "unknown-package-hashes"}])

            message = message_store.get_pending_messages()[0]

            request = self.store.get_hash_id_request(2)
            self.assertEquals(request.hashes, message["hashes"])

            self.assertTrue(message_store.is_pending(request.message_id))

        result = self.reporter.request_unknown_hashes()
        return result.addCallback(got_result)

    def test_request_unknown_hashes_with_all_previously_requested(self):
        message_store = self.broker_service.message_store
        message_store.set_accepted_types(["unknown-package-hashes"])

        self.store.add_hash_id_request([HASH1, HASH2, HASH3])

        def got_result(result):
            self.assertMessages(message_store.get_pending_messages(), [])

        result = self.reporter.request_unknown_hashes()
        return result.addCallback(got_result)

    def test_request_unknown_hashes_with_failing_send_message(self):
        """
        When broker.send_message() fails, the hash_id_request shouldn't
        even be stored, because we have no message_id.
        """
        message_store = self.broker_service.message_store
        message_store.set_accepted_types(["unknown-package-hashes"])

        class Boom(Exception):
            pass

        deferred = Deferred()
        deferred.errback(Boom())

        remote_mock = self.mocker.patch(self.reporter._broker)
        remote_mock.send_message(ANY, True)
        self.mocker.result(deferred)
        self.mocker.replay()

        def got_result(result):
            self.assertMessages(message_store.get_pending_messages(), [])
            self.assertEquals(list(self.store.iter_hash_id_requests()), [])

        result = self.reporter.request_unknown_hashes()

        self.assertFailure(result, Boom)

        return result.addCallback(got_result)

    def test_detect_packages_changes_with_available(self):
        message_store = self.broker_service.message_store
        message_store.set_accepted_types(["packages"])

        self.store.set_hash_ids({HASH1: 1, HASH2: 2, HASH3: 3})

        def got_result(result):
            self.assertMessages(message_store.get_pending_messages(),
                                [{"type": "packages", "available": [(1, 3)]}])

            self.assertEquals(sorted(self.store.get_available()), [1, 2, 3])

        result = self.reporter.detect_packages_changes()
        return result.addCallback(got_result)

    def test_detect_packages_changes_with_available_and_unknown_hash(self):
        message_store = self.broker_service.message_store
        message_store.set_accepted_types(["packages"])

        self.store.set_hash_ids({HASH1: 1, HASH3: 3})

        def got_result(result):
            self.assertMessages(message_store.get_pending_messages(),
                                [{"type": "packages", "available": [1, 3]}])

            self.assertEquals(sorted(self.store.get_available()), [1, 3])

        result = self.reporter.detect_packages_changes()
        return result.addCallback(got_result)

    def test_detect_packages_changes_with_available_and_previously_known(self):
        message_store = self.broker_service.message_store
        message_store.set_accepted_types(["packages"])

        self.store.set_hash_ids({HASH1: 1, HASH2: 2, HASH3: 3})
        self.store.add_available([1, 3])

        def got_result(result):
            self.assertMessages(message_store.get_pending_messages(),
                                [{"type": "packages", "available": [2]}])

            self.assertEquals(sorted(self.store.get_available()), [1, 2, 3])

        result = self.reporter.detect_packages_changes()
        return result.addCallback(got_result)

    def test_detect_packages_changes_with_not_available(self):
        message_store = self.broker_service.message_store
        message_store.set_accepted_types(["packages"])

        for filename in glob.glob(self.repository_dir + "/*"):
            os.unlink(filename)

        self.store.set_hash_ids({HASH1: 1, HASH2: 2, HASH3: 3})
        self.store.add_available([1, 2, 3])

        def got_result(result):
            self.assertMessages(message_store.get_pending_messages(),
                                [{"type": "packages",
                                  "not-available": [(1, 3)]}])

            self.assertEquals(self.store.get_available(), [])

        result = self.reporter.detect_packages_changes()
        return result.addCallback(got_result)

    def test_detect_packages_changes_with_installed(self):
        message_store = self.broker_service.message_store
        message_store.set_accepted_types(["packages"])

        self.store.set_hash_ids({HASH1: 1, HASH2: 2, HASH3: 3})
        self.store.add_available([1, 2, 3])

        self.set_pkg1_installed()

        def got_result(result):
            self.assertMessages(message_store.get_pending_messages(),
                                [{"type": "packages", "installed": [1]}])

            self.assertEquals(self.store.get_installed(), [1])

        result = self.reporter.detect_packages_changes()
        return result.addCallback(got_result)

    def test_detect_packages_changes_with_installed_already_known(self):
        message_store = self.broker_service.message_store
        message_store.set_accepted_types(["packages"])

        self.store.set_hash_ids({HASH1: 1, HASH2: 2, HASH3: 3})
        self.store.add_available([1, 2, 3])
        self.store.add_installed([1])

        self.set_pkg1_installed()

        def got_result(result):
            self.assertFalse(result)
            self.assertMessages(message_store.get_pending_messages(), [])

        result = self.reporter.detect_packages_changes()
        return result.addCallback(got_result)

    def test_detect_packages_changes_with_not_installed(self):
        message_store = self.broker_service.message_store
        message_store.set_accepted_types(["packages"])

        self.store.set_hash_ids({HASH1: 1, HASH2: 2, HASH3: 3})
        self.store.add_available([1, 2, 3])
        self.store.add_installed([1])

        def got_result(result):
            self.assertTrue(result)
            self.assertMessages(message_store.get_pending_messages(),
                                [{"type": "packages", "not-installed": [1]}])

            self.assertEquals(self.store.get_installed(), [])

        result = self.reporter.detect_packages_changes()
        return result.addCallback(got_result)

    def test_detect_packages_changes_with_upgrade_but_not_installed(self):
        message_store = self.broker_service.message_store
        message_store.set_accepted_types(["packages"])

        self.store.set_hash_ids({HASH1: 1, HASH2: 2, HASH3: 3})
        self.store.add_available([1, 2, 3])

        self.set_pkg2_upgrades_pkg1()

        def got_result(result):
            self.assertMessages(message_store.get_pending_messages(), [])

        result = self.reporter.detect_packages_changes()
        return result.addCallback(got_result)

    def test_detect_packages_changes_with_upgrade(self):
        message_store = self.broker_service.message_store
        message_store.set_accepted_types(["packages"])

        self.store.set_hash_ids({HASH1: 1, HASH2: 2, HASH3: 3})
        self.store.add_available([1, 2, 3])
        self.store.add_installed([1])

        self.set_pkg2_upgrades_pkg1()
        self.set_pkg1_installed()

        def got_result(result):
            self.assertMessages(message_store.get_pending_messages(),
                                [{"type": "packages",
                                  "available-upgrades": [2]}])

            self.assertEquals(self.store.get_available_upgrades(), [2])

        result = self.reporter.detect_packages_changes()
        return result.addCallback(got_result)

    def test_detect_packages_changes_with_not_upgrade(self):
        message_store = self.broker_service.message_store
        message_store.set_accepted_types(["packages"])

        self.store.set_hash_ids({HASH1: 1, HASH2: 2, HASH3: 3})
        self.store.add_available([1, 2, 3])
        self.store.add_available_upgrades([2])

        def got_result(result):
            self.assertMessages(message_store.get_pending_messages(),
                                [{"type": "packages",
                                  "not-available-upgrades": [2]}])

            self.assertEquals(self.store.get_available_upgrades(), [])

        result = self.reporter.detect_packages_changes()
        return result.addCallback(got_result)

    def test_detect_packages_changes_with_locked(self):
        """
        If Smart indicates locked packages we didn't know about, report
        them to the server.
        """
        message_store = self.broker_service.message_store
        message_store.set_accepted_types(["packages"])

        self.facade.set_package_lock("name1")
        self.facade.set_package_lock("name2", ">=", "version2")

        self.store.set_hash_ids({HASH1: 1, HASH2: 2})
        self.store.add_available([1, 2])

        def got_result(result):
            self.assertMessages(message_store.get_pending_messages(),
                                [{"type": "packages", "locked": [1, 2]}])
            self.assertEquals(sorted(self.store.get_locked()), [1, 2])

        result = self.reporter.detect_packages_changes()
        return result.addCallback(got_result)

    def test_detect_packages_changes_with_locked_and_ranges(self):
        """
        Ranges are used when reporting changes to 3 or more locked packages
        having consecutive ids.
        """
        message_store = self.broker_service.message_store
        message_store.set_accepted_types(["packages"])

        self.facade.set_package_lock("name1")
        self.facade.set_package_lock("name2", ">=", "version2")
        self.facade.set_package_lock("name3", "<", "version4")

        self.store.set_hash_ids({HASH1: 1, HASH2: 2, HASH3: 3})
        self.store.add_available([1, 2, 3])

        def got_result(result):
            self.assertMessages(message_store.get_pending_messages(),
                                [{"type": "packages", "locked": [(1, 3)]}])
            self.assertEquals(sorted(self.store.get_locked()), [1, 2, 3])

        result = self.reporter.detect_packages_changes()
        return result.addCallback(got_result)

    def test_detect_packages_changes_with_locked_with_unknown_hash(self):
        """
        Locked packages whose hashes are unknown don't get reported.
        """
        self.facade.set_package_lock("name1")

        def got_result(result):
            self.assertEquals(self.store.get_locked(), [])

        result = self.reporter.detect_packages_changes()
        return result.addCallback(got_result)

    def test_detect_packages_changes_with_locked_and_previously_known(self):
        """
        We don't report locked packages we already know about.
        """
        message_store = self.broker_service.message_store
        message_store.set_accepted_types(["packages"])

        self.facade.set_package_lock("name1")
        self.facade.set_package_lock("name2", ">=", "version2")

        self.store.set_hash_ids({HASH1: 1, HASH2: 2})
        self.store.add_available([1, 2])
        self.store.add_locked([1])

        def got_result(result):
            self.assertMessages(message_store.get_pending_messages(),
                                [{"type": "packages", "locked": [2]}])

            self.assertEquals(sorted(self.store.get_locked()), [1, 2])

        result = self.reporter.detect_packages_changes()
        return result.addCallback(got_result)

    def test_detect_packages_changes_with_not_locked(self):
        """
        We report when a package was previously locked and isn't anymore.
        """
        message_store = self.broker_service.message_store
        message_store.set_accepted_types(["packages"])

        self.store.set_hash_ids({HASH1: 1})
        self.store.add_available([1])
        self.store.add_locked([1])

        def got_result(result):
            self.assertMessages(message_store.get_pending_messages(),
                                [{"type": "packages", "not-locked": [1]}])
            self.assertEquals(self.store.get_locked(), [])

        result = self.reporter.detect_packages_changes()
        return result.addCallback(got_result)

    def test_detect_packages_changes_with_not_locked_and_ranges(self):
        """
        Ranges are used when reporting changes to 3 or more not locked packages
        having consecutive ids.
        """
        message_store = self.broker_service.message_store
        message_store.set_accepted_types(["packages"])

        self.store.add_locked([1, 2, 3])

        self.store.set_hash_ids({HASH1: 1, HASH2: 2, HASH3: 3})
        self.store.add_available([1, 2, 3])

        def got_result(result):
            self.assertMessages(message_store.get_pending_messages(),
                                [{"type": "packages", "not-locked": [(1, 3)]}])
            self.assertEquals(sorted(self.store.get_locked()), [])

        result = self.reporter.detect_packages_changes()
        return result.addCallback(got_result)

    def test_detect_package_locks_changes_with_create_locks(self):
        """
        If Smart indicates package locks we didn't know about, report
        them to the server.
        """
        message_store = self.broker_service.message_store
        message_store.set_accepted_types(["package-locks"])

        self.facade.set_package_lock("name")

        logging_mock = self.mocker.replace("logging.info")
        logging_mock("Queuing message with changes in known package locks:"
                     " 1 created, 0 deleted.")
        self.mocker.replay()

        def got_result(result):
            self.assertMessages(message_store.get_pending_messages(),
                                [{"type": "package-locks",
                                  "created": [("name", "", "")]}])
            self.assertEquals(self.store.get_package_locks(),
                              [("name", "", "")])

        result = self.reporter.detect_package_locks_changes()
        return result.addCallback(got_result)

    def test_detect_package_locks_changes_with_already_known_locks(self):
        """
        We don't report changes about locks we already know about.
        """
        message_store = self.broker_service.message_store
        message_store.set_accepted_types(["package-locks"])

        self.facade.set_package_lock("name1")
        self.facade.set_package_lock("name2", "<", "1.2")

        self.store.add_package_locks([("name1", "", "")])

        logging_mock = self.mocker.replace("logging.info")
        logging_mock("Queuing message with changes in known package locks:"
                     " 1 created, 0 deleted.")
        self.mocker.replay()

        def got_result(result):
            self.assertMessages(message_store.get_pending_messages(),
                                [{"type": "package-locks",
                                  "created": [("name2", "<", "1.2")]}])
            self.assertEquals(sorted(self.store.get_package_locks()),
                              [("name1", "", ""),
                               ("name2", "<", "1.2")])

        result = self.reporter.detect_package_locks_changes()
        return result.addCallback(got_result)

    def test_detect_package_locks_changes_with_deleted_locks(self):
        """
        If Smart indicates newly unset package locks, report them to the
        server.
        """
        message_store = self.broker_service.message_store
        message_store.set_accepted_types(["package-locks"])

        self.store.add_package_locks([("name1", "", "")])

        logging_mock = self.mocker.replace("logging.info")
        logging_mock("Queuing message with changes in known package locks:"
                     " 0 created, 1 deleted.")
        self.mocker.replay()

        def got_result(result):
            self.assertMessages(message_store.get_pending_messages(),
                                [{"type": "package-locks",
                                  "deleted": [("name1", "", "")]}])
            self.assertEquals(self.store.get_package_locks(), [])

        result = self.reporter.detect_package_locks_changes()
        return result.addCallback(got_result)

    def test_detect_package_locks_changes_with_locked_already_known(self):
        """
        If we didn't detect any change in the package locks, we don't send any
        message, and we return a deferred resulting in C{False}.
        """
        message_store = self.broker_service.message_store
        message_store.set_accepted_types(["package-locks"])

        self.facade.set_package_lock("name1")
        self.store.add_package_locks([("name1", "", "")])

        def got_result(result):
            self.assertFalse(result)
            self.assertMessages(message_store.get_pending_messages(), [])

        result = self.reporter.detect_packages_changes()
        return result.addCallback(got_result)

    def test_detect_changes_considers_packages_and_locks_changes(self):
        """
        The L{PackageReporter.detect_changes} method considers both package and
        package locks changes. It also releases smart locks by calling the
        L{SmartFacade.deinit} method.
        """
        reporter_mock = self.mocker.patch(self.reporter)
        reporter_mock.detect_packages_changes()
        self.mocker.result(succeed(True))
        reporter_mock.detect_package_locks_changes()
        self.mocker.result(succeed(True))

        facade_mock = self.mocker.patch(self.facade)
        facade_mock.deinit()

        self.mocker.replay()
        return self.reporter.detect_changes()

    def test_detect_changes_fires_package_data_changed(self):
        """
        The L{PackageReporter.detect_changes} method fires an event of
        type 'package-data-changed' if we detected something has changed
        with respect to our previous run.
        """
        reporter_mock = self.mocker.patch(self.reporter)
        reporter_mock.detect_packages_changes()
        self.mocker.result(succeed(False))
        reporter_mock.detect_package_locks_changes()
        self.mocker.result(succeed(True))
        self.mocker.replay()

        deferred = Deferred()
        callback = lambda: deferred.callback(None)
        self.broker_service.reactor.call_on("package-data-changed", callback)
        self.reporter.detect_changes()
        return deferred

    def test_run(self):
        reporter_mock = self.mocker.patch(self.reporter)

        self.mocker.order()

        results = [Deferred() for i in range(7)]

        reporter_mock.run_smart_update()
        self.mocker.result(results[0])

        reporter_mock.fetch_hash_id_db()
        self.mocker.result(results[1])

        reporter_mock.use_hash_id_db()
        self.mocker.result(results[2])

        reporter_mock.handle_tasks()
        self.mocker.result(results[3])

        reporter_mock.remove_expired_hash_id_requests()
        self.mocker.result(results[4])

        reporter_mock.request_unknown_hashes()
        self.mocker.result(results[5])

        reporter_mock.detect_changes()
        self.mocker.result(results[6])

        self.mocker.replay()

        self.reporter.run()

        # It must raise an error because deferreds weren't yet fired.
        self.assertRaises(AssertionError, self.mocker.verify)

        # Call them in reversed order. It must not make a difference because
        # Twisted is ensuring that things run in the proper order.
        for deferred in reversed(results):
            deferred.callback(None)

    def test_main(self):
        run_task_handler = self.mocker.replace("landscape.package.taskhandler"
                                               ".run_task_handler",
                                               passthrough=False)
        run_task_handler(PackageReporter, ["ARGS"])
        self.mocker.result("RESULT")
        self.mocker.replay()

        self.assertEquals(main(["ARGS"]), "RESULT")

    def test_find_reporter_command(self):
        dirname = self.makeDir()
        filename = self.makeFile("", dirname=dirname,
                                 basename="landscape-package-reporter")

        saved_argv = sys.argv
        try:
            sys.argv = [os.path.join(dirname, "landscape-monitor")]

            command = find_reporter_command()

            self.assertEquals(command, filename)
        finally:
            sys.argv = saved_argv

    def test_resynchronize(self):
        """
        When a resynchronize task arrives, the reporter should clear
        out all the data in the package store, except the hash ids and
        the hash ids requests.
        This is done in the reporter so that we know it happens when
        no other reporter is possibly running at the same time.
        """
        message_store = self.broker_service.message_store
        message_store.set_accepted_types(["package-locks"])
        self.store.set_hash_ids({HASH1: 3, HASH2: 4})
        self.store.add_available([1])
        self.store.add_available_upgrades([2])
        self.store.add_installed([2])
        self.store.add_locked([3])
        self.store.add_package_locks([("name1", None, None)])
        self.facade.set_package_lock("name1")
        request1 = self.store.add_hash_id_request(["hash3"])
        request2 = self.store.add_hash_id_request(["hash4"])

        # Set the message id to avoid the requests being deleted by the
        # L{PackageReporter.remove_expired_hash_id_requests} method.
        request1.message_id = 1
        request2.message_id = 2

        # Let's make sure the data is there.
        self.assertEquals(self.store.get_available_upgrades(), [2])
        self.assertEquals(self.store.get_available(), [1])
        self.assertEquals(self.store.get_installed(), [2])
        self.assertEquals(self.store.get_locked(), [3])
        self.assertEquals(self.store.get_package_locks(), [("name1", "", "")])
        self.assertEquals(self.store.get_hash_id_request(request1.id).id,
                          request1.id)

        self.store.add_task("reporter", {"type": "resynchronize"})

        deferred = self.reporter.run()

        def check_result(result):

            # The hashes should not go away.
            hash1 = self.store.get_hash_id(HASH1)
            hash2 = self.store.get_hash_id(HASH2)
            self.assertEquals([hash1, hash2], [3, 4])

            # But the other data should.
            self.assertEquals(self.store.get_available_upgrades(), [])

            # After running the resychronize task, detect_packages_changes is
            # called, and the existing known hashes are made available.
            self.assertEquals(self.store.get_available(), [3, 4])
            self.assertEquals(self.store.get_installed(), [])
            self.assertEquals(self.store.get_locked(), [3])

            # The two original hash id requests should be still there, and
            # a new hash id request should also be detected for HASH3.
            requests_count = 0
            new_request_found = False
            for request in self.store.iter_hash_id_requests():
                requests_count += 1
                if request.id == request1.id:
                    self.assertEquals(request.hashes, ["hash3"])
                elif request.id == request2.id:
                    self.assertEquals(request.hashes, ["hash4"])
                elif not new_request_found:
                    self.assertEquals(request.hashes, [HASH3])
                else:
                    self.fail("Unexpected hash-id request!")
            self.assertEquals(requests_count, 3)

            self.assertMessages(message_store.get_pending_messages(),
                                [{"type": "package-locks",
                                  "created": [("name1", "", "")]}])

        deferred.addCallback(check_result)
        return deferred


class EqualsHashes(object):

    def __init__(self, *hashes):
        self._hashes = sorted(hashes)

    def __eq__(self, other):
        return self._hashes == sorted(other)<|MERGE_RESOLUTION|>--- conflicted
+++ resolved
@@ -41,23 +41,16 @@
 
     def setUp(self):
 
-<<<<<<< HEAD
         def set_up(ignored):
             self.store = PackageStore(self.makeFile())
             self.config = PackageReporterConfiguration()
             self.reporter = PackageReporter(
                 self.store, self.facade, self.remote, self.config)
+            self.config.data_path = self.makeDir()
+            os.mkdir(self.config.package_directory)
 
         result = super(PackageReporterTest, self).setUp()
         return result.addCallback(set_up)
-=======
-        self.store = PackageStore(self.makeFile())
-        self.config = PackageReporterConfiguration()
-        self.reporter = PackageReporter(self.store, self.facade, self.remote,
-                                        self.config)
-        self.config.data_path = self.makeDir()
-        os.mkdir(self.config.package_directory)
->>>>>>> 966e2e03
 
     def set_pkg2_upgrades_pkg1(self):
         previous = self.Facade.channels_reloaded
@@ -1339,13 +1332,12 @@
         self.mocker.result(succeed(False))
         reporter_mock.detect_package_locks_changes()
         self.mocker.result(succeed(True))
-        self.mocker.replay()
-
-        deferred = Deferred()
-        callback = lambda: deferred.callback(None)
+        callback = self.mocker.mock()
+        callback()
+        self.mocker.replay()
+
         self.broker_service.reactor.call_on("package-data-changed", callback)
-        self.reporter.detect_changes()
-        return deferred
+        return self.reporter.detect_changes()
 
     def test_run(self):
         reporter_mock = self.mocker.patch(self.reporter)
