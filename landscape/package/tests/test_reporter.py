--- conflicted
+++ resolved
@@ -1269,11 +1269,7 @@
         run_task_handler = self.mocker.replace("landscape.package.taskhandler"
                                                ".run_task_handler",
                                                passthrough=False)
-<<<<<<< HEAD
         run_task_handler(PackageReporter, ["ARGS"], use_apt_facade=False)
-=======
-        run_task_handler(PackageReporter, ["ARGS"])
->>>>>>> 4c3fc652
         self.mocker.result("RESULT")
         self.mocker.replay()
 
@@ -1325,15 +1321,10 @@
         self.assertEqual(self.store.get_installed(), [2])
         # XXX: Don't check get_locked() and get_package_locks() until
         # package locks are implemented in AptFacade.
-<<<<<<< HEAD
-        #self.assertEqual(self.store.get_locked(), [3])
-        #self.assertEqual(self.store.get_package_locks(), [("name1", "", "")])
-=======
         if not isinstance(self.facade, AptFacade):
             self.assertEqual(self.store.get_locked(), [3])
             self.assertEqual(
                 self.store.get_package_locks(), [("name1", "", "")])
->>>>>>> 4c3fc652
         self.assertEqual(self.store.get_hash_id_request(request1.id).id,
                          request1.id)
 
@@ -1342,7 +1333,6 @@
         deferred = self.reporter.run()
 
         def check_result(result):
-<<<<<<< HEAD
 
             # The hashes should not go away.
             hash1 = self.store.get_hash_id(HASH1)
@@ -1358,7 +1348,8 @@
             self.assertEqual(self.store.get_installed(), [])
             # XXX: Don't check get_locked() until package locks are
             # implemented in AptFacade.
-            #self.assertEqual(self.store.get_locked(), [3])
+            if not isinstance(self.facade, AptFacade):
+                self.assertEqual(self.store.get_locked(), [3])
 
             # The two original hash id requests should be still there, and
             # a new hash id request should also be detected for HASH3.
@@ -1378,9 +1369,10 @@
 
             # XXX: Don't check for package-locks messages until package
             # locks are implemented in AptFacade.
-            #self.assertMessages(message_store.get_pending_messages(),
-            #                    [{"type": "package-locks",
-            #                      "created": [("name1", "", "")]}])
+            if not isinstance(self.facade, AptFacade):
+                self.assertMessages(message_store.get_pending_messages(),
+                                    [{"type": "package-locks",
+                                      "created": [("name1", "", "")]}])
 
         deferred.addCallback(check_result)
         return deferred
@@ -1404,349 +1396,6 @@
         return result.addCallback(set_up)
 
     def _clear_repository(self):
-        for filename in glob.glob(self.repository_dir + "/*"):
-            os.unlink(filename)
-
-    def set_pkg1_upgradable(self):
-        previous = self.Facade.channels_reloaded
-
-        def callback(self):
-            from smart.backends.deb.base import DebUpgrades
-            previous(self)
-            pkg2 = self.get_packages_by_name("name2")[0]
-            pkg2.upgrades += (DebUpgrades("name1", "=", "version1-release1"),)
-            self.reload_cache()  # Relink relations.
-        self.Facade.channels_reloaded = callback
-        return HASH2
-
-    def set_pkg1_installed(self):
-        previous = self.Facade.channels_reloaded
-
-        def callback(self):
-            previous(self)
-            self.get_packages_by_name("name1")[0].installed = True
-        self.Facade.channels_reloaded = callback
-
-
-    def test_detect_packages_changes_with_locked(self):
-        """
-        If Smart indicates locked packages we didn't know about, report
-        them to the server.
-        """
-        message_store = self.broker_service.message_store
-        message_store.set_accepted_types(["packages"])
-
-        self.facade.set_package_lock("name1")
-        self.facade.set_package_lock("name2", ">=", "version2")
-
-        self.store.set_hash_ids({HASH1: 1, HASH2: 2})
-        self.store.add_available([1, 2])
-
-        def got_result(result):
-            self.assertMessages(message_store.get_pending_messages(),
-                                [{"type": "packages", "locked": [1, 2]}])
-            self.assertEqual(sorted(self.store.get_locked()), [1, 2])
-
-        result = self.reporter.detect_packages_changes()
-        return result.addCallback(got_result)
-
-    def test_detect_packages_changes_with_locked_and_ranges(self):
-        """
-        Ranges are used when reporting changes to 3 or more locked packages
-        having consecutive ids.
-        """
-        message_store = self.broker_service.message_store
-        message_store.set_accepted_types(["packages"])
-
-        self.facade.set_package_lock("name1")
-        self.facade.set_package_lock("name2", ">=", "version2")
-        self.facade.set_package_lock("name3", "<", "version4")
-
-        self.store.set_hash_ids({HASH1: 1, HASH2: 2, HASH3: 3})
-        self.store.add_available([1, 2, 3])
-
-        def got_result(result):
-            self.assertMessages(message_store.get_pending_messages(),
-                                [{"type": "packages", "locked": [(1, 3)]}])
-            self.assertEqual(sorted(self.store.get_locked()), [1, 2, 3])
-
-        result = self.reporter.detect_packages_changes()
-        return result.addCallback(got_result)
-
-    def test_detect_packages_changes_with_locked_with_unknown_hash(self):
-        """
-        Locked packages whose hashes are unknown don't get reported.
-        """
-        self.facade.set_package_lock("name1")
-
-        def got_result(result):
-            self.assertEqual(self.store.get_locked(), [])
-
-        result = self.reporter.detect_packages_changes()
-        return result.addCallback(got_result)
-
-    def test_detect_packages_changes_with_locked_and_previously_known(self):
-        """
-        We don't report locked packages we already know about.
-        """
-        message_store = self.broker_service.message_store
-        message_store.set_accepted_types(["packages"])
-
-        self.facade.set_package_lock("name1")
-        self.facade.set_package_lock("name2", ">=", "version2")
-
-        self.store.set_hash_ids({HASH1: 1, HASH2: 2})
-        self.store.add_available([1, 2])
-        self.store.add_locked([1])
-
-        def got_result(result):
-            self.assertMessages(message_store.get_pending_messages(),
-                                [{"type": "packages", "locked": [2]}])
-
-            self.assertEqual(sorted(self.store.get_locked()), [1, 2])
-
-        result = self.reporter.detect_packages_changes()
-        return result.addCallback(got_result)
-
-    def test_detect_packages_changes_with_not_locked(self):
-        """
-        We report when a package was previously locked and isn't anymore.
-        """
-        message_store = self.broker_service.message_store
-        message_store.set_accepted_types(["packages"])
-
-        self.store.set_hash_ids({HASH1: 1})
-        self.store.add_available([1])
-        self.store.add_locked([1])
-
-        def got_result(result):
-            self.assertMessages(message_store.get_pending_messages(),
-                                [{"type": "packages", "not-locked": [1]}])
-            self.assertEqual(self.store.get_locked(), [])
-
-        result = self.reporter.detect_packages_changes()
-        return result.addCallback(got_result)
-
-    def test_detect_package_locks_changes_with_create_locks(self):
-        """
-        If Smart indicates package locks we didn't know about, report
-        them to the server.
-        """
-        message_store = self.broker_service.message_store
-        message_store.set_accepted_types(["package-locks"])
-
-        self.facade.set_package_lock("name")
-
-        logging_mock = self.mocker.replace("logging.info")
-        logging_mock("Queuing message with changes in known package locks:"
-                     " 1 created, 0 deleted.")
-        self.mocker.replay()
-
-        def got_result(result):
-            self.assertMessages(message_store.get_pending_messages(),
-                                [{"type": "package-locks",
-                                  "created": [("name", "", "")]}])
-            self.assertEqual(self.store.get_package_locks(),
-                             [("name", "", "")])
-
-        result = self.reporter.detect_package_locks_changes()
-        return result.addCallback(got_result)
-
-    def test_detect_package_locks_changes_with_already_known_locks(self):
-        """
-        We don't report changes about locks we already know about.
-        """
-        message_store = self.broker_service.message_store
-        message_store.set_accepted_types(["package-locks"])
-
-        self.facade.set_package_lock("name1")
-        self.facade.set_package_lock("name2", "<", "1.2")
-
-        self.store.add_package_locks([("name1", "", "")])
-
-        logging_mock = self.mocker.replace("logging.info")
-        logging_mock("Queuing message with changes in known package locks:"
-                     " 1 created, 0 deleted.")
-        self.mocker.replay()
-
-        def got_result(result):
-            self.assertMessages(message_store.get_pending_messages(),
-                                [{"type": "package-locks",
-                                  "created": [("name2", "<", "1.2")]}])
-            self.assertEqual(sorted(self.store.get_package_locks()),
-                             [("name1", "", ""),
-                              ("name2", "<", "1.2")])
-
-        result = self.reporter.detect_package_locks_changes()
-        return result.addCallback(got_result)
-
-    def test_detect_package_locks_changes_with_deleted_locks(self):
-        """
-        If Smart indicates newly unset package locks, report them to the
-        server.
-        """
-        message_store = self.broker_service.message_store
-        message_store.set_accepted_types(["package-locks"])
-
-        self.store.add_package_locks([("name1", "", "")])
-
-        logging_mock = self.mocker.replace("logging.info")
-        logging_mock("Queuing message with changes in known package locks:"
-                     " 0 created, 1 deleted.")
-        self.mocker.replay()
-
-        def got_result(result):
-            self.assertMessages(message_store.get_pending_messages(),
-                                [{"type": "package-locks",
-                                  "deleted": [("name1", "", "")]}])
-            self.assertEqual(self.store.get_package_locks(), [])
-
-        result = self.reporter.detect_package_locks_changes()
-        return result.addCallback(got_result)
-
-    def test_detect_package_locks_changes_with_locked_already_known(self):
-        """
-        If we didn't detect any change in the package locks, we don't send any
-        message, and we return a deferred resulting in C{False}.
-        """
-        message_store = self.broker_service.message_store
-        message_store.set_accepted_types(["package-locks"])
-
-        self.facade.set_package_lock("name1")
-        self.store.add_package_locks([("name1", "", "")])
-
-        def got_result(result):
-            self.assertFalse(result)
-            self.assertMessages(message_store.get_pending_messages(), [])
-
-        result = self.reporter.detect_packages_changes()
-        return result.addCallback(got_result)
-
-=======
->>>>>>> 4c3fc652
-
-class PackageReporterAptTest(LandscapeTest, PackageReporterTestMixin):
-
-    helpers = [AptFacadeHelper, SimpleRepositoryHelper, BrokerServiceHelper]
-
-<<<<<<< HEAD
-    Facade = AptFacade
-=======
-            # After running the resychronize task, detect_packages_changes is
-            # called, and the existing known hashes are made available.
-            self.assertEqual(self.store.get_available(), [3, 4])
-            self.assertEqual(self.store.get_installed(), [])
-            # XXX: Don't check get_locked() until package locks are
-            # implemented in AptFacade.
-            if not isinstance(self.facade, AptFacade):
-                self.assertEqual(self.store.get_locked(), [3])
-
-            # The two original hash id requests should be still there, and
-            # a new hash id request should also be detected for HASH3.
-            requests_count = 0
-            new_request_found = False
-            for request in self.store.iter_hash_id_requests():
-                requests_count += 1
-                if request.id == request1.id:
-                    self.assertEqual(request.hashes, ["hash3"])
-                elif request.id == request2.id:
-                    self.assertEqual(request.hashes, ["hash4"])
-                elif not new_request_found:
-                    self.assertEqual(request.hashes, [HASH3])
-                else:
-                    self.fail("Unexpected hash-id request!")
-            self.assertEqual(requests_count, 3)
-
-            # XXX: Don't check for package-locks messages until package
-            # locks are implemented in AptFacade.
-            if not isinstance(self.facade, AptFacade):
-                self.assertMessages(message_store.get_pending_messages(),
-                                    [{"type": "package-locks",
-                                      "created": [("name1", "", "")]}])
-
-        deferred.addCallback(check_result)
-        return deferred
-
-
-class PackageReporterSmartTest(LandscapeTest, PackageReporterTestMixin):
-
-    helpers = [SmartFacadeHelper, BrokerServiceHelper]
->>>>>>> 4c3fc652
-
-    def setUp(self):
-
-        def set_up(ignored):
-            self.store = PackageStore(self.makeFile())
-            self.config = PackageReporterConfiguration()
-            self.reporter = PackageReporter(
-                self.store, self.facade, self.remote, self.config)
-            self.config.data_path = self.makeDir()
-            os.mkdir(self.config.package_directory)
-
-<<<<<<< HEAD
-        result = super(PackageReporterAptTest, self).setUp()
-        return result.addCallback(set_up)
-
-    def _install_deb_file(self, path):
-        """Fake the the given deb file is installed in the system."""
-        deb_file = open(path)
-        deb = apt_inst.DebFile(deb_file)
-        control = deb.control.extractdata("control")
-        deb_file.close()
-        lines = control.splitlines()
-        lines.insert(1, "Status: install ok installed")
-        status = "\n".join(lines)
-        append_file(self.dpkg_status, status + "\n\n")
-
-    def _add_package_to_deb_dir(self, path, name, version="1.0"):
-        """Add fake package information to a directory.
-
-        There will only be basic information about the package
-        available, so that get_packages() have something to return.
-        There won't be an actual package in the dir.
-        """
-        package_stanza = textwrap.dedent("""
-                Package: %(name)s
-                Priority: optional
-                Section: misc
-                Installed-Size: 1234
-                Maintainer: Someone
-                Architecture: all
-                Source: source
-                Version: %(version)s
-                Config-Version: 1.0
-                Description: description
-
-                """)
-        append_file(
-            os.path.join(path, "Packages"),
-            package_stanza % {"name": name, "version": version})
-
-    def _clear_repository(self):
-        create_file(self.repository_dir + "/Packages", "")
-
-    def set_pkg1_upgradable(self):
-        self._add_package_to_deb_dir(
-            self.repository_dir, "name1", version="version2")
-        self.facade.reload_channels()
-        name1_upgrade = sorted(self.facade.get_packages_by_name("name1"))[1]
-        return self.facade.get_package_hash(name1_upgrade)
-
-    def set_pkg1_installed(self):
-        self._install_deb_file(os.path.join(self.repository_dir, PKGNAME1))
-
-
-
-class GlobalPackageReporterTestMixin(object):
-
-    def test_store_messages(self):
-        """
-        L{FakeGlobalReporter} stores messages which are sent.
-=======
-        result = super(PackageReporterSmartTest, self).setUp()
-        return result.addCallback(set_up)
-
-    def _clear_repository(self):
         """Remove all packages from self.repository."""
         for filename in glob.glob(self.repository_dir + "/*"):
             os.unlink(filename)
@@ -1755,7 +1404,6 @@
         """Make it so that package "name1" is considered to be upgradable.
 
         Return the hash of the package that upgrades "name1".
->>>>>>> 4c3fc652
         """
         previous = self.Facade.channels_reloaded
 
