"""
Extend the regular Twisted reactor with event-handling features.
"""
import time
import sys
import logging
import bisect

from twisted.python.failure import Failure
from twisted.internet.error import ConnectError
from twisted.internet.threads import deferToThread

from landscape.log import format_object


class InvalidID(Exception):
    """Raised when an invalid ID is used with reactor.cancel_call()."""


class CallHookError(Exception):
    """Raised when hooking on a reactor incorrectly."""


class EventID(object):
    """Unique identifier for an event handler.

    @param event_type: Name of the event type handled by the handler.
    @param pair: Binary tuple C{(handler, priority)} holding the handler
        function and its priority.
    """

    def __init__(self, event_type, pair):
        self._event_type = event_type
        self._pair = pair


class EventHandlingReactorMixin(object):
    """Fire events identified by strings and register handlers for them.

    Note that event handlers are executed synchronously when the C{fire} method
    is called, so unit-tests can generally exercise events without needing to
    run the real Twisted reactor (except of course if the event handlers
    themselves contain asynchronous calls that need the Twisted reactor
    running).
    """

    def __init__(self):
        super(EventHandlingReactorMixin, self).__init__()
        self._event_handlers = {}

    def call_on(self, event_type, handler, priority=0):
        """Register an event handler.

        The handler will be invoked every time an event of the given type
        is fired (there's no need to re-register the handler after the
        event is fired).

        @param event_type: The name of the event type to handle.
        @param handler: The function handling the given event type.
        @param priority: The priority of the given handler function.

        @return: The L{EventID} of the registered handler.
        """
        pair = (handler, priority)

        handlers = self._event_handlers.setdefault(event_type, [])
        handlers.append(pair)
        handlers.sort(key=lambda pair: pair[1])

        return EventID(event_type, pair)

    def fire(self, event_type, *args, **kwargs):
        """Fire an event of a given type.

        Call all handlers registered for the given C{event_type}, in order
        of priority.

        @param event_type: The name of the event type to fire.
        @param args: Positional arguments to pass to the registered handlers.
        @param kwargs: Keyword arguments to pass to the registered handlers.
        """
        logging.debug("Started firing %s.", event_type)
        results = []
        for handler, priority in self._event_handlers.get(event_type, ()):
            try:
                logging.debug("Calling %s for %s with priority %d.",
                              format_object(handler), event_type, priority)
                results.append(handler(*args, **kwargs))
            except KeyboardInterrupt:
                logging.exception("Keyboard interrupt while running event "
                                  "handler %s for event type %r with "
                                  "args %r %r.", format_object(handler),
                                  event_type, args, kwargs)
                self.stop()
                raise
            except:
                logging.exception("Error running event handler %s for "
                                  "event type %r with args %r %r.",
                                  format_object(handler), event_type,
                                  args, kwargs)
        logging.debug("Finished firing %s.", event_type)
        return results

    def cancel_call(self, id):
        """Unregister an event handler.

        @param id: the L{EventID} of the handler to unregister.
        """
        if type(id) is EventID:
            self._event_handlers[id._event_type].remove(id._pair)
        else:
            raise InvalidID("EventID instance expected, received %r" % id)


class ReactorID(object):

    def __init__(self, timeout):
        self._timeout = timeout


class TwistedReactor(EventHandlingReactorMixin):
    """Wrap and add functionalities to the Twisted C{reactor}.

    This essentially a facade around the C{twisted.internet.reactor} and
    will delegate to it for mostly everything except event handling features
    which are implemented using L{EventHandlingReactorMixin}.
    """

    def __init__(self):
        from twisted.internet import reactor
        from twisted.internet.task import LoopingCall
        self._LoopingCall = LoopingCall
        self._reactor = reactor
        self._cleanup()
        self.callFromThread = reactor.callFromThread
        super(TwistedReactor, self).__init__()

    def time(self):
        """Get current time.

        @see L{time.time}
        """
        return time.time()

    def call_later(self, *args, **kwargs):
        """Call a function later.

        Simply call C{callLater(*args, **kwargs)} and return its result.

        @see: L{twisted.internet.interfaces.IReactorTime.callLater}.

        """
        return self._reactor.callLater(*args, **kwargs)

    def call_every(self, seconds, f, *args, **kwargs):
        """Call a function repeatedly.

        Create a new L{twisted.internet.task.LoopingCall} object and
        start it.

        @return: the created C{LoopingCall} object.
        """
        lc = self._LoopingCall(f, *args, **kwargs)
        lc.start(seconds, now=False)
        return lc

    def cancel_call(self, id):
        """Cancel a scheduled function or event handler.

        @param id: The function call or handler to remove. It can be an
            L{EventID}, a L{LoopingCall} or a C{IDelayedCall}, as returned
            by L{call_on}, L{call_every} and L{call_later} respectively.
        """
        if isinstance(id, EventID):
            return EventHandlingReactorMixin.cancel_call(self, id)
        if isinstance(id, self._LoopingCall):
            return id.stop()
        if id.active():
            id.cancel()

    def call_when_running(self, f):
        """Schedule a function to be called when the reactor starts running."""
        self._reactor.callWhenRunning(f)

    def call_in_main(self, f, *args, **kwargs):
        """Cause a function to be executed by the reactor thread.

        @param f: The callable object to execute.
        @param args: The arguments to call it with.
        @param kwargs: The keyword arguments to call it with.

        @see: L{twisted.internet.interfaces.IReactorThreads.callFromThread}
        """
        self._reactor.callFromThread(f, *args, **kwargs)

    def call_in_thread(self, callback, errback, f, *args, **kwargs):
        """
        Execute a callable object in a new separate thread.

        @param callback: A function to call in case C{f} was successful, it
            will be passed the return value of C{f}.
        @param errback: A function to call in case C{f} raised an exception,
            it will be pass a C{(type, value, traceback)} tuple giving
            information about the raised exception (see L{sys.exc_info}).

        @note: Both C{callback} and C{errback} will be executed in the
            the parent thread.
        """
        def on_success(result):
            if callback:
                return callback(result)

        def on_failure(failure):
            exc_info = (failure.type, failure.value, failure.tb)
            if errback:
                errback(*exc_info)
            else:
                logging.error(exc_info[1], exc_info=exc_info)

        deferred = deferToThread(f, *args, **kwargs)
        deferred.addCallback(on_success)
        deferred.addErrback(on_failure)

    def listen_unix(self, socket, factory):
        """Start listening on a Unix socket."""
        return self._reactor.listenUNIX(socket, factory, wantPID=True)

    def connect_unix(self, socket, factory):
        """Connect to a Unix socket."""
        return self._reactor.connectUNIX(socket, factory)

    def run(self):
        """Start the reactor, a C{"run"} event will be fired."""

        self.fire("run")
        self._reactor.run()
        self.fire("stop")

    def stop(self):
        """Stop the reactor, a C{"stop"} event will be fired."""
        self._reactor.stop()
        self._cleanup()

    def _cleanup(self):
        # Since the reactor is global, we should clean it up when we
        # initialize one of our wrappers.
        for call in self._reactor.getDelayedCalls():
            if call.active():
                call.cancel()


class FakeReactorID(object):

    def __init__(self, data):
        self.active = True
        self._data = data


class FakeReactor(EventHandlingReactorMixin):
    """A fake reactor with the same API of L{TwistedReactor}.

    This reactor emulates the asychronous interface of L{TwistedReactor}, but
    implementing it in a synchronous way, for easier unit-testing.

    Note that the C{listen_unix} method is *not* emulated, but rather inherited
    blindly from L{UnixReactorMixin}, this means that there's no way to control
    it in a synchronous way (see the docstring of the mixin). A better approach
    would be to fake the AMP transport (i.e. fake the twisted abstractions
    around Unix sockets), and implement a fake version C{listen_unix}, but this
    hasn't been done yet.
    """
    # XXX probably this shouldn't be a class attribute, but we need client-side
    # FakeReactor instaces to be aware of listening sockets created by
    # server-side FakeReactor instances.
    _socket_paths = {}

    def __init__(self):
        super(FakeReactor, self).__init__()
        self._current_time = 0
        self._calls = []
        self.hosts = {}
        self._threaded_callbacks = []

        # XXX we need a reference to the Twisted reactor as well because
        # some tests use it
        from twisted.internet import reactor
        self._reactor = reactor

    def time(self):
        return float(self._current_time)

    def call_later(self, seconds, f, *args, **kwargs):
        scheduled_time = self._current_time + seconds
        call = (scheduled_time, f, args, kwargs)
        bisect.insort_left(self._calls, call)
        return FakeReactorID(call)

    def call_every(self, seconds, f, *args, **kwargs):

        def fake():
            # update the call so that cancellation will continue
            # working with the same ID. And do it *before* the call
            # because the call might cancel it!
            call._data = self.call_later(seconds, fake)._data
            try:
                f(*args, **kwargs)
            except:
                if call.active:
                    self.cancel_call(call)
                raise
        call = self.call_later(seconds, fake)
        return call

    def cancel_call(self, id):
        if type(id) is FakeReactorID:
            if id._data in self._calls:
                self._calls.remove(id._data)
            id.active = False
        else:
            super(FakeReactor, self).cancel_call(id)

    def call_when_running(self, f):
        # Just schedule a call that will be kicked by the run() method.
        self.call_later(0, f)

    def call_in_main(self, f, *args, **kwargs):
        """Schedule a function for execution in the main thread."""
        self._threaded_callbacks.append(lambda: f(*args, **kwargs))

    def call_in_thread(self, callback, errback, f, *args, **kwargs):
        """Emulate L{TwistedReactor.call_in_thread} without spawning threads.

        Note that running threaded callbacks here doesn't reflect reality,
        since they're usually run while the main reactor loop is active. At
        the same time, this is convenient as it means we don't need to run
        the the real Twisted reactor with to test actions performed on
        completion of specific events (e.g. L{MessageExchange.exchange} uses
        call_in_thread to run the HTTP request in a separate thread, because
        we use libcurl which is blocking). IOW, it's easier to test things
        synchronously.
        """
        self._in_thread(callback, errback, f, args, kwargs)
        self._run_threaded_callbacks()

    def listen_unix(self, socket_path, factory):

        class FakePort(object):

            def stopListening(oself):
                self._socket_paths.pop(socket_path)

        self._socket_paths[socket_path] = factory
        return FakePort()

    def connect_unix(self, path, factory):
        server = self._socket_paths.get(path)
        from landscape.lib.tests.test_amp import FakeConnector
        if server:
<<<<<<< HEAD
            connector = FakeConnector(factory, server)
            connector.connect()
=======
            connection = FakeConnection(factory.buildProtocol(path),
                                        server.buildProtocol(path))
            factory.fake_connection = connection
>>>>>>> c5f12c98
        else:
            connector = object()  # Fake connector
            failure = Failure(ConnectError("No such file or directory"))
            factory.clientConnectionFailed(connector, failure)
        return connector

    def run(self):
        """Continuously advance this reactor until reactor.stop() is called."""
        self.fire("run")
        self._running = True
        while self._running:
            self.advance(self._calls[0][0])
        self.fire("stop")

    def stop(self):
        self._running = False

    def advance(self, seconds):
        """Advance this reactor C{seconds} into the future.

        This method is not part of the L{TwistedReactor} API and is specific
        to L{FakeReactor}. It's meant to be used only in unit tests for
        advancing time and triggering the relevant scheduled calls (see
        also C{call_later} and C{call_every}).
        """
        while (self._calls and self._calls[0][0]
               <= self._current_time + seconds):
            call = self._calls.pop(0)
            # If we find a call within the time we're advancing,
            # before calling it, let's advance the time *just* to
            # when that call is expecting to be run, so that if it
            # schedules any calls itself they will be relative to
            # the correct time.
            seconds -= call[0] - self._current_time
            self._current_time = call[0]
            try:
                call[1](*call[2], **call[3])
            except Exception, e:
                logging.exception(e)
        self._current_time += seconds

    def _in_thread(self, callback, errback, f, args, kwargs):
        try:
            result = f(*args, **kwargs)
        except Exception, e:
            exc_info = sys.exc_info()
            if errback is None:
                self.call_in_main(logging.error, e, exc_info=exc_info)
            else:
                self.call_in_main(errback, *exc_info)
        else:
            if callback:
                self.call_in_main(callback, result)

    def _run_threaded_callbacks(self):
        while self._threaded_callbacks:
            try:
                self._threaded_callbacks.pop(0)()
            except Exception, e:
                logging.exception(e)

    def _hook_threaded_callbacks(self):
        id = self.call_every(0.5, self._run_threaded_callbacks)
        self._run_threaded_callbacks_id = id

    def _unhook_threaded_callbacks(self):
        self.cancel_call(self._run_threaded_callbacks_id)<|MERGE_RESOLUTION|>--- conflicted
+++ resolved
@@ -356,14 +356,8 @@
         server = self._socket_paths.get(path)
         from landscape.lib.tests.test_amp import FakeConnector
         if server:
-<<<<<<< HEAD
             connector = FakeConnector(factory, server)
             connector.connect()
-=======
-            connection = FakeConnection(factory.buildProtocol(path),
-                                        server.buildProtocol(path))
-            factory.fake_connection = connection
->>>>>>> c5f12c98
         else:
             connector = object()  # Fake connector
             failure = Failure(ConnectError("No such file or directory"))
