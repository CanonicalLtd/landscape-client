--- conflicted
+++ resolved
@@ -26,14 +26,6 @@
 from landscape.deployment import BaseConfiguration
 from landscape.broker.remote import RemoteBroker, FakeRemoteBroker
 from landscape.broker.transport import FakeTransport
-<<<<<<< HEAD
-from landscape.broker.exchange import MessageExchange
-from landscape.broker.store import get_default_message_store
-from landscape.broker.registration import Identity, RegistrationHandler
-from landscape.broker.ping import Pinger
-from landscape.broker.server import BrokerServer
-=======
->>>>>>> 3d59c13b
 
 from landscape.monitor.monitor import MonitorPluginRegistry
 from landscape.manager.manager import ManagerPluginRegistry
@@ -347,121 +339,6 @@
         super(RemoteBrokerHelper, self).tear_down(test_case)
 
 
-<<<<<<< HEAD
-class BrokerConfigurationHelper(object):
-    """
-    The following attributes will be set on your test case:
-      - config: A sample L{BrokerConfiguration}.
-      - config_filename: The name of the configuration file that was used to
-        generate the above C{config}.
-    """
-
-    def set_up(self, test_case):
-        data_path = test_case.makeDir()
-        log_dir = test_case.makeDir()
-        test_case.config_filename = test_case.makeFile(
-            "[client]\n"
-            "url = http://localhost:91919\n"
-            "computer_title = Some Computer\n"
-            "account_name = some_account\n"
-            "ping_url = http://localhost:91910\n"
-            "data_path = %s\n"
-            "log_dir = %s\n" % (data_path, log_dir))
-
-        bootstrap_list.bootstrap(data_path=data_path, log_dir=log_dir)
-
-        test_case.config = BrokerConfiguration()
-        test_case.config.load(["-c", test_case.config_filename])
-
-    def tear_down(self, test_case):
-        pass
-
-class ExchangeHelper(BrokerConfigurationHelper):
-    """
-    This helper uses the sample broker configuration provided by the
-    L{BrokerConfigurationHelper} to create all the components needed by
-    a L{MessageExchange}.  The following attributes will be set on your
-    test case:
-      - exchanger: A L{MessageExchange} using a L{FakeReactor} and a
-        L{FakeTransport}.
-      - reactor: The L{FakeReactor} used by the C{exchager}.
-      - transport: The L{FakeTransport} used by the C{exchanger}.
-      - identity: The L{Identity} used by the C{exchanger} and based
-        on the sample configuration.
-      - mstore: The L{MessageStore} used by the C{exchanger} and based
-        on the sample configuration.
-      - persist: The L{Persist} object used by C{mstore} and C{identity}.
-      - persit_filename: Path to the file holding the C{persist} data.
-    """
-
-    def set_up(self, test_case):
-        super(ExchangeHelper, self).set_up(test_case)
-        test_case.persist_filename=test_case.makePersistFile()
-        test_case.persist = Persist(filename=test_case.persist_filename)
-        test_case.mstore = get_default_message_store(
-            test_case.persist, test_case.config.message_store_path)
-        test_case.identity = Identity(test_case.config, test_case.persist)
-        test_case.transport = FakeTransport(test_case.config.url,
-                                            test_case.config.ssl_public_key)
-        test_case.reactor = FakeReactor()
-        test_case.exchanger = MessageExchange(
-            test_case.reactor, test_case.mstore, test_case.transport,
-            test_case.identity, test_case.config.exchange_interval,
-            test_case.config.urgent_exchange_interval)
-
-    def tear_down(self, test_case):
-        pass
-
-
-class RegistrationHelper(ExchangeHelper):
-    """
-    This helper adds a registration handler to the L{ExchangeHelper}.  If the
-    test case has C{cloud} class attribute, the C{handler} will be configured
-    for a cloud registration.  The following attributes will be set in your
-    test case:
-      - handler: A L{RegistrationHandler}
-      - fetch_func: The C{fetch_async} function used by the C{handler}, it
-        can be customised by test cases.
-    """
-
-    def set_up(self, test_case):
-        super(RegistrationHelper, self).set_up(test_case)
-        test_case.pinger = Pinger(test_case.reactor, test_case.config.ping_url,
-                                  test_case.identity, test_case.exchanger)
-
-        def fetch_func(*args, **kwargs):
-            return test_case.fetch_func(*args, **kwargs)
-
-        test_case.fetch_func = fetch_async
-        test_case.config.cloud = getattr(test_case, "cloud", False)
-        test_case.handler = RegistrationHandler(
-            test_case.config, test_case.identity, test_case.reactor,
-            test_case.exchanger, test_case.pinger, test_case.mstore,
-            fetch_async=fetch_func)
-
-    def tear_down(self, test_case):
-        pass
-
-
-class BrokerServerHelper(RegistrationHelper):
-    """
-    This helper adds a broker server to the L{RegistrationHelper}.  The
-    following attributes will be set in your test case:
-      - server: A L{BrokerServer}.
-    """
-
-    def set_up(self, test_case):
-        super(BrokerServerHelper, self).set_up(test_case)
-        test_case.broker = BrokerServer(test_case.config, test_case.reactor,
-                                        test_case.exchanger, test_case.handler,
-                                        test_case.mstore)
-
-    def tear_down(self, test_case):
-        pass
-
-
-=======
->>>>>>> 3d59c13b
 class LegacyExchangeHelper(FakeRemoteBrokerHelper):
     """
     Backwards compatibility layer for tests that want a bunch of attributes
