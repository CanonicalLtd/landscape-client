from cStringIO import StringIO
import logging
import shutil
import pprint
import re
import os
import sys
import unittest
import dbus

from logging import Handler, ERROR, Formatter
from twisted.trial.unittest import TestCase
from twisted.internet.defer import Deferred

from landscape.tests.subunit import run_isolated
from landscape.tests.mocker import MockerTestCase
from landscape.watchdog import bootstrap_list

from landscape.lib.dbus_util import get_object
from landscape.lib import bpickle_dbus
from landscape.lib.persist import Persist

from landscape.reactor import FakeReactor

from landscape.broker.deployment import BrokerService
from landscape.deployment import BaseConfiguration
from landscape.broker.config import BrokerConfiguration
from landscape.broker.remote import RemoteBroker, FakeRemoteBroker
from landscape.broker.transport import FakeTransport

from landscape.monitor.config import MonitorConfiguration
from landscape.monitor.monitor import Monitor
from landscape.manager.manager import ManagerPluginRegistry
from landscape.manager.manager import Manager
from landscape.manager.deployment import ManagerConfiguration

# FIXME: We can drop the "_" suffix and replace the current classes once the
# AMP migration is completed
from landscape.broker.service import BrokerService as BrokerService_
from landscape.broker.amp import (
    FakeRemoteBroker as FakeRemoteBroker_, RemoteBrokerConnector)
from landscape.manager.config import (
    ManagerConfiguration as ManagerConfiguration_)


DEFAULT_ACCEPTED_TYPES = [
    "accepted-types", "registration", "resynchronize", "set-id",
    "set-intervals", "unknown-id"]


class HelperTestCase(unittest.TestCase):

    helpers = []

    def setUp(self):
        self._helper_instances = []
        if LogKeeperHelper not in self.helpers:
            self.helpers.insert(0, LogKeeperHelper)
        result = None
        for helper_factory in self.helpers:
            helper = helper_factory()
            if hasattr(helper, "set_up"):
                result = helper.set_up(self)
            self._helper_instances.append(helper)
        # Return the return value of the last helper, which
        # might be a deferred
        return result

    def tearDown(self):
        for helper in reversed(self._helper_instances):
            if hasattr(helper, "tear_down"):
                helper.tear_down(self)


class MessageTestCase(unittest.TestCase):

    def assertMessage(self, obtained, expected):
        obtained = obtained.copy()
        for key in ["api", "timestamp"]:
            if key not in expected and key in obtained:
                obtained.pop(key)
        if obtained != expected:
            raise self.failureException("Messages don't match.\n"
                                        "Expected:\n%s\nObtained:\n%s\n"
                                        % (pprint.pformat(expected),
                                           pprint.pformat(obtained)))

    def assertMessages(self, obtained, expected):
        self.assertEquals(type(obtained), list)
        self.assertEquals(type(expected), list)
        for obtained_message, expected_message in zip(obtained, expected):
            self.assertMessage(obtained_message, expected_message)
        obtained_len = len(obtained)
        expected_len = len(expected)
        diff = abs(expected_len - obtained_len)
        if obtained_len < expected_len:
            extra = pprint.pformat(expected[-diff:])
            raise self.failureException("Expected the following %d additional "
                                        "messages:\n%s" % (diff, extra))
        elif expected_len < obtained_len:
            extra = pprint.pformat(obtained[-diff:])
            raise self.failureException("Got %d more messages than expected:\n"
                                        "%s" % (diff, extra))


class LandscapeTest(MessageTestCase, MockerTestCase,
                    HelperTestCase, TestCase):

    def setUp(self):
        self._old_config_filenames = BaseConfiguration.default_config_filenames
        BaseConfiguration.default_config_filenames = []
        MockerTestCase.setUp(self)
        TestCase.setUp(self)
        return HelperTestCase.setUp(self)

    def tearDown(self):
        BaseConfiguration.default_config_filenames = self._old_config_filenames
        TestCase.tearDown(self)
        HelperTestCase.tearDown(self)
        MockerTestCase.tearDown(self)

    def assertDeferredSucceeded(self, deferred):
        self.assertTrue(isinstance(deferred, Deferred))
        called = []

        def callback(result):
            called.append(True)
        deferred.addCallback(callback)
        self.assertTrue(called)

    def assertSuccess(self, deferred, result=None):
        """
        Assert that the given C{deferred} results in the given C{result}.
        """
        self.assertTrue(isinstance(deferred, Deferred))
        return deferred.addCallback(self.assertEquals, result)

    def assertFileContent(self, filename, expected_content):
        fd = open(filename)
        actual_content = fd.read()
        fd.close()
        self.assertEquals(expected_content, actual_content)

    def makePersistFile(self, *args, **kwargs):
        """Return a temporary filename to be used by a L{Persist} object.

        The possible .old persist file is cleaned up after the test.

        @see: L{MockerTestCase.makeFile}
        """
        persist_filename = self.makeFile(*args, **kwargs)

        def remove_saved_persist():
            try:
                os.remove(persist_filename + ".old")
            except OSError:
                pass
        self.addCleanup(remove_saved_persist)
        return persist_filename


class LandscapeIsolatedTest(LandscapeTest):
    """TestCase that also runs all test methods in a subprocess."""

    def run(self, result):
        if not getattr(LandscapeTest, "_cleanup_patch", False):
            run_method = LandscapeTest.run

            def run_wrapper(oself, *args, **kwargs):
                try:
                    return run_method(oself, *args, **kwargs)
                finally:
                    MockerTestCase._MockerTestCase__cleanup(oself)
            LandscapeTest.run = run_wrapper
            LandscapeTest._cleanup_patch = True
        run_isolated(LandscapeTest, self, result)


class DBusHelper(object):
    """Create a temporary D-Bus."""

    def set_up(self, test_case):
        if not getattr(test_case, "I_KNOW", False):
            test_case.assertTrue(isinstance(test_case, LandscapeIsolatedTest),
                                 "DBusHelper must only be used on "
                                 "LandscapeIsolatedTests")
        bpickle_dbus.install()
        test_case.bus = dbus.SessionBus()

    def tear_down(self, test_case):
        bpickle_dbus.uninstall()


class ErrorHandler(Handler):

    def __init__(self, *args, **kwargs):
        Handler.__init__(self, *args, **kwargs)
        self.errors = []

    def emit(self, record):
        if record.levelno >= ERROR:
            self.errors.append(record)


class LoggedErrorsError(Exception):

    def __str__(self):
        out = "The following errors were logged\n"
        formatter = Formatter()
        for error in self.args[0]:
            out += formatter.format(error) + "\n"
        return out


class LogKeeperHelper(object):
    """Record logging information.

    Puts a 'logfile' attribute on your test case, which is a StringIO
    containing all log output.
    """

    def set_up(self, test_case):
        self.ignored_exception_regexes = []
        self.ignored_exception_types = []
        self.error_handler = ErrorHandler()
        test_case.log_helper = self
        test_case.logger = logger = logging.getLogger()
        test_case.logfile = StringIO()
        handler = logging.StreamHandler(test_case.logfile)
        format = ("%(levelname)8s: %(message)s")
        handler.setFormatter(logging.Formatter(format))
        self.old_handlers = logger.handlers
        self.old_level = logger.level
        logger.handlers = [handler, self.error_handler]
        logger.setLevel(logging.NOTSET)

    def tear_down(self, test_case):
        logger = logging.getLogger()
        logger.setLevel(self.old_level)
        logger.handlers = self.old_handlers
        errors = []
        for record in self.error_handler.errors:
            for ignored_type in self.ignored_exception_types:
                if (record.exc_info and record.exc_info[0]
                    and issubclass(record.exc_info[0], ignored_type)):
                    break
            else:
                for ignored_regex in self.ignored_exception_regexes:
                    if ignored_regex.match(record.message):
                        break
                else:
                    errors.append(record)
        if errors:
            raise LoggedErrorsError(errors)

    def ignore_errors(self, type_or_regex):
        if isinstance(type_or_regex, basestring):
            self.ignored_exception_regexes.append(re.compile(type_or_regex))
        else:
            self.ignored_exception_types.append(type_or_regex)


class EnvironSnapshot(object):

    def __init__(self):
        self._snapshot = os.environ.copy()

    def restore(self):
        os.environ.update(self._snapshot)
        for key in list(os.environ):
            if key not in self._snapshot:
                del os.environ[key]


class EnvironSaverHelper(object):

    def set_up(self, test_case):
        self._snapshot = EnvironSnapshot()

    def tear_down(self, test_case):
        self._snapshot.restore()


class FakeRemoteBrokerHelper(object):
    """
    The following attributes will be set on your test case:
      - broker_service: A L{landscape.broker.deployment.BrokerService}.
      - config_filename: The name of the configuration file that was used to
        generate the C{broker}.
      - data_path: The data path that the broker will use.
    """

    reactor_factory = FakeReactor
    transport_factory = FakeTransport
    needs_bpickle_dbus = True

    def set_up(self, test_case):
        if self.needs_bpickle_dbus:
            bpickle_dbus.install()

        test_case.config_filename = test_case.makeFile(
            "[client]\n"
            "url = http://localhost:91919\n"
            "computer_title = Default Computer Title\n"
            "account_name = default_account_name\n"
            "ping_url = http://localhost:91910/\n")

        test_case.data_path = test_case.makeDir()
        test_case.log_dir = test_case.makeDir()

        bootstrap_list.bootstrap(data_path=test_case.data_path,
                                 log_dir=test_case.log_dir)

        class MyBrokerConfiguration(BrokerConfiguration):
            default_config_filenames = [test_case.config_filename]

        config = MyBrokerConfiguration()
        config.load(["--bus", "session",
                     "--data-path", test_case.data_path,
                     "--ignore-sigusr1"])

        class FakeBrokerService(BrokerService):
            """A broker which uses a fake reactor and fake transport."""
            reactor_factory = self.reactor_factory
            transport_factory = self.transport_factory

        test_case.broker_service = service = FakeBrokerService(config)
        test_case.remote = FakeRemoteBroker(service.exchanger,
                                            service.message_store)

    def tear_down(self, test_case):
        if self.needs_bpickle_dbus:
            bpickle_dbus.uninstall()


class RemoteBrokerHelper(FakeRemoteBrokerHelper):
    """
    Provides what L{FakeRemoteBrokerHelper} does, and makes it a
    'live' service. Since it uses DBUS, your test case must be a
    subclass of L{LandscapeIsolatedTest}.

    This adds the following attributes to your test case:
     - remote: A L{landscape.broker.remote.RemoteBroker}.
     - remote_service: The low level DBUS object that refers to the
       L{landscape.broker.broker.BrokerDBusObject}.
    """

    def set_up(self, test_case):
        if not getattr(test_case, "I_KNOW", False):
            test_case.assertTrue(isinstance(test_case, LandscapeIsolatedTest),
                                 "RemoteBrokerHelper must only be used on "
                                 "LandscapeIsolatedTests")
        super(RemoteBrokerHelper, self).set_up(test_case)
        service = test_case.broker_service
        service.startService()
        test_case.remote = RemoteBroker(service.bus)
        test_case.remote_service = get_object(service.bus,
                                              service.dbus_object.bus_name,
                                              service.dbus_object.object_path)

    def tear_down(self, test_case):
        test_case.broker_service.stopService()
        super(RemoteBrokerHelper, self).tear_down(test_case)


class LegacyExchangeHelper(FakeRemoteBrokerHelper):
    """
    Backwards compatibility layer for tests that want a bunch of attributes
    jammed on to them instead of having C{self.broker_service}.
    """

    def set_up(self, test_case):
        super(LegacyExchangeHelper, self).set_up(test_case)

        service = test_case.broker_service

        test_case.transport = service.transport
        test_case.reactor = service.reactor
        test_case.persist = service.persist
        test_case.mstore = service.message_store
        test_case.exchanger = service.exchanger
        test_case.identity = service.identity


class FakeBrokerServiceHelper(object):
    """
    The following attributes will be set in your test case:
      - broker_service: A C{BrokerService}.
      - remote: A C{FakeRemoteBroker} behaving like a L{RemoteBroker} connected
          to the broker serivice but performing all operation synchronously.
    """

    def set_up(self, test_case):
        test_case.data_path = test_case.makeDir()
        log_dir = test_case.makeDir()
        test_case.config_filename = test_case.makeFile(
            "[client]\n"
            "url = http://localhost:91919\n"
            "computer_title = Some Computer\n"
            "account_name = some_account\n"
            "ping_url = http://localhost:91910\n"
            "data_path = %s\n"
            "log_dir = %s\n" % (test_case.data_path, log_dir))

        bootstrap_list.bootstrap(data_path=test_case.data_path,
                                 log_dir=log_dir)

        config = BrokerConfiguration()
        config.load(["-c", test_case.config_filename])

        class FakeBrokerService(BrokerService_):
            reactor_factory = FakeReactor
            transport_factory = FakeTransport

        test_case.broker_service = FakeBrokerService(config)
        test_case.broker_service.startService()
        test_case.remote = FakeRemoteBroker_(
            test_case.broker_service.exchanger,
            test_case.broker_service.message_store)

    def tear_down(self, test_case):
        test_case.broker_service.stopService()


class BrokerServiceHelper(FakeBrokerServiceHelper):
    """
    Provides what L{FakeBrokerServiceHelper} does, and makes it a
    'live' service using a real L{RemoteBroker} connected over AMP.

    This adds the following attributes to your test case:
     - remote: A connected L{RemoteBroker}.
    """

    def set_up(self, test_case):
        super(BrokerServiceHelper, self).set_up(test_case)
        # Use different reactor to simulate separate processes
        self._connector = RemoteBrokerConnector(
            FakeReactor(), test_case.broker_service.config)

        def set_remote(remote):
            test_case.remote = remote
            return remote

        connected = self._connector.connect()
        return connected.addCallback(set_remote)

    def tear_down(self, test_case):
        self._connector.disconnect()
        super(BrokerServiceHelper, self).tear_down(test_case)


<<<<<<< HEAD
=======
class BrokerServiceHelper(FakeBrokerServiceHelper):
    """
    Provides what L{FakeBrokerServiceHelper} does, and makes it a
    'live' service using a real L{RemoteBroker} connected over AMP.

    This adds the following attributes to your test case:
     - remote: A connected L{RemoteBroker}.
    """

    def set_up(self, test_case):
        super(BrokerServiceHelper, self).set_up(test_case)
        # Use different reactor to simulate separate processes
        self._connector = RemoteBrokerConnector(
            FakeReactor(), test_case.broker_service.config)

        def set_remote(remote):
            test_case.remote = remote
            return remote

        test_case.broker_service.startService()
        connected = self._connector.connect()
        return connected.addCallback(set_remote)

    def tear_down(self, test_case):
        self._connector.disconnect()
        test_case.broker_service.stopService()
        super(BrokerServiceHelper, self).tear_down(test_case)


>>>>>>> eaebce2e
class MonitorHelper(FakeBrokerServiceHelper):
    """
    Provides everything that L{FakeBrokerServiceHelper} does plus a
    L{Monitor} instance.
    """

    def set_up(self, test_case):

        super(MonitorHelper, self).set_up(test_case)
        persist = Persist()
        persist_filename = test_case.makePersistFile()
        test_case.config = MonitorConfiguration()
        test_case.config.load(["-c", test_case.config_filename])
        test_case.reactor = FakeReactor()
        test_case.monitor = Monitor(
            test_case.reactor, test_case.config,
            persist, persist_filename)
        test_case.monitor.broker = test_case.remote
        test_case.mstore = test_case.broker_service.message_store


class LegacyManagerHelper(FakeRemoteBrokerHelper):
    """
    Provides everything that L{FakeRemoteBrokerHelper} does plus a
    L{landscape.manager.manager.Manager}.
    """

    def set_up(self, test_case):
        super(LegacyManagerHelper, self).set_up(test_case)

        class MyManagerConfiguration(ManagerConfiguration):
            default_config_filenames = [test_case.config_filename]
        config = MyManagerConfiguration()
        config.load(["--data-path", test_case.data_path])
        test_case.manager = ManagerPluginRegistry(
            test_case.remote, test_case.broker_service.reactor,
            config)


class ManagerHelper(FakeBrokerServiceHelper):
    """
    Provides everything that L{FakeBrokerServiceHelper} does plus a
    L{Manager} instance.
    """

    def set_up(self, test_case):
        super(ManagerHelper, self).set_up(test_case)
        test_case.config = ManagerConfiguration_()
        test_case.config.load(["-c", test_case.config_filename])
        test_case.reactor = FakeReactor()
        test_case.manager = Manager(test_case.reactor, test_case.config)
        test_case.manager.broker = test_case.remote


class MockPopen(object):

    def __init__(self, output, return_codes=None):
        self.output = output
        self.stdout = StringIO(output)
        self.popen_inputs = []
        self.return_codes = return_codes

    def __call__(self, args, stdout=None, stderr=None):
        return self.popen(args, stdout=stdout, stderr=stderr)

    def popen(self, args, stdout=None, stderr=None):
        self.popen_inputs.append(args)
        return self

    def wait(self):
        if self.return_codes is None:
            return 0
        return self.return_codes.pop(0)


class StandardIOHelper(object):

    def set_up(self, test_case):
        from StringIO import StringIO

        test_case.old_stdout = sys.stdout
        test_case.old_stdin = sys.stdin
        test_case.stdout = sys.stdout = StringIO()
        test_case.stdin = sys.stdin = StringIO()
        test_case.stdin.encoding = "UTF-8"

    def tear_down(self, test_case):
        sys.stdout = test_case.old_stdout
        sys.stdin = test_case.old_stdin


class MockCoverageMonitor(object):

    def __init__(self, count=None, expected_count=None, percent=None,
                 since_reset=None, warn=None):
        self.count = count or 0
        self.expected_count = expected_count or 0
        self.percent = percent or 0.0
        self.since_reset_value = since_reset or 0
        self.warn_value = bool(warn)

    def since_reset(self):
        return self.since_reset_value

    def warn(self):
        return self.warn_value

    def reset(self):
        pass


class MockFrequencyMonitor(object):

    def __init__(self, count=None, expected_count=None, warn=None):
        self.count = count or 0
        self.expected_count = expected_count or 0
        self.warn_value = bool(warn)

    def warn(self):
        return self.warn_value

    def reset(self):
        pass


def mock_counter(i=0):
    """Generator starts at zero and yields integers that grow by one."""
    while True:
        yield i
        i += 1


def mock_time():
    """Generator starts at 100 and yields int timestamps that grow by one."""
    return mock_counter(100)


class StubProcessFactory(object):
    """
    A L{IReactorProcess} provider which records L{spawnProcess} calls and
    allows tests to get at the protocol.
    """

    def __init__(self):
        self.spawns = []

    def spawnProcess(self, protocol, executable, args=(), env={}, path=None,
                    uid=None, gid=None, usePTY=0, childFDs=None):
        self.spawns.append((protocol, executable, args,
                            env, path, uid, gid, usePTY, childFDs))


class DummyProcess(object):
    """A process (transport) that doesn't do anything."""

    def __init__(self):
        self.signals = []

    def signalProcess(self, signal):
        self.signals.append(signal)

    def closeChildFD(self, fd):
        pass


class ProcessDataBuilder(object):
    """Builder creates sample data for the process info plugin to consume."""

    RUNNING = "R (running)"
    STOPPED = "T (stopped)"
    TRACING_STOP = "T (tracing stop)"
    DISK_SLEEP = "D (disk sleep)"
    SLEEPING = "S (sleeping)"
    DEAD = "X (dead)"
    ZOMBIE = "Z (zombie)"

    def __init__(self, sample_dir):
        """Initialize factory with directory for sample data."""
        self._sample_dir = sample_dir

    def create_data(self, process_id, state, uid, gid,
                    started_after_boot=0, process_name=None,
                    generate_cmd_line=True, stat_data=None, vmsize=11676):

        """Creates sample data for a process.

        @param started_after_boot: The amount of time, in jiffies,
            between the system uptime and start of the process.
        @param process_name: Used to generate the process name that appears in
            /proc/%(pid)s/status
        @param generate_cmd_line: If true, place the process_name in
            /proc/%(pid)s/cmdline, otherwise leave it empty (this simulates a
            kernel process)
        @param stat_data: Array of items to write to the /proc/<pid>/stat file.
        """
        sample_data = """
Name:   %(process_name)s
State:  %(state)s
Tgid:   24759
Pid:    24759
PPid:   17238
TracerPid:      0
Uid:    %(uid)d    0    0    0
Gid:    %(gid)d    0    0    0
FDSize: 256
Groups: 4 20 24 25 29 30 44 46 106 110 112 1000
VmPeak:    11680 kB
VmSize:    %(vmsize)d kB
VmLck:         0 kB
VmHWM:      6928 kB
VmRSS:      6924 kB
VmData:     1636 kB
VmStk:       196 kB
VmExe:      1332 kB
VmLib:      4240 kB
VmPTE:        20 kB
Threads:        1
SigQ:   0/4294967295
SigPnd: 0000000000000000
ShdPnd: 0000000000000000
SigBlk: 0000000000000000
SigIgn: 0000000000000000
SigCgt: 0000000059816eff
CapInh: 0000000000000000
CapPrm: 0000000000000000
CapEff: 0000000000000000
""" % ({"process_name": process_name[:15], "state": state, "uid": uid,
        "gid": gid, "vmsize": vmsize})
        process_dir = os.path.join(self._sample_dir, str(process_id))
        os.mkdir(process_dir)
        filename = os.path.join(process_dir, "status")

        file = open(filename, "w+")
        try:
            file.write(sample_data)
        finally:
            file.close()
        if stat_data is None:
            stat_data = """\
0 0 0 0 0 0 0 0 0 0 0 0 0 0 0 0 0 0 0 0 0 %d\
""" % (started_after_boot,)
        filename = os.path.join(process_dir, "stat")

        file = open(filename, "w+")
        try:
            file.write(stat_data)
        finally:
            file.close()

        if generate_cmd_line:
            sample_data = """\
/usr/sbin/%(process_name)s\0--pid-file\0/var/run/%(process_name)s.pid\0
""" % {"process_name": process_name}
        else:
            sample_data = ""
        filename = os.path.join(process_dir, "cmdline")

        file = open(filename, "w+")
        try:
            file.write(sample_data)
        finally:
            file.close()

    def remove_data(self, process_id):
        """Remove sample data for the process that matches C{process_id}."""
        process_dir = os.path.join(self._sample_dir, str(process_id))
        shutil.rmtree(process_dir)


from twisted.python import log
from twisted.python import failure
from twisted.trial import reporter


def install_trial_hack():
    """
    Trial's TestCase in Twisted 2.2 had a bug which would prevent
    certain errors from being reported when being run in a non-trial
    test runner. This function monkeypatches trial to fix the bug, and
    only takes effect if using Twisted 2.2.
    """
    from twisted.trial.itrial import IReporter
    if "addError" in IReporter:
        # We have no need for this monkey patch with newer versions of Twisted.
        return

    def run(self, result):
        """
        Copied from twisted.trial.unittest.TestCase.run, but some
        lines from Twisted 2.5.
        """
        log.msg("--> %s <--" % (self.id()))

        # From Twisted 2.5
        if not isinstance(result, reporter.TestResult):
            result = PyUnitResultAdapter(result)
        # End from Twisted 2.5

        self._timedOut = False
        if self._shared and self not in self.__class__._instances:
            self.__class__._instances.add(self)
        result.startTest(self)
        if self.getSkip(): # don't run test methods that are marked as .skip
            result.addSkip(self, self.getSkip())
            result.stopTest(self)
            return
        # From twisted 2.5
        if hasattr(self, "_installObserver"):
            self._installObserver()
        # End from Twisted 2.5
        self._passed = False
        first = False
        if self._shared:
            first = self._isFirst()
            self.__class__._instancesRun.add(self)
        if first:
            d = self.deferSetUpClass(result)
        else:
            d = self.deferSetUp(None, result)
        try:
            self._wait(d)
        finally:
            self._cleanUp(result)
            result.stopTest(self)
            if self._shared and self._isLast():
                self._initInstances()
                self._classCleanUp(result)
            if not self._shared:
                self._classCleanUp(result)
    TestCase.run = run

### Copied from Twisted, to fix a bug in trial in Twisted 2.2! ###

class UnsupportedTrialFeature(Exception):
    """A feature of twisted.trial was used that pyunit cannot support."""


class PyUnitResultAdapter(object):
    """
    Wrap a C{TestResult} from the standard library's C{unittest} so that it
    supports the extended result types from Trial, and also supports
    L{twisted.python.failure.Failure}s being passed to L{addError} and
    L{addFailure}.
    """

    def __init__(self, original):
        """
        @param original: A C{TestResult} instance from C{unittest}.
        """
        self.original = original

    def _exc_info(self, err):
        if isinstance(err, failure.Failure):
            # Unwrap the Failure into a exc_info tuple.
            err = (err.type, err.value, err.tb)
        return err

    def startTest(self, method):
        # We'll need this later in cleanupErrors.
        self.__currentTest = method
        self.original.startTest(method)

    def stopTest(self, method):
        self.original.stopTest(method)

    def addFailure(self, test, fail):
        self.original.addFailure(test, self._exc_info(fail))

    def addError(self, test, error):
        self.original.addError(test, self._exc_info(error))

    def _unsupported(self, test, feature, info):
        self.original.addFailure(
            test,
            (UnsupportedTrialFeature,
             UnsupportedTrialFeature(feature, info),
             None))

    def addSkip(self, test, reason):
        """
        Report the skip as a failure.
        """
        self._unsupported(test, 'skip', reason)

    def addUnexpectedSuccess(self, test, todo):
        """
        Report the unexpected success as a failure.
        """
        self._unsupported(test, 'unexpected success', todo)

    def addExpectedFailure(self, test, error):
        """
        Report the expected failure (i.e. todo) as a failure.
        """
        self._unsupported(test, 'expected failure', error)

    def addSuccess(self, test):
        self.original.addSuccess(test)

    def upDownError(self, method, error, warn, printStatus):
        pass

    def cleanupErrors(self, errs):
        # Let's consider cleanupErrors as REAL errors. In recent
        # Twisted this is the default behavior, and cleanupErrors
        # isn't even called.
        self.addError(self.__currentTest, errs)

    def startSuite(self, name):
        pass

### END COPY FROM TWISTED ###

install_trial_hack()<|MERGE_RESOLUTION|>--- conflicted
+++ resolved
@@ -413,13 +413,9 @@
             transport_factory = FakeTransport
 
         test_case.broker_service = FakeBrokerService(config)
-        test_case.broker_service.startService()
         test_case.remote = FakeRemoteBroker_(
             test_case.broker_service.exchanger,
             test_case.broker_service.message_store)
-
-    def tear_down(self, test_case):
-        test_case.broker_service.stopService()
 
 
 class BrokerServiceHelper(FakeBrokerServiceHelper):
@@ -441,35 +437,6 @@
             test_case.remote = remote
             return remote
 
-        connected = self._connector.connect()
-        return connected.addCallback(set_remote)
-
-    def tear_down(self, test_case):
-        self._connector.disconnect()
-        super(BrokerServiceHelper, self).tear_down(test_case)
-
-
-<<<<<<< HEAD
-=======
-class BrokerServiceHelper(FakeBrokerServiceHelper):
-    """
-    Provides what L{FakeBrokerServiceHelper} does, and makes it a
-    'live' service using a real L{RemoteBroker} connected over AMP.
-
-    This adds the following attributes to your test case:
-     - remote: A connected L{RemoteBroker}.
-    """
-
-    def set_up(self, test_case):
-        super(BrokerServiceHelper, self).set_up(test_case)
-        # Use different reactor to simulate separate processes
-        self._connector = RemoteBrokerConnector(
-            FakeReactor(), test_case.broker_service.config)
-
-        def set_remote(remote):
-            test_case.remote = remote
-            return remote
-
         test_case.broker_service.startService()
         connected = self._connector.connect()
         return connected.addCallback(set_remote)
@@ -477,10 +444,8 @@
     def tear_down(self, test_case):
         self._connector.disconnect()
         test_case.broker_service.stopService()
-        super(BrokerServiceHelper, self).tear_down(test_case)
-
-
->>>>>>> eaebce2e
+
+
 class MonitorHelper(FakeBrokerServiceHelper):
     """
     Provides everything that L{FakeBrokerServiceHelper} does plus a
