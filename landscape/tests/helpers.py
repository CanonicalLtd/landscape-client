--- conflicted
+++ resolved
@@ -415,31 +415,7 @@
             test_case.broker_service.message_store)
 
 
-<<<<<<< HEAD
 class MonitorHelper(BrokerServiceHelper):
-=======
-class MonitorHelper(LegacyExchangeHelper):
-    """
-    Provides everything that L{ExchangeHelper} does plus a
-    L{landscape.monitor.monitor.Monitor}.
-    """
-
-    def set_up(self, test_case):
-        super(MonitorHelper, self).set_up(test_case)
-        persist = Persist()
-        persist_filename = test_case.makePersistFile()
-        test_case.monitor = MonitorPluginRegistry(
-            test_case.remote, test_case.broker_service.reactor,
-            test_case.broker_service.config,
-            # XXX Ugh, the fake broker service doesn't have a bus.
-            # We should get rid of the fake broker service.
-            getattr(test_case.broker_service, "bus", None),
-            persist, persist_filename)
-
-
-# FIXME: We can drop the "_" suffic once the AMP migration is completed
-class MonitorHelper_(BrokerServiceHelper):
->>>>>>> d6795995
     """
     Provides everything that L{BrokerServiceHelper} does plus a
     L{Monitor} instance.
@@ -465,8 +441,10 @@
     Provides everything that L{FakeRemoteBrokerHelper} does plus a
     L{landscape.manager.manager.Manager}.
     """
+
     def set_up(self, test_case):
         super(LegacyManagerHelper, self).set_up(test_case)
+
         class MyManagerConfiguration(ManagerConfiguration):
             default_config_filenames = [test_case.config_filename]
         config = MyManagerConfiguration()
@@ -476,25 +454,14 @@
             config)
 
 
-<<<<<<< HEAD
-# We can drop the "_" suffic once the AMP migration is completed
 class ManagerHelper(BrokerServiceHelper):
-=======
-# FIXME: We can drop the "_" suffic once the AMP migration is completed
-class ManagerHelper_(BrokerServiceHelper):
->>>>>>> d6795995
     """
     Provides everything that L{BrokerServiceHelper} does plus a
     L{Manager} instance.
     """
 
     def set_up(self, test_case):
-<<<<<<< HEAD
-
         super(ManagerHelper, self).set_up(test_case)
-=======
-        super(ManagerHelper_, self).set_up(test_case)
->>>>>>> d6795995
         test_case.config = ManagerConfiguration_()
         test_case.config.load(["-c", test_case.config_filename])
         test_case.reactor = FakeReactor()
