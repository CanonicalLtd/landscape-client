--- conflicted
+++ resolved
@@ -37,14 +37,10 @@
 # We can drop the "_" suffix and replace the current classes once the
 # AMP migration is completed
 from landscape.broker.service import BrokerService as BrokerService_
-<<<<<<< HEAD
-from landscape.broker.amp import FakeRemoteBroker as FakeRemoteBroker_
+from landscape.broker.amp import (
+    FakeRemoteBroker as FakeRemoteBroker_, RemoteBrokerConnector)
 from landscape.manager.config import (
     ManagerConfiguration as ManagerConfiguration_)
-=======
-from landscape.broker.amp import (
-    FakeRemoteBroker as FakeRemoteBroker_, RemoteBrokerConnector)
->>>>>>> c837d366
 
 
 DEFAULT_ACCEPTED_TYPES = [
