--- conflicted
+++ resolved
@@ -1,12 +1,7 @@
 from __future__ import print_function
 
-<<<<<<< HEAD
 import mock
-=======
 from functools import partial
-from ConfigParser import ConfigParser
-from cStringIO import StringIO
->>>>>>> 2b872d3c
 import os
 import sys
 import unittest
@@ -14,13 +9,9 @@
 from twisted.internet.defer import succeed, fail, Deferred
 from twisted.python.compat import iteritems
 
-<<<<<<< HEAD
 from landscape.compat import ConfigParser
 from landscape.compat import StringIO
-from landscape.broker.registration import InvalidCredentialsError
-=======
 from landscape.broker.registration import RegistrationError
->>>>>>> 2b872d3c
 from landscape.broker.tests.helpers import RemoteBrokerHelper
 from landscape.configuration import (
     print_text, LandscapeSetupScript, LandscapeSetupConfiguration,
