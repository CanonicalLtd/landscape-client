import sys

<<<<<<< HEAD
try:
    from gi.repository import Gtk
    got_gobject_introspection = True
except (ImportError, RuntimeError):
    got_gobject_introspection = False
    gobject_skip_message = "GObject Introspection module unavailable"
    SettingsApplicationController = object
    ConfigurationProxyHelper = object
    dbus_test_should_skip = True
    dbus_skip_message = gobject_skip_message
else:
    from landscape.ui.model.configuration.uisettings import UISettings
    from landscape.ui.controller.app import SettingsApplicationController
    from landscape.ui.controller.configuration import ConfigController
    from landscape.ui.tests.helpers import (
        ConfigurationProxyHelper, dbus_test_should_skip, dbus_skip_message,
        FakeGSettings)
=======
from landscape.ui.tests.helpers import (
    ConfigurationProxyHelper, dbus_test_should_skip, dbus_skip_message,
    got_gobject_introspection, gobject_skip_message)

if got_gobject_introspection:
    from gi.repository import Gtk
    from landscape.ui.controller.app import SettingsApplicationController
    from landscape.ui.controller.configuration import ConfigController
>>>>>>> 97802729
    from landscape.ui.view.configuration import ClientSettingsDialog
else:
    SettingsApplicationController = object

from landscape.tests.helpers import LandscapeTest


class ConnectionRecordingSettingsApplicationController(
    SettingsApplicationController):
    _connections = set()
    _connection_args = {}
    _connection_kwargs = {}

    def __init__(self, get_config=None, get_uisettings=None):
        super(ConnectionRecordingSettingsApplicationController,
              self).__init__()
        if get_config:
            self.get_config = get_config
        if get_uisettings:
            self.get_uisettings = get_uisettings

    def _make_connection_name(self, signal, func):
        return signal + ">" + func.__name__

    def _record_connection(self, signal, func, *args, **kwargs):
        connection_name = self._make_connection_name(signal, func)
        self._connections.add(connection_name)
        signal_connection_args = self._connection_args.get(
            connection_name, [])
        signal_connection_args.append(repr(args))
        self._connection_args = signal_connection_args
        signal_connection_kwargs = self._connection_kwargs.get(
            connection_name, [])
        signal_connection_kwargs.append(repr(kwargs))
        self._connection_kwargs = signal_connection_kwargs

    def is_connected(self, signal, func):
        connection_name = self._make_connection_name(signal, func)
        return self._connections.issuperset(set([connection_name]))

    def connect(self, signal, func, *args, **kwargs):
        self._record_connection(signal, func)


class SettingsApplicationControllerInitTest(LandscapeTest):

    def setUp(self):
        super(SettingsApplicationControllerInitTest, self).setUp()

    def test_init(self):
        """
        Test we connect activate to something useful on application
        initialisation.
        """
        app = ConnectionRecordingSettingsApplicationController()
        self.assertTrue(app.is_connected("activate", app.setup_ui))

    if not got_gobject_introspection:
        skip = gobject_skip_message


class SettingsApplicationControllerUISetupTest(LandscapeTest):

    helpers = [ConfigurationProxyHelper]

    def setUp(self):
        self.config_string = "\n".join(
            ["[client]",
             "data_path = %s" % sys.path[0],
             "http_proxy = http://proxy.localdomain:3192",
             "tags = a_tag",
             "url = https://landscape.canonical.com/message-system",
             "account_name = foo",
             "registration_password = bar",
             "computer_title = baz",
             "https_proxy = https://proxy.localdomain:6192",
             "ping_url = http://landscape.canonical.com/ping"
             ])
        self.default_data = {"management-type": "not",
                             "computer-title": "",
                             "hosted-landscape-host": "",
                             "hosted-account-name": "",
                             "hosted-password": "",
                             "local-landscape-host": "",
                             "local-account-name": "",
                             "local-password": ""
                             }
        super(SettingsApplicationControllerUISetupTest, self).setUp()

        def fake_run(obj):
            """
            Retard X11 mapping.
            """
            pass

        self._real_run = Gtk.Dialog.run
        Gtk.Dialog.run = fake_run

        def get_config():
            return self.proxy

        def get_uisettings():
            settings = FakeGSettings(data=self.default_data)
            return UISettings(settings)

        self.app = ConnectionRecordingSettingsApplicationController(
            get_config=get_config, get_uisettings=get_uisettings)

    def tearDown(self):
        Gtk.Dialog.run = self._real_run
        super(
            SettingsApplicationControllerUISetupTest, self).tearDown()

    def test_setup_ui(self):
        """
        Test that we correctly setup the L{ClientSettingsDialog} with
        the config object and correct data
        """
        self.app.setup_ui(data=None)
        self.assertIsInstance(self.app.settings_dialog, ClientSettingsDialog)
        self.assertIsInstance(self.app.settings_dialog.controller,
                              ConfigController)

    if not got_gobject_introspection:
        skip = gobject_skip_message
    elif dbus_test_should_skip:
        skip = dbus_skip_message<|MERGE_RESOLUTION|>--- conflicted
+++ resolved
@@ -1,34 +1,15 @@
 import sys
 
-<<<<<<< HEAD
-try:
-    from gi.repository import Gtk
-    got_gobject_introspection = True
-except (ImportError, RuntimeError):
-    got_gobject_introspection = False
-    gobject_skip_message = "GObject Introspection module unavailable"
-    SettingsApplicationController = object
-    ConfigurationProxyHelper = object
-    dbus_test_should_skip = True
-    dbus_skip_message = gobject_skip_message
-else:
-    from landscape.ui.model.configuration.uisettings import UISettings
-    from landscape.ui.controller.app import SettingsApplicationController
-    from landscape.ui.controller.configuration import ConfigController
-    from landscape.ui.tests.helpers import (
-        ConfigurationProxyHelper, dbus_test_should_skip, dbus_skip_message,
-        FakeGSettings)
-=======
 from landscape.ui.tests.helpers import (
     ConfigurationProxyHelper, dbus_test_should_skip, dbus_skip_message,
-    got_gobject_introspection, gobject_skip_message)
+    got_gobject_introspection, gobject_skip_message, FakeGSettings)
 
 if got_gobject_introspection:
     from gi.repository import Gtk
     from landscape.ui.controller.app import SettingsApplicationController
     from landscape.ui.controller.configuration import ConfigController
->>>>>>> 97802729
     from landscape.ui.view.configuration import ClientSettingsDialog
+    from landscape.ui.model.configuration.uisettings import UISettings
 else:
     SettingsApplicationController = object
 
