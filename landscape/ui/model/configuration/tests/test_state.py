from landscape.ui.constants import (
    CANONICAL_MANAGED, LOCAL_MANAGED, NOT_MANAGED)
from landscape.tests.helpers import LandscapeTest
from landscape.ui.model.configuration.uisettings import UISettings
import landscape.ui.model.configuration.state
from landscape.ui.model.configuration.state import (
    ConfigurationModel, StateError, VirginState, InitialisedState,
    ModifiedState, MANAGEMENT_TYPE, HOSTED, LOCAL, HOSTED_LANDSCAPE_HOST,
    LANDSCAPE_HOST, COMPUTER_TITLE)
from landscape.ui.tests.helpers import ConfigurationProxyHelper, FakeGSettings


class ConfigurationModelTest(LandscapeTest):
    """
    Test the internal data handling of the L{ConfigurationModel} without
    loading external data.
    """

    helpers = [ConfigurationProxyHelper]

    def setUp(self):
        self.config_string = ""
        self.default_data = {"management-type": "canonical",
                             "computer-title": "",
                             "hosted-landscape-host": "",
                             "hosted-account-name": "",
                             "hosted-password": "",
                             "local-landscape-host": "",
                             "local-account-name": "",
                             "local-password": ""
                             }
        landscape.ui.model.configuration.state.DEFAULT_DATA[COMPUTER_TITLE] \
            = "bound.to.lose"
        super(ConfigurationModelTest, self).setUp()

    def tearDown(self):
        super(ConfigurationModelTest, self).tearDown()
        self.proxy = None

    def test_get(self):
        """
        Test that L{get} correctly extracts data from the internal data storage
        of the L{ConfigurationState}s associated with a L{ConfigurationModel}.
        """
        settings = FakeGSettings(data=self.default_data)
        uisettings = UISettings(settings)
        model = ConfigurationModel(proxy=self.proxy, uisettings=uisettings)
        state = model.get_state()
<<<<<<< HEAD
        self.assertEqual(NOT_MANAGED, state.get(MANAGEMENT_TYPE))
=======
        self.assertTrue(state.get(IS_HOSTED))
>>>>>>> 7a9c31dc
        self.assertEqual(HOSTED_LANDSCAPE_HOST,
                         state.get(HOSTED, LANDSCAPE_HOST))
        self.assertRaises(TypeError, state.get, MANAGEMENT_TYPE, HOSTED,
                          LANDSCAPE_HOST)
        self.assertRaises(KeyError, state.get, LANDSCAPE_HOST)
        self.assertRaises(KeyError, state.get, MANAGEMENT_TYPE, LANDSCAPE_HOST)

    def test_set(self):
        """
        Test that L{set} correctly sets data in the internal data storage of
        the L{ConfigurationState}s associated with a L{ConfigurationModel}.
        """
        settings = FakeGSettings(data=self.default_data)
        uisettings = UISettings(settings)
        model = ConfigurationModel(proxy=self.proxy, uisettings=uisettings)
        state = model.get_state()
        state.set(MANAGEMENT_TYPE, NOT_MANAGED)
        self.assertEqual(NOT_MANAGED, state.get(MANAGEMENT_TYPE))
        state.set(MANAGEMENT_TYPE, CANONICAL_MANAGED)
        self.assertEqual(CANONICAL_MANAGED, state.get(MANAGEMENT_TYPE))
        state.set(MANAGEMENT_TYPE, LOCAL_MANAGED)
        self.assertEqual(LOCAL_MANAGED, state.get(MANAGEMENT_TYPE))
        self.assertEqual("", state.get(LOCAL, LANDSCAPE_HOST))
        state.set(LOCAL, LANDSCAPE_HOST, "goodison.park")
        self.assertEqual("goodison.park", state.get(LOCAL, LANDSCAPE_HOST))

    def test_virginal(self):
        """
        Test that the L{ConfigurationModel} is created with default data.  This
        should be managed via L{VirginState} (hence the name), but this should
        not be exposed and is not explicitly tested here (see
        L{StateTransitionTest}).
        """
        settings = FakeGSettings(data=self.default_data)
        uisettings = UISettings(settings)
        model = ConfigurationModel(proxy=self.proxy, uisettings=uisettings)
        self.assertEqual(NOT_MANAGED, model.management_type)
        self.assertEqual(HOSTED_LANDSCAPE_HOST, model.hosted_landscape_host)
        self.assertEqual("bound.to.lose", model.computer_title)
        self.assertEqual("", model.local_landscape_host)
        self.assertEqual("", model.hosted_account_name)
        self.assertEqual("standalone", model.local_account_name)
        self.assertEqual("", model.hosted_password)

    def test_is_hosted_property(self):
        """
        Test we can use the L{is_hosted} property to set and get that data on
        the current L{ConfigurationState}.
        """
        settings = FakeGSettings(data=self.default_data)
        uisettings = UISettings(settings)
        model = ConfigurationModel(proxy=self.proxy, uisettings=uisettings)
        model.load_data()
        self.assertEqual(CANONICAL_MANAGED, model.management_type)
        model.management_type = LOCAL_MANAGED
        self.assertEqual(LOCAL_MANAGED, model.management_type)
        model.management_type = NOT_MANAGED
        self.assertEqual(NOT_MANAGED, model.management_type)

    def test_computer_title_property(self):
        """
        Test that we can use the L{computer_title} property to set and get that
        data on the current L{ConfigurationState}.
        """
        settings = FakeGSettings(data=self.default_data)
        uisettings = UISettings(settings)
        model = ConfigurationModel(proxy=self.proxy, uisettings=uisettings)
        model.load_data()
        self.assertEqual("bound.to.lose", model.computer_title)
        model.computer_title = "bound.to.win"
        self.assertEqual("bound.to.win", model.computer_title)

    def test_hosted_landscape_host_property(self):
        """
        Test we can use the L{hosted_landscape_host} property to set and get
        that data on the current L{ConfigurationState}.
        """
        settings = FakeGSettings(data=self.default_data)
        uisettings = UISettings(settings)
        model = ConfigurationModel(proxy=self.proxy, uisettings=uisettings)
        self.assertEqual(HOSTED_LANDSCAPE_HOST, model.hosted_landscape_host)
        self.assertRaises(AttributeError, setattr, model,
                          "hosted_landscape_host", "foo")

    def test_hosted_account_name_property(self):
        """
        Test we can use the L{hosted_account_name} property to set and get
        that data on the current L{ConfigurationState}.
        """
        settings = FakeGSettings(data=self.default_data)
        uisettings = UISettings(settings)
        model = ConfigurationModel(proxy=self.proxy, uisettings=uisettings)
        self.assertEqual("", model.hosted_account_name)
        model.hosted_account_name = "foo"
        self.assertEqual("foo", model.hosted_account_name)

    def test_hosted_password_property(self):
        """
        Test we can use the L{hosted_password} property to set and get
        that data on the current L{ConfigurationState}.
        """
        settings = FakeGSettings(data=self.default_data)
        uisettings = UISettings(settings)
        model = ConfigurationModel(proxy=self.proxy, uisettings=uisettings)
        self.assertEqual("", model.hosted_password)
        model.hosted_password = "foo"
        self.assertEqual("foo", model.hosted_password)

    def test_local_landscape_host_property(self):
        """
        Test we can use the L{local_landscape_host} property to set and get
        that data on the current L{ConfigurationState}.
        """
        settings = FakeGSettings(data=self.default_data)
        uisettings = UISettings(settings)
        model = ConfigurationModel(proxy=self.proxy, uisettings=uisettings)
        self.assertEqual("", model.local_landscape_host)
        model.local_landscape_host = "foo"
        self.assertEqual("foo", model.local_landscape_host)

    def test_local_account_name_property(self):
        """
        Test we can use the L{local_account_name} property to set and get
        that data on the current L{ConfigurationState}.
        """
        settings = FakeGSettings(data=self.default_data)
        uisettings = UISettings(settings)
        model = ConfigurationModel(proxy=self.proxy, uisettings=uisettings)
        self.assertEqual("standalone", model.local_account_name)
        model.local_account_name = "foo"
        self.assertEqual("foo", model.local_account_name)

    def test_local_password_property(self):
        """
        Test we can use the L{local_password} property to set and get
        that data on the current L{ConfigurationState}.
        """
        settings = FakeGSettings(data=self.default_data)
        uisettings = UISettings(settings)
        model = ConfigurationModel(proxy=self.proxy, uisettings=uisettings)
        self.assertEqual("", model.local_password)
        model.local_password = "foo"
        self.assertEqual("foo", model.local_password)


class ConfigurationModelHostedTest(LandscapeTest):
    """
    Test the L{ConfigurationModel} is correctly initialised when the live
    configuration is set for a hosted account.

    Note the multilayer data loading:

         1. Internal state is defaulted.
         2. UISettings data is loaded.
         3. Live configuration is loaded.
    """

    helpers = [ConfigurationProxyHelper]

    default_data = {"management-type": "canonical",
                    "computer-title": "bound.to.lose",
                    "hosted-landscape-host": "landscape.canonical.com",
                    "hosted-account-name": "Sparklehorse",
                    "hosted-password": "Vivadixiesubmarinetransmissionplot",
                    "local-landscape-host": "the.local.machine",
                    "local-account-name": "CrazyHorse",
                    "local-password": "RustNeverSleeps"
                    }

    def setUp(self):
        self.config_string = "[client]\n" \
            "data_path = /var/lib/landscape/client/\n" \
            "http_proxy = http://proxy.localdomain:3192\n" \
            "tags = a_tag\n" \
            "url = https://landscape.canonical.com/message-system\n" \
            "account_name = foo\n" \
            "registration_password = boink\n" \
            "computer_title = baz\n" \
            "https_proxy = https://proxy.localdomain:6192\n" \
            "ping_url = http://landscape.canonical.com/ping\n"

        super(ConfigurationModelHostedTest, self).setUp()

    def test_initialised_hosted(self):
        """
        Test the L{ConfigurationModel} is correctly initialised from a proxy
        and defaults with hosted data.
        """
        settings = FakeGSettings(data=self.default_data)
        uisettings = UISettings(settings)
        model = ConfigurationModel(proxy=self.proxy, uisettings=uisettings)
        model.load_data()
        self.assertEqual(CANONICAL_MANAGED, model.management_type)
        self.assertEqual("landscape.canonical.com",
                         model.hosted_landscape_host)
        self.assertEqual("the.local.machine", model.local_landscape_host)
        self.assertEqual("foo", model.hosted_account_name)
        self.assertEqual("CrazyHorse", model.local_account_name)
        self.assertEqual("boink", model.hosted_password)


class ConfigurationModelLocalTest(LandscapeTest):

    helpers = [ConfigurationProxyHelper]

    default_data = {"management-type": "LDS",
                    "computer-title": "bound.to.lose",
                    "hosted-landscape-host": "landscape.canonical.com",
                    "hosted-account-name": "Sparklehorse",
                    "hosted-password": "Vivadixiesubmarinetransmissionplot",
                    "local-landscape-host": "the.local.machine",
                    "local-account-name": "CrazyHorse",
                    "local-password": "RustNeverSleeps"
                    }

    def setUp(self):
        self.config_string = "[client]\n" \
            "data_path = /var/lib/landscape/client/\n" \
            "http_proxy = http://proxy.localdomain:3192\n" \
            "tags = a_tag\n" \
            "url = https://landscape.localdomain/message-system\n" \
            "account_name = foo\n" \
            "registration_password = boink\n" \
            "computer_title = baz\n" \
            "https_proxy = \n" \
            "ping_url = http://landscape.localdomain/ping\n"

        super(ConfigurationModelLocalTest, self).setUp()

    def test_initialised_local(self):
        """
        Test the L{ConfigurationModel} is correctly initialised from a proxy
        and defaults with local data.
        """
        settings = FakeGSettings(data=self.default_data)
        uisettings = UISettings(settings)
        model = ConfigurationModel(proxy=self.proxy, uisettings=uisettings)
        model.load_data()
        self.assertEqual(LOCAL_MANAGED, model.management_type)
        self.assertEqual("landscape.canonical.com",
                         model.hosted_landscape_host)
        self.assertEqual("landscape.localdomain", model.local_landscape_host)
        self.assertEqual("Sparklehorse", model.hosted_account_name)
        self.assertEqual("foo", model.local_account_name)
        self.assertEqual("Vivadixiesubmarinetransmissionplot",
                         model.hosted_password)


class StateTransitionTest(LandscapeTest):
    """
    Test that we make the correct state transitions when taking actions on the
    L{ConfigurationModel}.
    """

    helpers = [ConfigurationProxyHelper]

    def setUp(self):
        self.config_string = ""
        self.default_data = {
            "management-type": "canonical",
            "computer-title": "bound.to.lose",
            "hosted-landscape-host": "landscape.canonical.com",
            "hosted-account-name": "Sparklehorse",
            "hosted-password": "Vivadixiesubmarinetransmissionplot",
            "local-landscape-host": "the.local.machine",
            "local-account-name": "CrazyHorse",
            "local-password": "RustNeverSleeps"
            }
        super(StateTransitionTest, self).setUp()

    def test_load_data_transitions(self):
        """
        Test that the L{ConfigurationModel} correctly changes state as we call
        L{load_data}.
        """
        settings = FakeGSettings(data=self.default_data)
        uisettings = UISettings(settings)
        model = ConfigurationModel(proxy=self.proxy, uisettings=uisettings)
        self.assertTrue(isinstance(model.get_state(), VirginState))
        model.load_data()
        self.assertTrue(isinstance(model.get_state(), InitialisedState))
        initialised = model.get_state()
        model.load_data()
        self.assertTrue(isinstance(model.get_state(), InitialisedState))
        self.assertIs(initialised, model.get_state())

    def test_modifying_a_virgin_raises(self):
        """
        Test that attempting a L{modify} a L{ConfigurationModel} in
        L{VirginState} raises a L{StateError}.
        """
        settings = FakeGSettings(data=self.default_data)
        uisettings = UISettings(settings)
        model = ConfigurationModel(proxy=self.proxy, uisettings=uisettings)
        self.assertRaises(StateError, model.modify)

    def test_initialised_state_is_modifiable(self):
        """
        Test that the L{ConfigurationModel} transitions to L{ModifiedState}
        whenever L{modify} is called on it in L{InitialisedState}.
        """
        settings = FakeGSettings(data=self.default_data)
        uisettings = UISettings(settings)
        model = ConfigurationModel(proxy=self.proxy, uisettings=uisettings)
        model.load_data()
        self.assertEqual(CANONICAL_MANAGED, model.management_type)
        model.management_type = LOCAL_MANAGED
        self.assertEqual(LOCAL_MANAGED, model.management_type)
        model.modify()
        self.assertTrue(isinstance(model.get_state(), ModifiedState))
        self.assertEqual(LOCAL_MANAGED, model.management_type)

    def test_modified_state_is_modifiable(self):
        """
        Test that the L{ConfigurationModel} transitions to L{ModifiedState}
        whenever L{modify} is called on it in L{ModifiedState}.
        """
        settings = FakeGSettings(data=self.default_data)
        uisettings = UISettings(settings)
        model = ConfigurationModel(proxy=self.proxy, uisettings=uisettings)
        model.load_data()
        model.modify()
        self.assertTrue(isinstance(model.get_state(), ModifiedState))
        model.modify()
        self.assertTrue(isinstance(model.get_state(), ModifiedState))

    def test_reverting_a_virgin_raises(self):
        """
        Test that calling L{revert} on a L{ConfigurationModel} in
        L{VirginState} raises a L{StateError}.
        """
        settings = FakeGSettings(data=self.default_data)
        uisettings = UISettings(settings)
        model = ConfigurationModel(proxy=self.proxy, uisettings=uisettings)
        self.assertRaises(StateError, model.revert)

    def test_initialiased_state_is_unrevertable(self):
        """
        Test that calling L{revert} on a L{ConfigurationModel} in
        L{InitialisedState} raises a L{StateError}.
        """
        settings = FakeGSettings(data=self.default_data)
        uisettings = UISettings(settings)
        model = ConfigurationModel(proxy=self.proxy, uisettings=uisettings)
        model.load_data()
        self.assertRaises(StateError, model.revert)

    def test_modified_state_is_revertable(self):
        """
        Test that a L{ConfigurationModel} in L{ModifiedState} can be
        transitioned via L{revert} to L{InitialisedState}.
        """
        settings = FakeGSettings(data=self.default_data)
        uisettings = UISettings(settings)
        model = ConfigurationModel(proxy=self.proxy, uisettings=uisettings)
        model.load_data()
        model.modify()
        model.revert()
        self.assertTrue(isinstance(model.get_state(), InitialisedState))

    def test_reverting_reverts_data(self):
        """
        Test that transitioning via L{revert} causes the original
        L{InitialisedState} to be restored.
        """
        settings = FakeGSettings(data=self.default_data)
        uisettings = UISettings(settings)
        model = ConfigurationModel(proxy=self.proxy, uisettings=uisettings)
        model.load_data()
        self.assertEqual(HOSTED_LANDSCAPE_HOST, model.hosted_landscape_host)
        self.assertEqual("CrazyHorse", model.local_account_name)
        model.local_account_name = "bar"
        model.modify()
        self.assertEqual("bar", model.local_account_name)
        model.revert()
        self.assertTrue(isinstance(model.get_state(), InitialisedState))
        self.assertEqual("CrazyHorse", model.local_account_name)

    def test_persisting_a_virgin_raises(self):
        """
        Test that a L{ConfigurationModel} in L{VirginState} will raise a
        L{StateError} when you attempt to transition it with L{persist}.
        """
        settings = FakeGSettings(data=self.default_data)
        uisettings = UISettings(settings)
        model = ConfigurationModel(proxy=self.proxy, uisettings=uisettings)
        self.assertRaises(StateError, model.persist)

    def test_persisting_initialised_state_raises(self):
        """
        Test that a L{ConfigurationModel} in L{IntialisedState} will raise a
        L{StateError} when you attempt to transition it with L{persist}.
        """
        settings = FakeGSettings(data=self.default_data)
        uisettings = UISettings(settings)
        model = ConfigurationModel(proxy=self.proxy, uisettings=uisettings)
        model.load_data()
        self.assertRaises(StateError, model.persist)

    def test_persisting_modified_is_allowed(self):
        """
        Test that a L{ConfigurationModel} in L{ModifiedState} will allow itself
        to be transitioned with L{persist}.
        """
        settings = FakeGSettings(data=self.default_data)
        uisettings = UISettings(settings)
        model = ConfigurationModel(proxy=self.proxy, uisettings=uisettings)
        model.load_data()
        model.modify()
        model.persist()
        self.assertTrue(isinstance(model.get_state(), InitialisedState))

    def test_persisting_saves_data_to_uisettings(self):
        settings = FakeGSettings(data=self.default_data)
        uisettings = UISettings(settings)
        model = ConfigurationModel(proxy=self.proxy, uisettings=uisettings)
        model.load_data()
        self.assertEqual(CANONICAL_MANAGED, uisettings.get_management_type())
        self.assertEqual("Sparklehorse", uisettings.get_hosted_account_name())
        self.assertEqual("Vivadixiesubmarinetransmissionplot",
                        uisettings.get_hosted_password())
        self.assertEqual("the.local.machine",
                         uisettings.get_local_landscape_host())
        self.assertEqual("CrazyHorse", uisettings.get_local_account_name())
        self.assertEqual("RustNeverSleeps", uisettings.get_local_password())
        model.management_type = LOCAL_MANAGED
        model.hosted_account_name = "ThomasPaine"
        model.hosted_password = "TheAgeOfReason"
        model.local_landscape_host = "another.local.machine"
        model.local_account_name = "ThomasHobbes"
        model.local_password = "TheLeviathan"
        model.modify()
        self.assertTrue(isinstance(model.get_state(), ModifiedState))
        model.persist()
        self.assertTrue(isinstance(model.get_state(), InitialisedState))
        self.assertEqual(LOCAL_MANAGED, uisettings.get_management_type())
        self.assertEqual("ThomasPaine", uisettings.get_hosted_account_name())
        self.assertEqual("TheAgeOfReason", uisettings.get_hosted_password())
        self.assertEqual("another.local.machine",
                         uisettings.get_local_landscape_host())
        self.assertEqual("ThomasHobbes", uisettings.get_local_account_name())
        self.assertEqual("TheLeviathan", uisettings.get_local_password())


class StateTransitionWithExistingConfigTest(LandscapeTest):
    """
    Test that we handle existing configuration data correctly when
    transitioning through L{ConfigurationModel} states.
    """

    helpers = [ConfigurationProxyHelper]

    def setUp(self):
        self.config_string = (
            "[client]\n"
            "data_path = /var/lib/landscape/client/\n"
            "http_proxy = http://proxy.localdomain:3192\n"
            "tags = a_tag\n"
            "url = https://landscape.canonical.com/message-system\n"
            "account_name = Sparklehorse\n"
            "registration_password = Vivadixiesubmarinetransmissionplot\n"
            "computer_title = baz\n"
            "https_proxy = https://proxy.localdomain:6192\n"
            "ping_url = http://landscape.canonical.com/ping\n")
        self.default_data = {
            "management-type": "canonical",
            "computer-title": "bound.to.lose",
            "hosted-landscape-host": "landscape.canonical.com",
            "hosted-account-name": "Sparklehorse",
            "hosted-password": "Vivadixiesubmarinetransmissionplot",
            "local-landscape-host": "the.local.machine",
            "local-account-name": "CrazyHorse",
            "local-password": "RustNeverSleeps"
            }
        super(StateTransitionWithExistingConfigTest, self).setUp()

    def test_persisting_saves_data_to_proxy(self):
        settings = FakeGSettings(data=self.default_data)
        uisettings = UISettings(settings)
        model = ConfigurationModel(proxy=self.proxy, uisettings=uisettings)
        model.load_data()
        self.assertEqual("Sparklehorse", self.proxy.account_name)
        self.assertEqual("Vivadixiesubmarinetransmissionplot",
                        self.proxy.registration_password)
        model.management_type = LOCAL_MANAGED
        model.local_account_name = "ThomasPaine"
        model.local_password = "TheAgeOfReason"
        model.modify()
        self.assertTrue(isinstance(model.get_state(), ModifiedState))
        model.persist()
        self.assertTrue(isinstance(model.get_state(), InitialisedState))
        self.assertEqual(LOCAL_MANAGED, model.management_type)
        self.assertEqual("https://the.local.machine/message-system",
                         self.proxy.url)
        self.assertEqual("http://the.local.machine/ping", self.proxy.ping_url)
        self.assertEqual("ThomasPaine", self.proxy.account_name)
        self.assertEqual("TheAgeOfReason", self.proxy.registration_password)<|MERGE_RESOLUTION|>--- conflicted
+++ resolved
@@ -46,11 +46,7 @@
         uisettings = UISettings(settings)
         model = ConfigurationModel(proxy=self.proxy, uisettings=uisettings)
         state = model.get_state()
-<<<<<<< HEAD
         self.assertEqual(NOT_MANAGED, state.get(MANAGEMENT_TYPE))
-=======
-        self.assertTrue(state.get(IS_HOSTED))
->>>>>>> 7a9c31dc
         self.assertEqual(HOSTED_LANDSCAPE_HOST,
                          state.get(HOSTED, LANDSCAPE_HOST))
         self.assertRaises(TypeError, state.get, MANAGEMENT_TYPE, HOSTED,
