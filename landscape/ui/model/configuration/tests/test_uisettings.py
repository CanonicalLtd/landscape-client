
from landscape.tests.helpers import LandscapeTest
from landscape.ui.model.configuration.uisettings import UISettings
from landscape.ui.tests.helpers import (
    FakeGSettings, got_gobject_introspection, gobject_skip_message)


class UISettingsTest(LandscapeTest):

    default_data = {"management-type": "LDS",
                    "computer-title": "bound.to.lose",
                    "hosted-landscape-host": "landscape.canonical.com",
                    "hosted-account-name": "Sparklehorse",
                    "hosted-password": "Vivadixiesubmarinetransmissionplot",
                    "local-landscape-host": "the.local.machine",
                    "local-account-name": "CrazyHorse",
                    "local-password": "RustNeverSleeps"
                    }

    def setUp(self):
        super(UISettingsTest, self).setUp()
        self.settings = FakeGSettings(data=self.default_data)
        self.uisettings = UISettings(self.settings)

    def test_setup(self):
        """
        Test that the L{GSettings.Client} is correctly initialised.
        """
        self.assertTrue(self.settings.was_called_with_args(
                "new", UISettings.BASE_KEY))

    def test_get_management_type(self):
        """
        Test that the L{get_management_type} value is correctly fetched from
        the L{GSettings.Client}.
        """
<<<<<<< HEAD
        settings = FakeGSettings(data=self.default_data)
        uisettings = UISettings(settings)
        self.assertTrue(uisettings.get_management_type())
=======
        self.assertTrue(self.uisettings.get_is_hosted())
>>>>>>> 97802729

    def test_set_management_type(self):
        """
        Test that we can correctly use L{set_management_type} to write the
        L{management_type} value to the L{GSettings.Client}.
        """
<<<<<<< HEAD
        settings = FakeGSettings(data=self.default_data)
        uisettings = UISettings(settings)
        self.assertEqual("LDS", uisettings.get_management_type())
        uisettings.set_management_type("canonical")
        self.assertEqual("canonical", uisettings.get_management_type())
        self.assertTrue(settings.was_called_with_args(
                "set_string", "management-type", "canonical"))
=======
        self.assertTrue(self.uisettings.get_is_hosted())
        self.uisettings.set_is_hosted(False)
        self.assertFalse(self.uisettings.get_is_hosted())
        self.assertTrue(self.settings.was_called_with_args(
                "set_boolean", "is-hosted", False))
>>>>>>> 97802729

    def test_get_computer_title(self):
        """
        Test that the L{get_computer_title} value is correctly fetched
        from the L{GSettings.Client}.
        """
        self.assertEqual("bound.to.lose",
                         self.uisettings.get_computer_title())

    def test_set_computer_title(self):
        """
        Test that L{set_computer_title} correctly sets the value of
        L{computer_title} in the L{GSettings.Client}.
        """
        self.assertEqual("bound.to.lose", self.uisettings.get_computer_title())
        self.uisettings.set_computer_title("Bang")
        self.assertEqual("Bang", self.uisettings.get_computer_title())

    def test_get_hosted_landscape_host(self):
        """
        Test that the L{get_hosted_landscape_host} value is correctly fetched
        from the L{GSettings.Client}.
        """
        self.assertEqual("landscape.canonical.com",
                         self.uisettings.get_hosted_landscape_host())

    # NOTE: There is no facility to set the hosted-landscape-host

    def test_get_hosted_account_name(self):
        """
        Test that the L{get_hosted_account_name} value is correctly fetched
        from the L{GSettings.Client}.
        """
        self.assertEqual("Sparklehorse",
                         self.uisettings.get_hosted_account_name())

    def test_set_hosted_account_name(self):
        """
        Test that L{set_hosted_account_name} correctly sets the value of
        L{hosted_account_name} in the L{GSettings.Client}.
        """
        self.assertEqual("Sparklehorse",
                         self.uisettings.get_hosted_account_name())
        self.uisettings.set_hosted_account_name("Bang")
        self.assertEqual("Bang", self.uisettings.get_hosted_account_name())

    def test_get_hosted_password(self):
        """
        Test that the L{get_hosted_password} value is correctly fetched
        from the L{GSettings.Client}.
        """
        self.assertEqual("Vivadixiesubmarinetransmissionplot",
                         self.uisettings.get_hosted_password())

    def test_set_hosted_password(self):
        """
        Test that L{set_hosted_password} correctly sets the value of
        L{hosted_password} in the L{GSettings.Client}.
        """
        self.assertEqual("Vivadixiesubmarinetransmissionplot",
                         self.uisettings.get_hosted_password())
        self.uisettings.set_hosted_password("Bang")
        self.assertEqual("Bang", self.uisettings.get_hosted_password())

    def test_get_local_landscape_host(self):
        """
        Test that the L{get_local_landscape_host} value is correctly fetched
        from the L{GSettings.Client}.
        """
        self.assertEqual("the.local.machine",
                         self.uisettings.get_local_landscape_host())

    def test_set_local_landscape_host(self):
        """
        Test that L{set_local_landscape_host} correctly sets the value of
        L{local_landscape_host} in the L{GSettings.Client}.
        """
        self.assertEqual("the.local.machine",
                         self.uisettings.get_local_landscape_host())
        self.uisettings.set_local_landscape_host("Bang")
        self.assertEqual("Bang", self.uisettings.get_local_landscape_host())

    def test_get_local_account_name(self):
        """
        Test that the L{get_local_account_name} value is correctly fetched
        from the L{GSettings.Client}.
        """
        self.assertEqual("CrazyHorse",
                         self.uisettings.get_local_account_name())

    def test_set_local_account_name(self):
        """
        Test that L{set_local_account_name} correctly sets the value of
        L{local_account_name} in the L{GSettings.Client}.
        """
        self.assertEqual("CrazyHorse",
                         self.uisettings.get_local_account_name())
        self.uisettings.set_local_account_name("Bang")
        self.assertEqual("Bang", self.uisettings.get_local_account_name())

    def test_get_local_password(self):
        """
        Test that the L{get_local_password} value is correctly fetched
        from the L{GSettings.Client}.
        """
        self.assertEqual("RustNeverSleeps",
                         self.uisettings.get_local_password())

    def test_set_local_password(self):
        """
        Test that L{set_local_password} correctly sets the value of
        L{local_password} in the L{GSettings.Client}.
        """
        self.assertEqual("RustNeverSleeps",
                         self.uisettings.get_local_password())
        self.uisettings.set_local_password("Bang")
        self.assertEqual("Bang", self.uisettings.get_local_password())

    if not got_gobject_introspection:
        skip = gobject_skip_message<|MERGE_RESOLUTION|>--- conflicted
+++ resolved
@@ -34,34 +34,18 @@
         Test that the L{get_management_type} value is correctly fetched from
         the L{GSettings.Client}.
         """
-<<<<<<< HEAD
-        settings = FakeGSettings(data=self.default_data)
-        uisettings = UISettings(settings)
-        self.assertTrue(uisettings.get_management_type())
-=======
-        self.assertTrue(self.uisettings.get_is_hosted())
->>>>>>> 97802729
+        self.assertEqual("LDS", self.uisettings.get_management_type())
 
     def test_set_management_type(self):
         """
         Test that we can correctly use L{set_management_type} to write the
         L{management_type} value to the L{GSettings.Client}.
         """
-<<<<<<< HEAD
-        settings = FakeGSettings(data=self.default_data)
-        uisettings = UISettings(settings)
-        self.assertEqual("LDS", uisettings.get_management_type())
-        uisettings.set_management_type("canonical")
-        self.assertEqual("canonical", uisettings.get_management_type())
-        self.assertTrue(settings.was_called_with_args(
+        self.assertEqual("LDS", self.uisettings.get_management_type())
+        self.uisettings.set_management_type("canonical")
+        self.assertEqual("canonical", self.uisettings.get_management_type())
+        self.assertTrue(self.settings.was_called_with_args(
                 "set_string", "management-type", "canonical"))
-=======
-        self.assertTrue(self.uisettings.get_is_hosted())
-        self.uisettings.set_is_hosted(False)
-        self.assertFalse(self.uisettings.get_is_hosted())
-        self.assertTrue(self.settings.was_called_with_args(
-                "set_boolean", "is-hosted", False))
->>>>>>> 97802729
 
     def test_get_computer_title(self):
         """
