import dbus

from landscape.tests.helpers import LandscapeTest
from landscape.ui.tests.helpers import (
    got_gobject_introspection, gobject_skip_message)
if got_gobject_introspection:
    from landscape.ui.model.registration.mechanism import (
        RegistrationMechanism, INTERFACE_NAME)


class MechanismTest(LandscapeTest):
    """
    L{MechanismTest} mocks out the actual registration process and allows us to
    simply and quickly check the outputs of registration that are relied on
    elsewhere.
    """

    def setUp(self):
        super(MechanismTest, self).setUp()
        self.bus_name = dbus.service.BusName(INTERFACE_NAME, MechanismTest.bus)
        self.mechanism = None

    def tearDown(self):
        if not self.mechanism is None:
            self.mechanism.remove_from_connection()
        super(MechanismTest, self).tearDown()

    def make_registration(self, succeed):

        def _do_registration(this, config_path):
            return succeed

        return _do_registration

    def make_disabling(self, suceed):

        def _do_disabling(this):
            return suceed

        return _do_disabling

    def test_registration_succeed(self):
        """
        Test we get appropriate feedback from a successful connection when we
        call L{register} synchronously.
        """
        RegistrationMechanism._do_registration = self.make_registration(True)
        self.mechanism = RegistrationMechanism(self.bus_name)
        self.assertEqual((True, "Connected\n"), self.mechanism.register("foo"))

    def test_registration_fail(self):
        """
        Test we get appropriate feedback from a failed connection when we
        call L{register} synchronously.
        """
        RegistrationMechanism._do_registration = self.make_registration(False)
        self.mechanism = RegistrationMechanism(self.bus_name)
        self.assertEqual((False, "Failed to connect\n"),
                         self.mechanism.register("foo"))

<<<<<<< HEAD
    def test_disabling_succeed(self):
        """
        Test we get True from a failed disabling when we call L{disable}
        synchronously.
        """
        RegistrationMechanism._do_disabling = self.make_disabling(True)
        self.mechanism = RegistrationMechanism(self.bus_name)
        self.assertEqual(True, self.mechanism.disable())

    def test_disabling_fail(self):
        """
        Test we get False from a failed disabling when we call L{disable}
        synchronously.
        """
        RegistrationMechanism._do_disabling = self.make_disabling(False)
        self.mechanism = RegistrationMechanism(self.bus_name)
        self.assertEqual(False, self.mechanism.disable())

    dbus.mainloop.glib.DBusGMainLoop(set_as_default=True)
    try:
        bus = dbus.SessionBus(private=True)
    except dbus.exceptions.DBusException:
        skip_string = "Cannot launch private DBus session without X11"
        test_registration_succeed.skip = skip_string
        test_registration_fail.skip = skip_string
=======
    if not got_gobject_introspection:
        skip = gobject_skip_message
    else:
        dbus.mainloop.glib.DBusGMainLoop(set_as_default=True)
        try:
            bus = dbus.SessionBus(private=True)
        except dbus.exceptions.DBusException:
            skip_string = "Cannot launch private DBus session without X11"
            test_registration_succeed.skip = skip_string
            test_registration_fail.skip = skip_string
>>>>>>> 313b68c0
<|MERGE_RESOLUTION|>--- conflicted
+++ resolved
@@ -58,7 +58,6 @@
         self.assertEqual((False, "Failed to connect\n"),
                          self.mechanism.register("foo"))
 
-<<<<<<< HEAD
     def test_disabling_succeed(self):
         """
         Test we get True from a failed disabling when we call L{disable}
@@ -77,14 +76,6 @@
         self.mechanism = RegistrationMechanism(self.bus_name)
         self.assertEqual(False, self.mechanism.disable())
 
-    dbus.mainloop.glib.DBusGMainLoop(set_as_default=True)
-    try:
-        bus = dbus.SessionBus(private=True)
-    except dbus.exceptions.DBusException:
-        skip_string = "Cannot launch private DBus session without X11"
-        test_registration_succeed.skip = skip_string
-        test_registration_fail.skip = skip_string
-=======
     if not got_gobject_introspection:
         skip = gobject_skip_message
     else:
@@ -94,5 +85,4 @@
         except dbus.exceptions.DBusException:
             skip_string = "Cannot launch private DBus session without X11"
             test_registration_succeed.skip = skip_string
-            test_registration_fail.skip = skip_string
->>>>>>> 313b68c0
+            test_registration_fail.skip = skip_string