--- conflicted
+++ resolved
@@ -179,109 +179,6 @@
         skip = gobject_skip_message
 
 
-<<<<<<< HEAD
-=======
-class ConfigurationViewPersistTest(LandscapeTest):
-
-    helpers = [ConfigurationProxyHelper]
-
-    def setUp(self):
-        self.default_data = {"management-type": "canonical",
-                             "computer-title": "",
-                             "hosted-landscape-host": "",
-                             "hosted-account-name": "",
-                             "hosted-password": "",
-                             "local-landscape-host": "",
-                             "local-account-name": "",
-                             "local-password": ""}
-
-        self.config_string = (
-            "[client]\n"
-            "data_path = %s\n"
-            "http_proxy = http://proxy.localdomain:3192\n"
-            "tags = a_tag\n"
-            "url = https://landscape.canonical.com/message-system\n"
-            "account_name = foo\n"
-            "registration_password = bar\n"
-            "computer_title = baz\n"
-            "https_proxy = https://proxy.localdomain:6192\n"
-            "ping_url = http://landscape.canonical.com/ping\n" % sys.path[0])
-
-        super(ConfigurationViewPersistTest, self).setUp()
-        landscape.ui.model.configuration.state.DEFAULT_DATA[COMPUTER_TITLE] \
-            = "me.here.com"
-        settings = FakeGSettings(data=self.default_data)
-        self.uisettings = UISettings(settings)
-        self.model = ConfigurationModel(proxy=self.proxy,
-                                        uisettings=self.uisettings)
-        self.original_persist = self.model.persist
-        self.persisted = False
-
-        def persist():
-            self.persisted = True
-
-        self.model.persist = persist
-        self.controller = ConfigController(self.model)
-        self.dialog = ClientSettingsDialog(self.controller)
-
-    def tearDown(self):
-        self.model.persist = self.original_persist
-        self.dialog.destroy()
-        self.dialog = None
-        self.controller = None
-        while Gtk.events_pending():
-            Gtk.main_iteration()
-        super(ConfigurationViewPersistTest, self).tearDown()
-
-    def test_persist_use_type_change(self):
-        """
-        Test that we save changes when we set a new management type.
-        """
-        self.dialog.use_type_combobox.set_active(2)
-        while Gtk.events_pending():
-            Gtk.main_iteration()
-        self.dialog.persist()
-        self.assertTrue(self.persisted)
-
-    def test_persist_hosted_account_name_change(self):
-        """
-        Test that we save changes when we set a new account name for hosted
-        accounts.
-        """
-        self.dialog.hosted_account_name_entry.set_text("glow")
-        while Gtk.events_pending():
-            Gtk.main_iteration()
-        self.dialog.persist()
-        self.assertTrue(self.persisted)
-
-    def test_persist_hosted_password_change(self):
-        """
-        Test that we save changes when we set a new account name for hosted
-        accounts.
-        """
-        self.dialog.hosted_password_entry.set_text("sticks")
-        while Gtk.events_pending():
-            Gtk.main_iteration()
-        self.dialog.persist()
-        self.assertTrue(self.persisted)
-
-    def test_persist_local_server_host_name_change(self):
-        """
-        Test that we save changes when we set a new server host name for
-        a local server.
-        """
-        self.dialog.local_landscape_host_entry.set_text(
-            "that.isolated.geographic")
-        while Gtk.events_pending():
-            Gtk.main_iteration()
-        self.dialog.persist()
-        self.assertTrue(self.persisted)
-
-    if not got_gobject_introspection:
-        skip = gobject_skip_message
-
-
->>>>>>> 313b68c0
 class LocalConfigurationViewTest(LandscapeTest):
 
     helpers = [ConfigurationProxyHelper]
